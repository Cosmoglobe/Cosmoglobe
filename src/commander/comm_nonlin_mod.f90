--- conflicted
+++ resolved
@@ -125,14 +125,10 @@
     logical :: accepted, exist, doexit
     class(comm_mapinfo), pointer :: info => null()
     class(comm_comp),    pointer :: c    => null()
-<<<<<<< HEAD
+
     real(dp),          allocatable, dimension(:,:,:)  :: alms
     real(dp),          allocatable, dimension(:,:)    :: m
     real(dp),          allocatable, dimension(:)      :: buffer, rgs, chisq, N, C_
-=======
-    real(dp),          allocatable, dimension(:,:,:)   :: alms, alms_covmat, L
-    real(dp),          allocatable, dimension(:) :: buffer, rgs, sigma_priors, chisq
->>>>>>> 75d82f98
 
     ! Sample spectral parameters for each signal component
     allocate(status_fit(numband))
@@ -369,27 +365,8 @@
                    end if
                    
                    ! Burnin
-<<<<<<< HEAD
+
                    if (iter == 1 .and. diff < thresh) doexit = .true.                   
-=======
-                   if (iter == 1 .and. diff < 20.d0 .and. i > 1000) doexit = .true.
-                   if (iter  >= 1 .and. i>=30) doexit = .true.
-                   !! Check corrlen seudocode
-                   !x = alms(i-100:i-50,:,:)
-                   !y = alms(i-50:i,:,:)
-                   !xmean = mean(alms(i-100:i-50,:,:))
-                   !ymean = mean(alms(i-50:i,:,:))
-                   !do l = 1, 50
-                   !   cov(l, :) = ((x(l,:,:) - xmean)*(y(l,:,:) - ymean))/50.d0
-                   !   sigx(l, :) = sqrt((x(l,:,:) - xmean)**2)/50.d0
-                   !   sigy(l, :) = sqrt((y(l,:,:) - ymean)**2)/50.d0
-                   !   corr_coeff = cov(l,:)/(sigx(l,:)*sigy(l,:))
-                   !   if (corr_coeff >= 0.d0) then
-                   !      corrlen = l
-                   !   end if
-                   !end do
-                      
->>>>>>> 75d82f98
                 end if
 
                 if (iter > 1 .and. i >= maxval(c%corrlen(j,:)) .and. info%myid == 0) doexit = .true.
