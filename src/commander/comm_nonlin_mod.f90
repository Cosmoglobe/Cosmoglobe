--- conflicted
+++ resolved
@@ -513,77 +513,6 @@
              call mpi_bcast(doexit, 1, MPI_LOGICAL, 0, c%comm, ierr)
              if (doexit .or. i == nsamp) then
                 if (optimize) c%chisq_min(j,pl) = chisq(i) ! Stop increase in chisq
-
-<<<<<<< HEAD
-                   if (info%myid == 0) then 
-                      ! Output log to file
-                      write(69, *) iter, tag, i, chisq(i), alms(i,:,pl)
-
-                      ! Write to screen every out_every'th
-                      if (mod(i,out_every) == 0) then
-                         diff = chisq(i-out_every) - chisq(i) ! Output diff
-                         write(*,fmt='(a,i6, a, f14.2, a, f10.2, a, f7.4)') tag, i, " - chisq: " , chisq(i), " - diff: ", diff, " - a00-curr: ", alms(i,0,pl)/sqrt(4.d0*PI)
-                      end if
-
-                      ! Adjust learning rate every check_every'th
-                      if (mod(i, check_every) == 0) then
-                         diff = chisq(i-check_every)-chisq(i)                  
-
-                         ! Accept rate
-                         accept_rate = num_accepted/FLOAT(check_every)
-                         num_accepted = 0
-
-                         ! Write to screen
-                         call wall_time(t2)
-                         ts = (t2-t1)/DFLOAT(check_every) ! Average time per sample
-                         write(*, fmt='(a, i6, a, i6, a, f8.2, a, f5.3, a, f6.2)') tag, i, " - diff last ", check_every, " ", diff, " - accept rate: ", accept_rate, " - time/sample: ", ts
-                         call wall_time(t1)
-
-                         ! Adjust steplen in tuning iteration
-                         if (iter <= burnin) then !( .not. c%L_read(j) .and. iter == 1) then ! Only adjust if tuning
-
-                            if (accept_rate < 0.25) then                 
-                               c%steplen(pl,j) = c%steplen(pl,j)*0.5d0
-                               write(*,fmt='(a,f10.5)') "Reducing steplen -> ", c%steplen(pl,j)
-                            else if (accept_rate > 0.45 .and. accept_rate < 0.55) then
-                               c%steplen(pl,j) = c%steplen(pl,j)*2.0d0
-                               write(*,fmt='(a,f10.5)') "Equilibrium - Increasing steplen -> ", c%steplen(pl,j)
-                            else if (accept_rate > 0.8) then
-                               c%steplen(pl,j) = c%steplen(pl,j)*2.d0
-                               write(*,fmt='(a,f10.5)') "Increasing steplen -> ", c%steplen(pl,j)
-                            end if
-                         end if
-
-                         ! Exit if threshold in tuning stage (First 2 iterations if not initialized on L)
-                         if (c%corrlen(j,pl) == 0 .and. diff < thresh .and. accept_rate > 0.2 .and. i>=500) then
-                            doexit = .true.
-                            write(*,*) "Chisq threshold and accept rate reached for tuning iteration", thresh
-                         end if
-                      end if
-                   end if
-                   
-                   call mpi_bcast(doexit, 1, MPI_LOGICAL, 0, c%comm, ierr)
-                   if (doexit .or. i == nsamp) then
-                      if (optimize) c%chisq_min(j,pl) = chisq(i) ! Stop increase in chisq
-
-                      if (info%myid == 0 .and. i == nsamp) write(*,*) "nsamp samples reached", nsamp
-
-                      ! Save max iteration for this signal
-                      if (c%poltype(j) == 1) then
-                         maxit(:) = i 
-                      else if (c%poltype(j) == 2) then
-                         if (pl==1) then
-                            maxit(pl) = i
-                         else
-                            maxit(pl:) = i
-                         end if
-                      else 
-                         maxit(pl) = i
-                      end if
-                      doexit = .false. 
-                      exit
-
-=======
                 if (info%myid == 0 .and. i == nsamp) write(*,*) "nsamp samples reached", nsamp
 
                 ! Save max iteration for this signal
@@ -594,11 +523,11 @@
                       maxit(pl) = i
                    else
                       maxit(pl:) = i
->>>>>>> e914bb77
                    end if
                 else 
                    maxit(pl) = i
                 end if
+                doexit = .false. 
                 exit
              end if
           end do
