module comm_nonlin_mod
  use comm_param_mod
  use comm_data_mod
  use comm_comp_mod
  use comm_chisq_mod
  use comm_gain_mod
  use comm_line_comp_mod
  use comm_diffuse_comp_mod
  implicit none

contains

!!$  subroutine sample_mono_dipole_with_mask(cpar, iter, handle)
!!$    implicit none
!!$    type(comm_params),  intent(in)    :: cpar
!!$    integer(i4b),       intent(in)    :: iter
!!$    type(planck_rng),   intent(inout) :: handle    
!!$
!!$    integer(i4b) :: i
!!$    class(comm_map),     pointer :: res
!!$    class(comm_comp),    pointer :: c
!!$    real(dp),          allocatable, dimension(:,:) :: m
!!$
!!$    ! Find monopole and dipole component
!!$    c => compList
!!$    do while (associated(c))
!!$       if (trim(c%label) /= 'md') then
!!$          c => c%next()
!!$          cycle
!!$       else
!!$          exit
!!$       end if
!!$    end do
!!$
!!$    ! Estimate monopoles and dipoles for each frequency
!!$    do i = 1, numband
!!$       ! Compute residual
!!$       res     => compute_residual(i)
!!$       m       = c%getBand(i)
!!$       res%map = res%map + m
!!$
!!$       call res%dealloc()
!!$       nullify(res)
!!$       deallocate(m)
!!$    end do
!!$    
!!$
!!$    nullify(c)
!!$
!!$
!!$    ! Sample spectral parameters for each signal component
!!$    allocate(status_fit(numband))
!!$    c => compList
!!$    do while (associated(c))
!!$       if (c%npar == 0) then
!!$          c => c%next()
!!$          cycle
!!$       end if
!!$       if (all(c%p_gauss(2,:) == 0.d0)) then
!!$          c => c%next()
!!$          cycle
!!$       end if
!!$       
!!$       do j = 1, c%npar
!!$
!!$          if (c%p_gauss(2,j) == 0.d0) cycle
!!$
!!$
!!$  end subroutine sample_mono_dipole_with_mask

  subroutine sample_nonlin_params(cpar, iter, handle)
    implicit none
    type(comm_params),  intent(in)    :: cpar
    integer(i4b),       intent(in)    :: iter
    type(planck_rng),   intent(inout) :: handle    

    integer(i4b) :: i
    real(dp)     :: t1, t2
    class(comm_comp),    pointer :: c    => null()

    call wall_time(t1)
    
    ! Sample spectral indices with standard chisquare sampler, conditional on amplitudes
    call sample_specind_alm(cpar, iter, handle)

    ! Sample spectral indices with local sampler (per-pixel, ptsrc, templates)
    call sample_specind_local(cpar, iter, handle)

    ! Sample calibration factors
    do i = 1, numband
       if (.not. data(i)%sample_gain) cycle
       call sample_gain(cpar%operation, i, cpar%outdir, cpar%mychain, iter, handle)
    end do

    ! Update mixing matrices if gains have been sampled
    if (any(data%sample_gain)) then
       c => compList
       do while (associated(c))
          call c%updateMixmat
          c => c%next()
       end do
    end if

    call wall_time(t2)
    if (cpar%myid_chain == 0) write(*,*) 'CPU time specind = ', real(t2-t1,sp)
    
  end subroutine sample_nonlin_params


  subroutine sample_specind_alm(cpar, iter, handle)
    implicit none
    type(comm_params),  intent(in)    :: cpar
    integer(i4b),       intent(in)    :: iter
    type(planck_rng),   intent(inout) :: handle    

    integer(i4b) :: i, j, k, q, p, pl, np, nlm, l_, m_, idx, delta
    integer(i4b) :: nsamp, out_every, check_every, num_accepted, smooth_scale, id_native, ierr, ind
    real(dp)     :: t1, t2, ts, dalm, thresh
    real(dp)     :: mu, sigma, par, accept_rate, diff, chisq_prior, alms_mean, alms_var
    integer(i4b), allocatable, dimension(:) :: status_fit   ! 0 = excluded, 1 = native, 2 = smooth
    integer(i4b)                            :: status_amp   !               1 = native, 2 = smooth
    character(len=2) :: itext, jtext
    character(len=512) :: filename

    logical :: accepted, exist, doexit
    class(comm_mapinfo), pointer :: info => null()
    class(comm_comp),    pointer :: c    => null()

    real(dp),          allocatable, dimension(:,:,:)  :: alms
    real(dp),          allocatable, dimension(:,:)    :: m
    real(dp),          allocatable, dimension(:)      :: buffer, rgs, chisq, N, C_

    ! Sample spectral parameters for each signal component
    allocate(status_fit(numband))
    c => compList
    do while (associated(c))
       if (c%npar == 0) then
          c => c%next()
          cycle
       end if
       if (all(c%p_gauss(2,:) == 0.d0)) then
          c => c%next()
          cycle
       end if
       
       select type (c)
       class is (comm_diffuse_comp)
          
          do j = 1, c%npar
             !write(*,*) "L ", c%L(:,:,1,j)
             if (c%p_gauss(2,j) == 0.d0 .or. c%lmax_ind < 0) cycle
             
             ! Set up smoothed data
             if (cpar%myid_chain == 0) write(*,*) '   Sampling ', trim(c%label), ' ', trim(c%indlabel(j))
             call update_status(status, "spec_alm start " // trim(c%label)// ' ' // trim(c%indlabel(j)))
             
             
             call wall_time(t1)
             
             ! Params
             out_every = 10
             check_every = 50
             nsamp = 2000
             thresh = 40.d0
             if (maxval(c%corrlen(j,:)) > 0) nsamp = maxval(c%corrlen(j,:))

             ! Static variables
             num_accepted = 0
             doexit = .false.
             
             info  => comm_mapinfo(c%x%info%comm, c%x%info%nside, &
                  & c%x%info%lmax, c%x%info%nmaps, c%x%info%pol)
             
             allocate(chisq(0:nsamp))
             allocate(alms(0:nsamp, 0:c%nalm_tot-1,info%nmaps))                         
             allocate(rgs(0:c%nalm_tot-1)) ! Allocate random vector

             if (info%myid == 0) open(69, file=trim(cpar%outdir)//'/nonlin-samples.dat', recl=10000)
            
             ! Save initial alm        
             alms = 0.d0
             ! Gather alms from threads to alms array with correct indices
             do pl = 1, c%theta(j)%p%info%nmaps
                call gather_alms(c%theta(j)%p%alm, alms, c%theta(j)%p%info%nalm, c%theta(j)%p%info%lm, 0, pl, pl)
                allocate(buffer(c%nalm_tot))
                call mpi_allreduce(alms(0,:,pl), buffer, c%nalm_tot, MPI_DOUBLE_PRECISION, MPI_SUM, info%comm, ierr)
                alms(0,:,pl) = buffer
                deallocate(buffer)
             end do
             
             ! Calculate initial chisq
             if (allocated(c%indmask)) then
                call compute_chisq(c%comm, chisq_fullsky=chisq(0), mask=c%indmask)
             else
                call compute_chisq(c%comm, chisq_fullsky=chisq(0))
             end if
             

             call wall_time(t1)
             if (info%myid == 0) then 
                chisq_prior = 0.d0 
                do pl = 1, c%theta(j)%p%info%nmaps
                   ! if sample only pol, skip T
                   if (c%poltype(j) > 1 .and. cpar%only_pol .and. pl == 1) cycle 
                   if (pl > c%poltype(j)) cycle
                    
                   ! prior on monopole
                   !chisq_prior = chisq_prior + ((alms(0,0,pl) - sqrt(4*PI)*c%p_gauss(1,j))/c%p_gauss(2,j))**2
                   if (c%nalm_tot > 1) then
                      do p = 1, c%nalm_tot-1
                         chisq_prior = chisq_prior + (alms(0,p,pl)/c%sigma_priors(p,j))**2
                      end do
                   end if
                   chisq(0) = chisq(0) + chisq_prior
                end do
                
                ! Output init sample
                write(*,fmt='(a, i6, a, f16.2, a, 3f7.2)') "# sample: ", 0, " - chisq: " , chisq(0), " - a_00: ", alms(0,0,:)/sqrt(4.d0*PI)
             end if

             do i = 1, nsamp
                chisq_prior = 0.d0
                ! Sample new alms (Account for poltype)
                alms(i,:,:) = alms(i-1,:,:)
                do pl = 1, c%theta(j)%p%info%nmaps
                   
!!$                   if (mod(iter,2) == 1 .and. pl == 1) cycle
!!$                   if (mod(iter,2) == 0 .and. pl >  1) cycle
                   
                   ! if sample only pol, skip T
                   if (c%poltype(j) > 1 .and. cpar%only_pol .and. pl == 1) cycle 
                   
                   ! p already calculated if larger than poltype ( smart ;) )
                   if (pl > c%poltype(j)) cycle
                   
                   ! Gather alms from threads to alms array with correct indices
                   call gather_alms(c%theta(j)%p%alm, alms, c%theta(j)%p%info%nalm, c%theta(j)%p%info%lm, i, pl, pl)
                   
                   ! Send all alms to 0 (Dont allreduce because only root will do calculation)
                   allocate(buffer(c%nalm_tot))
                   call mpi_reduce(alms(i,:,pl), buffer, c%nalm_tot, MPI_DOUBLE_PRECISION, MPI_SUM, 0, info%comm, ierr)
                   alms(i,:,pl) = buffer
                   deallocate(buffer)
                   
                   ! Propose new alms
                   if (info%myid == 0) then
                      ! Steplen(1:) = 0.1*steplen(0)
                      rgs(0) = c%steplen(j)*rand_gauss(handle)                       
                      do p = 1, c%nalm_tot-1
                         rgs(p) = 0.1d0*c%steplen(j)*rand_gauss(handle)                       
                      end do
                      alms(i,:,pl) = alms(i-1,:,pl) + matmul(c%L(:,:,pl,j), rgs)
!!$                      write(*,*) 'a', alms(i,:,pl)
!!$                      write(*,*) 'b', matmul(L(:,:,pl), rgs)
!!$                      write(*,*) 'c', rgs
                      
                      ! Adding prior
                      ! Currently applying same prior on all signals
                      !chisq_prior = chisq_prior + ((alms(i,0,pl) - sqrt(4*PI)*c%p_gauss(1,j))/c%p_gauss(2,j))**2
                      if (c%nalm_tot > 1) then
                         do p = 1, c%nalm_tot-1
                            chisq_prior = chisq_prior + (alms(i,p,pl)/c%sigma_priors(p,j))**2
                         end do
                      end if
                   end if
                   
                   ! Broadcast proposed alms from root
                   allocate(buffer(c%nalm_tot))
                   buffer = alms(i,:,pl)
                   call mpi_bcast(buffer, c%nalm_tot, MPI_DOUBLE_PRECISION, 0, c%comm, ierr)                   
                   alms(i,:,pl) = buffer
                   deallocate(buffer)
                   
                   ! Save to correct poltypes
                   if (c%poltype(j) == 1) then      ! {T+E+B}
                      do q = 1, c%theta(j)%p%info%nmaps
                         alms(i,:,q) = alms(i,:,pl) ! Save to all maps
                         call distribute_alms(c%theta(j)%p%alm, alms, c%theta(j)%p%info%nalm, c%theta(j)%p%info%lm, i, q, q)
                      end do
                   else if (c%poltype(j) == 2) then ! {T,E+B}
                      if (pl == 1) then
                         call distribute_alms(c%theta(j)%p%alm, alms, c%theta(j)%p%info%nalm, c%theta(j)%p%info%lm, i, pl, 1)
                      else
                         do q = 2, c%theta(j)%p%info%nmaps
                            alms(i,:,q) = alms(i,:,pl)
                            call distribute_alms(c%theta(j)%p%alm, alms, c%theta(j)%p%info%nalm, c%theta(j)%p%info%lm, i, q, q)                            
                         end do
                      end if
                   else if (c%poltype(j) == 3) then ! {T,E,B}
                      call distribute_alms(c%theta(j)%p%alm, alms, c%theta(j)%p%info%nalm, c%theta(j)%p%info%lm, i, pl, pl)
                   end if
                end do
                
                ! Update mixing matrix with new alms
                call c%updateMixmat
                
                ! Calculate proposed chisq
                if (allocated(c%indmask)) then
                   call compute_chisq(c%comm, chisq_fullsky=chisq(i), mask=c%indmask)
                else
                   call compute_chisq(c%comm, chisq_fullsky=chisq(i))
                end if
                
                ! Accept/reject test
                ! Reset accepted bool
                accepted = .false.
                if (info%myid == 0) then
                   chisq(i) = chisq(i) + chisq_prior
                   !write(*,fmt='(i6,3f12.2)') i, chisq(i), chisq(i-1), alms(i,0,pl)/sqrt(4*pi)
                   if ( chisq(i) > chisq(i-1) ) then                 
                      ! Small chance of accepting this too
                      ! Avoid getting stuck in local mminimum
                      diff = chisq(i-1)-chisq(i)
                      accepted = (rand_uni(handle) < exp(0.5d0*diff))
                   else
                      accepted = .true.
                   end if
                   
                   ! Count accepted and assign chisq values
                   if (accepted) then
                      num_accepted = num_accepted + 1
                   else
                      chisq(i) = chisq(i-1)
                   end if
                end if
                
                ! Broadcast result of accept/reject test
                call mpi_bcast(accepted, 1, MPI_LOGICAL, 0, c%comm, ierr)
                
                if (.not. accepted) then
                   ! If rejected, restore old values and send to 
                   do pl = 1, c%theta(j)%p%info%nmaps
                      call distribute_alms(c%theta(j)%p%alm, alms, c%theta(j)%p%info%nalm, info%lm, i-1, pl, pl)
                   end do
                   alms(i,:,:) = alms(i-1,:,:)
                   call c%updateMixmat                                   
                end if
                                

                if (info%myid == 0) then 
                   ! Output log to file
                   write(69, *) i, chisq(i), alms(i,:,:)

                   ! Write to screen every out_every'th
                   if (mod(i,out_every) == 0) then
                      call wall_time(t2)
                      diff = chisq(i-out_every) - chisq(i) ! Output diff
                      ts = (t2-t1)/DFLOAT(out_every) ! Average time per sample
                      write(*,fmt='(a,i6, a, f16.2, a, f10.2, a, f7.2, a, 3f7.2)') "- sample: ", i, " - chisq: " , chisq(i), " - diff: ", diff, " - time/sample: ", ts, " - a_00: ", alms(i,0,:)/sqrt(4.d0*PI)
                      call wall_time(t1)
                   end if

                   ! Adjust learning rate every check_every'th
                   if (mod(i, check_every) == 0) then
                      ! Accept rate
                      accept_rate = num_accepted/FLOAT(check_every)
                      num_accepted = 0
                   
                      diff = chisq(i-check_every)-chisq(i)
                   
                      ! Write to screen
                      write(*, fmt='(a, i6, a, f8.2, a, f5.3)') "# sample: ", i, " - diff last 30:  ", diff, " - accept rate: ", accept_rate
                   
                      ! Adjust steplen in tuning iteration
                      if (accept_rate < 0.2 .and. iter == 1) then                 
                         c%steplen(j) = c%steplen(j)*0.5d0
                         write(*,fmt='(a,f10.5)') "Reducing c%steplen(j) -> ", c%steplen(j)
                      else if (accept_rate > 0.8 .and. iter == 1) then
                         c%steplen(j) = c%steplen(j)*2.d0
                         write(*,fmt='(a,f10.5)') "Increasing c%steplen(j) -> ", c%steplen(j)
                      end if

                      ! Exit if threshold is reached
                      if (maxval(c%corrlen(j,:)) == 0 .and. diff < thresh) then
                         doexit = .true.
                         write(*,*) "Chisq threshold reached", thresh
                      end if
                   end if                   

                   
<<<<<<< HEAD
                   ! Burnin
                   if (iter == 1 .and. diff < 20.d0 .and. i > 1000) doexit = .true.
                   if (iter  >= 1 .and. i>=60) doexit = .true.
                   !! Check corrlen seudocode
                   !x = alms(i-100:i-50,:,:)
                   !y = alms(i-50:i,:,:)
                   !xmean = mean(alms(i-100:i-50,:,:))
                   !ymean = mean(alms(i-50:i,:,:))
                   !do l = 1, 50
                   !   cov(l, :) = ((x(l,:,:) - xmean)*(y(l,:,:) - ymean))/50.d0
                   !   sigx(l, :) = sqrt((x(l,:,:) - xmean)**2)/50.d0
                   !   sigy(l, :) = sqrt((y(l,:,:) - ymean)**2)/50.d0
                   !   corr_coeff = cov(l,:)/(sigx(l,:)*sigy(l,:))
                   !   if (corr_coeff >= 0.d0) then
                   !      corrlen = l
                   !   end if
                   !end do
                      
=======
                   if (i == nsamp) write(*,*) "nsamp samples reached", nsamp
>>>>>>> 44b9a8c8
                end if

                
                call mpi_bcast(doexit, 1, MPI_LOGICAL, 0, c%comm, ierr)
                if (doexit) exit


             end do

             if (info%myid == 0) close(58)
             
             ! Calculate correlation length and cholesky matrix 
             ! (Only if first iteration and not initialized from previous)
             if (info%myid == 0 .and. iter == 1 .and. maxval(c%corrlen(j,:)) == 0) then
                write(*,*) 'Calculating correlation function'
                ! Calculate Correlation length
                delta = 100
                allocate(C_(delta))
                allocate(N(delta))
                open(58, file=trim(cpar%outdir)//'/C_.dat', recl=10000)
                do pl = 1, c%theta(j)%p%info%nmaps

                   ! Skip signals with poltype tag
                   if (c%poltype(j) > 1 .and. cpar%only_pol .and. pl == 1) cycle 
                   if (pl > c%poltype(j)) cycle
                   
                   ! Calculate correlation function per alm
                   do p = 0, c%nalm_tot-1
                      N(:) = 0
                      C_(:) = 0.d0
                      alms_mean = mean(alms(:i,p,pl))
                      alms_var = variance(alms(:i,p,pl))
                      do q = 1, i
                         do k = 1, delta
                            if (q+k > i) cycle
                            C_(k) = C_(k) + (alms(q,p,pl)-alms_mean)*(alms(q+k,p,pl)-alms_mean)
                            N(k) = N(k) + 1 ! Less samples every q
                         end do
                      end do

                      where (N>0) C_ = C_/N
                      C_ = C_/alms_var
                      write(58,*) p, C_ ! Write to file

                      ! Find correlation length
                      do k = 1, delta
                         if (C_(k) < 0.1) then
                            if (c%corrlen(j,pl) < k) c%corrlen(j,pl) = k
                            exit
                         end if
                      end do
                   end do
                   write(*,*) "Correlation length (< 0.1): ", c%corrlen(j,pl) 
                end do
                close(58)
                deallocate(C_, N)

                write(*,*) 'Calculating cholesky matrix'
                do p = 1, c%theta(j)%p%info%nmaps
                   call compute_covariance_matrix(alms(INT(i/2):i,0:c%nalm_tot-1,p), c%L(0:c%nalm_tot-1,0:c%nalm_tot-1,p,j), .true.)
                   !call get_eigenvalues(alms_covmat(:,:,p), rgs)
                   !write(*,*) 'W = ', rgs
                end do

                write(jtext, fmt = '(I1)') j
                filename = trim(cpar%outdir)//'/init_alm_cholesky_'//trim(c%label)//'_par'//trim(jtext)//'.dat'
                
                open(58, file=filename, recl=10000)
                write(58,*) c%steplen(j)
                write(58,*) c%corrlen(j,:)
                write(58,*) c%L(:,:,:,j)
                close(58)
                close(69)          
             end if
             deallocate(alms, rgs, chisq)
          end do ! End of j
       end select

       ! Loop to next component
       c => c%next()
    end do
    deallocate(status_fit)

  end subroutine sample_specind_alm

  subroutine sample_specind_local(cpar, iter, handle)
    implicit none
    type(comm_params),  intent(in)    :: cpar
    integer(i4b),       intent(in)    :: iter
    type(planck_rng),   intent(inout) :: handle    

    integer(i4b) :: i, j, k, q, p, pl, np, nlm, l_, m_, idx
    integer(i4b) :: nsamp, out_every, num_accepted, smooth_scale, id_native, ierr, ind
    real(dp)     :: t1, t2, ts, dalm, fwhm_prior
    real(dp)     :: mu, sigma, par, accept_rate, diff, chisq_prior
    integer(i4b), allocatable, dimension(:) :: status_fit   ! 0 = excluded, 1 = native, 2 = smooth
    integer(i4b)                            :: status_amp   !               1 = native, 2 = smooth
    character(len=2) :: itext, jtext
    logical :: accepted, exist, doexit, skip
    class(comm_mapinfo), pointer :: info => null()
    class(comm_N),       pointer :: tmp  => null()
    class(comm_map),     pointer :: res  => null()
    class(comm_comp),    pointer :: c    => null()
    real(dp),          allocatable, dimension(:,:,:)   :: alms
    real(dp),          allocatable, dimension(:,:) :: m
    real(dp),          allocatable, dimension(:) :: buffer, rgs, chisq

    integer(c_int),    allocatable, dimension(:,:) :: lm
    integer(i4b), dimension(MPI_STATUS_SIZE) :: mpistat

    call wall_time(t1)
    
    ! Initialize residual maps
    do i = 1, numband
       res             => compute_residual(i)
       data(i)%res%map =  res%map
       call res%dealloc()
       nullify(res)
    end do
    
    ! Sample spectral parameters for each signal component
    allocate(status_fit(numband))
    c => compList
    do while (associated(c))
       if (c%npar == 0) then
          c => c%next()
          cycle
       end if
       if (all(c%p_gauss(2,:) == 0.d0)) then
          c => c%next()
          cycle
       end if

       ! Only sample components with lmax < 0 with local sampler; others are done with the alm sampler
       skip = .false.
       select type (c)
       class is (comm_diffuse_comp)
          if (c%lmax_ind >= 0) skip = .true.
       end select
       if (skip) then
          c => c%next()
          cycle
       end if


       do j = 1, c%npar

          if (c%p_gauss(2,j) == 0.d0) cycle

          ! Add current component back into residual
          if (trim(c%class) /= 'ptsrc') then
             do i = 1, numband
                allocate(m(0:data(i)%info%np-1,data(i)%info%nmaps))
                m               = c%getBand(i)
                data(i)%res%map = data(i)%res%map + m
                deallocate(m)
             end do
          end if

          ! Set up smoothed data
          select type (c)
          class is (comm_line_comp)
             if (cpar%myid == 0) write(*,*) '   Sampling ', trim(c%label), ' ', trim(c%indlabel(j))
          class is (comm_ptsrc_comp)
             if (cpar%myid == 0) write(*,*) '   Sampling ', trim(c%label)
          class is (comm_diffuse_comp)
             if (cpar%myid == 0) write(*,*) '   Sampling ', trim(c%label), ' ', trim(c%indlabel(j))
             call update_status(status, "nonlin start " // trim(c%label)// ' ' // trim(c%indlabel(j)))

             ! Set up type of smoothing scale
             id_native    = 0

             ! Compute smoothed residuals
             nullify(info)
             status_amp   = 0
             status_fit   = 0
             smooth_scale = c%smooth_scale(j)
             do i = 1, numband
                if (cpar%num_smooth_scales == 0) then
                   status_fit(i)   = 1    ! Native
                else
                   if (.not. associated(data(i)%N_smooth(smooth_scale)%p) .or. &
                        & data(i)%bp(0)%p%nu_c < c%nu_min_ind(j) .or. &
                        & data(i)%bp(0)%p%nu_c > c%nu_max_ind(j)) then
                      status_fit(i) = 0
                   else
                      if (.not. associated(data(i)%B_smooth(smooth_scale)%p)) then
                         status_fit(i)   = 1 ! Native
                      else
                         status_fit(i)   = 2 ! Smooth
                      end if
                   end if
                end if
                
                if (status_fit(i) == 0) then
                   ! Channel is not included in fit
                   nullify(res_smooth(i)%p)
                   nullify(rms_smooth(i)%p)
                else if (status_fit(i) == 1) then
                   ! Fit is done in native resolution
                   id_native          = i
                   info               => data(i)%res%info
                   res_smooth(i)%p    => data(i)%res
                   tmp                => data(i)%N
                   select type (tmp)
                   class is (comm_N_rms)
                      rms_smooth(i)%p    => tmp
                   end select
                else if (status_fit(i) == 2) then
                   ! Fit is done with downgraded data
                   info  => comm_mapinfo(data(i)%res%info%comm, cpar%nside_smooth(j), cpar%lmax_smooth(j), &
                        & data(i)%res%info%nmaps, data(i)%res%info%pol)
                   call smooth_map(info, .false., data(i)%B(0)%p%b_l, data(i)%res, &
                        & data(i)%B_smooth(smooth_scale)%p%b_l, res_smooth(i)%p)
                   rms_smooth(i)%p => data(i)%N_smooth(smooth_scale)%p
                end if

             end do
             status_amp = maxval(status_fit)

             ! Compute smoothed amplitude map
             if (.not. associated(info) .or. status_amp == 0) then
                write(*,*) 'Error: No bands contribute to index fit!'
                call mpi_finalize(i)
                stop
             end if
             if (status_amp == 1) then
                ! Smooth to the beam of the last native channel
                info  => comm_mapinfo(c%x%info%comm, c%x%info%nside, c%x%info%lmax, &
                     & c%x%info%nmaps, c%x%info%pol)
                call smooth_map(info, .true., data(id_native)%B(0)%p%b_l*0.d0+1.d0, c%x, &  
                     & data(id_native)%B(0)%p%b_l, c%x_smooth)
             else if (status_amp == 2) then
                ! Smooth to the common FWHM
                info  => comm_mapinfo(c%x%info%comm, cpar%nside_smooth(j), cpar%lmax_smooth(j), &
                     & c%x%info%nmaps, c%x%info%pol)
                call smooth_map(info, .true., &
                     & data(1)%B_smooth(smooth_scale)%p%b_l*0.d0+1.d0, c%x, &  
                     & data(1)%B_smooth(smooth_scale)%p%b_l,           c%x_smooth)
             end if

             ! Compute smoothed spectral index maps
             allocate(c%theta_smooth(c%npar))
             do k = 1, c%npar
                if (k == j) cycle
                if (status_amp == 1) then ! Native resolution
                   info  => comm_mapinfo(c%x%info%comm, c%x%info%nside, &
                        & c%x%info%lmax, c%x%info%nmaps, c%x%info%pol)
                   call smooth_map(info, .false., &
                        & data(id_native)%B(0)%p%b_l*0.d0+1.d0, c%theta(k)%p, &  
                        & data(id_native)%B(0)%p%b_l,           c%theta_smooth(k)%p)
                else if (status_amp == 2) then ! Common FWHM resolution
                   info  => comm_mapinfo(c%theta(k)%p%info%comm, cpar%nside_smooth(smooth_scale), &
                        & cpar%lmax_smooth(smooth_scale), c%theta(k)%p%info%nmaps, c%theta(k)%p%info%pol)
                   call smooth_map(info, .false., &
                        & data(1)%B_smooth(smooth_scale)%p%b_l*0.d0+1.d0, c%theta(k)%p, &  
                        & data(1)%B_smooth(smooth_scale)%p%b_l,           c%theta_smooth(k)%p)
                end if
             end do

          end select
          
          ! Sample spectral parameters
          call c%sampleSpecInd(handle, j)
          
          ! Clean up temporary data structures
          select type (c)
          class is (comm_line_comp)
          class is (comm_diffuse_comp)
             
             if (associated(c%x_smooth)) then
                call c%x_smooth%dealloc()
                nullify(c%x_smooth)
             end if
             do k =1, c%npar
                if (k == j) cycle
                if (allocated(c%theta_smooth)) then
                   if (associated(c%theta_smooth(k)%p)) then
                      call c%theta_smooth(k)%p%dealloc()
                   end if
                end if
             end do
             if (allocated(c%theta_smooth)) deallocate(c%theta_smooth)
             do i = 1, numband
                if (.not. associated(rms_smooth(i)%p)) cycle
                if (status_fit(i) == 2) then
                   call res_smooth(i)%p%dealloc()
                end if
                nullify(res_smooth(i)%p)
             end do

             smooth_scale = c%smooth_scale(j)
             if (cpar%num_smooth_scales > 0) then
                if (cpar%fwhm_postproc_smooth(smooth_scale) > 0.d0) then
                   ! Smooth index map with a postprocessing beam
                   !deallocate(c%theta_smooth)
                   allocate(c%theta_smooth(c%npar))
                   info  => comm_mapinfo(c%theta(j)%p%info%comm, cpar%nside_smooth(smooth_scale), &
                        & cpar%lmax_smooth(smooth_scale), c%theta(j)%p%info%nmaps, c%theta(j)%p%info%pol)
                   call smooth_map(info, .false., &
                        & data(1)%B_postproc(smooth_scale)%p%b_l*0.d0+1.d0, c%theta(j)%p, &  
                        & data(1)%B_postproc(smooth_scale)%p%b_l,           c%theta_smooth(j)%p)
                   c%theta(j)%p%map = c%theta_smooth(j)%p%map
                   call c%theta_smooth(j)%p%dealloc()
                   deallocate(c%theta_smooth)
                end if
             end if

             call update_status(status, "nonlin stop " // trim(c%label)// ' ' // trim(c%indlabel(j)))

          end select

          ! Subtract updated component from residual
          if (trim(c%class) /= 'ptsrc') then
             do i = 1, numband
                allocate(m(0:data(i)%info%np-1,data(i)%info%nmaps))
                m               = c%getBand(i)
                data(i)%res%map = data(i)%res%map - m
                deallocate(m)
             end do
          end if

       end do

       ! Loop to next component
       c => c%next()
    end do
    deallocate(status_fit)
    
  end subroutine sample_specind_local

  subroutine gather_alms(alm, alms, nalm, lm, i, pl, pl_tar)
    implicit none

    real(dp), dimension(0:,1:),    intent(in)    :: alm
    integer(c_int), dimension(1:,0:), intent(in) :: lm
    real(dp), dimension(0:,0:,1:), intent(inout) :: alms
    integer(i4b),                intent(in)    :: nalm, i, pl, pl_tar
    integer(i4b) :: k, l, m, ind

    do k = 0, nalm-1
       ! Gather all alms
       l = lm(1,k)
       m = lm(2,k)
       ind = l**2 + l + m
       alms(i,ind,pl_tar) = alm(k,pl)
    end do

  end subroutine gather_alms

  subroutine distribute_alms(alm, alms, nalm, lm, i, pl, pl_tar)
    implicit none

    real(dp), dimension(0:,1:),    intent(inout)    :: alm
    integer(c_int), dimension(1:,0:), intent(in)   :: lm
    real(dp), dimension(0:,0:,1:),  intent(in)       :: alms
    integer(i4b),                intent(in)       :: nalm, i, pl, pl_tar
    integer(i4b) :: k, l, m, ind
    
    do k = 0, nalm-1
       ! Distribute alms
       l = lm(1,k)
       m = lm(2,k)
       ind = l**2 + l + m
       alm(k,pl_tar) = alms(i,ind,pl)
    end do

  end subroutine distribute_alms


end module comm_nonlin_mod<|MERGE_RESOLUTION|>--- conflicted
+++ resolved
@@ -378,7 +378,6 @@
                    end if                   
 
                    
-<<<<<<< HEAD
                    ! Burnin
                    if (iter == 1 .and. diff < 20.d0 .and. i > 1000) doexit = .true.
                    if (iter  >= 1 .and. i>=60) doexit = .true.
@@ -396,10 +395,6 @@
                    !      corrlen = l
                    !   end if
                    !end do
-                      
-=======
-                   if (i == nsamp) write(*,*) "nsamp samples reached", nsamp
->>>>>>> 44b9a8c8
                 end if
 
                 
