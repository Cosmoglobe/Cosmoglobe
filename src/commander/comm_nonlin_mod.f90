--- conflicted
+++ resolved
@@ -178,12 +178,7 @@
              nsamp = cpar%nsamp_alm !2000
              burnin = cpar%burnin ! Gibbs iter burnin. Tunes steplen.
              cholesky_calc = 1 ! Which gibbs iter to calculate cholesky, then corrlen.
-<<<<<<< HEAD
-             optimize = .true.
-=======
              optimize = cpar%optimize_alm !.true.
-
->>>>>>> 205c9958
              thresh = FLOAT(check_every)*0.8d0 !40.d0 ! 40.d0
 
              corrlen_init = 1
