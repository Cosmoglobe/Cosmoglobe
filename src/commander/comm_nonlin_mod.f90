--- conflicted
+++ resolved
@@ -178,11 +178,7 @@
              nsamp = cpar%nsamp_alm !2000
              burnin = 5 ! Gibbs iter burnin. Tunes steplen.
              cholesky_calc = 1 ! Which gibbs iter to calculate cholesky, then corrlen.
-<<<<<<< HEAD
-=======
              optimize = .true.
-
->>>>>>> 0da6d1c1
              thresh = FLOAT(check_every)*0.8d0 !40.d0 ! 40.d0
 
              corrlen_init = 1
