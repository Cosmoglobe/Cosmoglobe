--- conflicted
+++ resolved
@@ -50,12 +50,8 @@
                            comm_freefree_comp_mod.o comm_line_comp_mod.o \
                            comm_md_comp_mod.o comm_template_comp_mod.o \
                            comm_cr_mod.o comm_physdust_comp_mod.o
-<<<<<<< HEAD
-comm_nonlin_mod.o :        comm_data_mod.o comm_comp_mod.o comm_chisq_mod.o comm_gain_mod.o comm_output_mod.o
-=======
 comm_nonlin_mod.o :        comm_data_mod.o comm_comp_mod.o comm_chisq_mod.o \
                            comm_gain_mod.o comm_output_mod.o
->>>>>>> 228cda07
 comm_gain_mod.o :          comm_data_mod.o comm_comp_mod.o comm_chisq_mod.o
 comm_N_mod.o :             comm_param_mod.o
 comm_N_rms_mod.o :         comm_N_mod.o
