--- conflicted
+++ resolved
@@ -683,13 +683,9 @@
                in_high_var_region = .true.
                start_idx = j
                !write(*, *) 'start_idx: ', start_idx
-<<<<<<< HEAD
-            else if (in_high_var_region .and. smoothed_vars(j) <= target_percentile .and. smoothed_vars(j) /= 0) then
-=======
             else if (in_high_var_region .and. & 
                & smoothed_vars(j) <= target_percentile .and. & 
                & smoothed_vars(j) /= 0) then
->>>>>>> 19f7e800
                !write(*, *) 'End high var'
                in_high_var_region = .false.
                end_idx = j
@@ -714,10 +710,7 @@
                   cycle
                end if
                !write(*, *) 'Not cycling'
-<<<<<<< HEAD
-=======
                prev_jump_var = smoothed_vars(pos)
->>>>>>> 19f7e800
                range_idx = range_idx + 1
                pid_ranges(i, range_idx) = pos
             end if
