import warnings
import os

from rich import print
import healpy as hp
import numpy as np
import astropy.units as u
import matplotlib.pyplot as plt

from .plottools import *
from .temp_newvisufunc import projview as temp_projview

# Fix for macos openMP duplicate bug
os.environ["KMP_DUPLICATE_LIB_OK"] = "True"


@u.quantity_input(freq=u.Hz, fwhm=(u.arcmin, u.rad, u.deg))
def plot(
    input,
    *,
    sig=0,
    comp=None,
    freq=None,
    ticks=None,
    min=None,
    max=None,
    rng=None,
    cbar=True,
    unit=None,
    fwhm=0.0 * u.arcmin,
    nside=None,
    sample=-1,
    mask=None,
    maskfill=None,
    cmap=None,
    norm=None,
    norm_dict=None,
    remove_dip=False,
    remove_mono=False,
    title=None,
    rlabel=None,
    llabel=None,
    width=None,
    fraction=1,
    xsize=1000,
    darkmode=False,
    rot=None,
    coord=None,
    nest=False,
    flip="astro",
    graticule=False,
    graticule_labels=False,
    return_only_data=False,
    projection_type="mollweide",
    cb_orientation="horizontal",
    xlabel=None,
    ylabel=None,
    longitude_grid_spacing=60,
    latitude_grid_spacing=30,
    override_plot_properties=None,
    xtick_label_color="black",
    ytick_label_color="black",
    graticule_color=None,
    fontsize=None,
    phi_convention="counterclockwise",
    custom_xtick_labels=None,
    custom_ytick_labels=None,
    ratio=None,
<<<<<<< HEAD
    extend=None,
=======
    scale=1,
>>>>>>> b50f9b28
    **kwargs,
):
    """
    General plotting function for healpix maps.
    This function is a wrapper on healpys projview function with some added features.
    Features added in addition to existing projview features include:
        - direct plotting from model object, fits file or numpy array.
        - simple map operations such as smoothing, ud_grading, masking
        - removing dipole or monopoles
        - Predefined plotting parameters for specific components for nice formatting

    Parameters
    ----------
    input : ndarray, fits file path or cosmoglobe model object
        Map data input given as numpy array either 1d or index given by 'sig'.
        Also supports fits-file path string or cosmoglobe model.
        If cosmoglobe object is passed such as 'model', specify comp or freq.
    sig : str or int, optional
        Specify which signal to plot if ndim>1.
        default: None
    comp : string, optional
        Component label for automatic identification of plotting
        parameters based on information from autoparams.json
        default: None
    freq : astropy GHz, optional
        frequency in GHz needed for scaling maps when using a model object input
        default: None
    ticks : list or str, optional
        Min and max value for data. If None, uses 97.5th percentile.
        default: None
    min : float, optional
      The minimum range value. If specified, overwrites autodetector.
      default: None
    max : float, optional
      The maximum range value. If specified, overwrites autodetector.
      default: None
    rng : float, optional
      Sets this value as min and max value. If specified, overwrites autodetector.
      default: None
    cbar : bool, optional
        Toggles the colorbar
        cbar : True
    fwhm : astropy arcmin/rad/deg, optional
        Optional map smoothing. FWHM of gaussian smoothing in arcmin.
        default: 0.0
    mask : str path or np.ndarray, optional
        Apply a mask file to data
        default: None
    cmap : str, optional
        Colormap (ex. sunburst, planck, jet). Both matplotliib and cmasher
        available as of now. Also supports qualitative plotly map, [ex.
        q-Plotly-4 (q for qualitative 4 for max color)] Sets planck as default.
        default: None
    norm : {'hist', 'log', 'symlog', 'symlog2', None}
      Color normalization:
      hist = histogram equalized color mapping.
      log = logarithmic color mapping.
      symlog = symmetric logarithmic, linear between -linthresh and linthresh.
      symlog2 = similar to symlog, used for plack log colormap.
      default: None (linear color mapping)
    norm_dict : dict, optionals
        Parameters for normalization:
        default is set to {"linthresh": 1, "base": 10, "linscale": 0.1}
        where linthresh determines the linear regime of symlog norm,
        and linscale sets the size of the linear regime on the cbar.
        default: None
    remove_dip : bool, optional
        If mdmask is specified, fits and removes a dipole.
        default: True
    remove_mono : bool, optional
        If mdmask is specified, fits and removes a monopole.
        default: True
    unit : str, optional
        Unit label for colorbar
        default: None
    title : str, optional
        Sets the full figure title. Has LaTeX functionaliity (ex. $A_{s}$.)
        default: None
    rlabel : str, optional
        Sets the upper right title. Has LaTeX functionaliity (ex. $A_{s}$.)
        default: None
    llabel : str, optional
        Sets the upper left title. Has LaTeX functionaliity (ex. $A_{s}$.)
        default: None
    width : float, optional
        Size in inches default is half latex page, see fraction.
        default: None
    fraction : float, optional
        Fraction of latex page width.
        default : 1
    darkmode : bool, optional
        Plots all outlines in white for dark backgrounds, and adds 'dark' in
        filename.
        default: False
    rot : scalar or sequence, optional
      Describe the rotation to apply.
      In the form (lon, lat, psi) (unit: degrees) : the point at
      longitude *lon* and latitude *lat* will be at the center. An additional rotation
      of angle *psi* around this direction is applied.
    coord : sequence of character, optional
      Either one of 'G', 'E' or 'C' to describe the coordinate
      system of the map, or a sequence of 2 of these to rotate
      the map from the first to the second coordinate system.
    nest : bool, optional
      If True, ordering scheme is NESTED. Default: False (RING)
    flip : {'astro', 'geo'}, optional
      Defines the convention of projection : 'astro' (default, east towards left, west towards right)
      or 'geo' (east towards roght, west towards left)
      It creates the `healpy_flip` attribute on the Axes to save the convention in the figure.
    graticule : bool
      add graticule
    graticule_labels : bool
      longitude and latitude labels
    return_only_data : bool
      Return figure
    projection_type :  {'aitoff', 'hammer', 'lambert', 'mollweide', 'cart', '3d', 'polar'}
      type of the plot
    cb_orientation : {'horizontal', 'vertical'}
      color bar orientation
    xlabel : str
      set x axis label
    ylabel : str
      set y axis label
    longitude_grid_spacing : float
      set x axis grid spacing
    latitude_grid_spacing : float
      set y axis grid spacing
    override_plot_properties : dict
      Override the following plot proporties: 'cbar_shrink', 'cbar_pad', 'cbar_label_pad', 'figure_width': width, 'figure_size_ratio': ratio.
    lcolor : str
      change the color of the longitude tick labels, some color maps make it hard to read black tick labels
    fontsize:  dict
        Override fontsize of labels: 'xlabel', 'ylabel', 'title', 'xtick_label', 'ytick_label', 'cbar_label', 'cbar_tick_label'.
        default = None
    phi_convention : string
        convention on x-axis (phi), 'counterclockwise' (default), 'clockwise', 'symmetrical' (phi as it is truly given)
        if `flip` is 'geo', `phi_convention` should be set to 'clockwise'.
    custom_xtick_labels : list
        override x-axis tick labels
    custom_ytick_labels : list
        override y-axis tick labels
    scale : float
        rescales data by factor scale
    kwargs : keywords
        passed to projview
    """

    if not fontsize:
        fontsize = DEFAULT_FONTSIZES
    else:
        fontsize_ = DEFAULT_FONTSIZES.copy()
        for key in fontsize.keys():
            fontsize_[key] = fontsize[key]
        fontsize = fontsize_

    # Get figure width from page fraction
    if width is None:
        figsize = get_figure_width(fraction=fraction)
        width = figsize[0]

    set_style(darkmode)

    # Translate sig to correct format
    if isinstance(sig, str):
        sig = STOKES.index(sig)

    # Get data
    m, comp, freq, nside = get_data(input, sig, comp, freq, fwhm, nside=nside, sample=sample)

    # Mask map
    if mask is not None:
        if isinstance(mask, str):
            mask = hp.read_map(mask)

        m = hp.ma(m)
        if hp.get_nside(mask) != nside:
            print("[magenta]Input mask nside is different, ud_grading to output nside.[/magenta]")
            mask = hp.ud_grade(mask, nside)
        m.mask = np.logical_not(mask)

    # Pass all your arguments in, return parsed plotting parameters
    params = get_params(
        data=m,
        comp=comp,
        sig=sig,
        rlabel=rlabel,
        llabel=llabel,
        unit=unit,
        ticks=ticks,
        min=min,
        max=max,
        rng=rng,
        norm=norm,
        norm_dict=norm_dict,
        cmap=cmap,
        freq_ref=freq,
        width=width,
        nside=nside,
    )

    # Colormap
    cmap = load_cmap(params["cmap"])
    if maskfill:
        cmap.set_bad(maskfill)

    if override_plot_properties is None:
        override_plot_properties = {"cbar_tick_direction": "in"}

    warnings.filterwarnings("ignore")  # Healpy complains too much
    # Plot figure
    ret = temp_projview(
        params["data"]*scale,
        min=np.min(params["ticks"]),
        max=np.max(params["ticks"]),
        cbar_ticks=params["ticks"],
        cbar=cbar,
        cmap=cmap,
        unit=params["unit"],
        llabel=params["llabel"],
        rlabel=params["rlabel"],
        norm=params["norm"],
        norm_dict=params["norm_dict"],
        override_plot_properties=override_plot_properties,
        show_tickmarkers=True,
        width=width,
        # unedited params
        remove_dip=remove_dip,
        remove_mono=remove_mono,
        xsize=xsize,
        title=title,
        rot=rot,
        coord=coord,
        nest=nest,
        flip=flip,
        graticule=graticule,
        graticule_labels=graticule_labels,
        return_only_data=return_only_data,
        projection_type=projection_type,
        cb_orientation=cb_orientation,
        xlabel=xlabel,
        ylabel=ylabel,
        longitude_grid_spacing=longitude_grid_spacing,
        latitude_grid_spacing=latitude_grid_spacing,
        xtick_label_color=xtick_label_color,
        ytick_label_color=ytick_label_color,
        graticule_color=graticule_color,
        fontsize=fontsize,
        phi_convention=phi_convention,
        custom_xtick_labels=custom_xtick_labels,
        custom_ytick_labels=custom_ytick_labels,
        extend=extend,
        **kwargs
    )

    return ret, params<|MERGE_RESOLUTION|>--- conflicted
+++ resolved
@@ -66,11 +66,8 @@
     custom_xtick_labels=None,
     custom_ytick_labels=None,
     ratio=None,
-<<<<<<< HEAD
     extend=None,
-=======
     scale=1,
->>>>>>> b50f9b28
     **kwargs,
 ):
     """
