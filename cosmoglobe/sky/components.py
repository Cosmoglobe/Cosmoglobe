from cosmoglobe.utils.bandpass import (
    get_bandpass_coefficient,
    get_interp_parameters, 
    get_normalized_bandpass, 
    interp1d,
    interp2d,
)
from cosmoglobe.utils.functions import (
    blackbody_emission,
    brightness_to_thermodynamical, 
    gaunt_factor, 
    thermodynamical_to_brightness
)
from cosmoglobe.utils.utils import _get_astropy_unit, gaussian_beam_2D

from pathlib import Path
from sys import exit
import warnings
from tqdm import tqdm
import astropy.units as u
import numpy as np
import healpy as hp
import sys

DATA_DIR = Path(__file__).resolve().parent.parent / 'data'


class Component:
    """Base class for a sky component from the Cosmoglobe Sky Model.

    A component is defined by its get_freq_scaling function, which it is 
    required to implement. This function is required to take in a freq and a 
    freq_ref at minimum (even if it is not required to evalute the emission). 
    Further, the get_freq_scaling function can take in any number of spectral 
    parameters, although a model with more than two spectral parameters that 
    varies across the sky is currently not supported under bandpass integration.

    Args:
    -----
    amp (`astropy.units.Quantity`):
        Emission templates of the component at the reference frequencies given
        by freq_ref.
    freq_ref (`astropy.units.Quantity`):
        Reference frequencies for the amplitude template in units of Hertz.
        The input must be an astropy quantity containing the the reference 
        frequency for the stokes I amplitude template, and optionally the
        reference frequency for the soktes Q and U templates if the component 
        is polarized. Example: freq_ref=freq_ref_I*u.GHz, or 
        freq_ref=[freq_ref_I, freq_ref_P]*u.GHz
    spectral_parameters (dict):
        Spectral parameters required to compute the frequency scaling factor. 
        These can be scalars, numpy ndarrays or astropy quantities. 
        Default: None

    """
    def __init__(self, amp, freq_ref, **spectral_parameters):
        self.amp = amp
        self.freq_ref = self._set_freq_ref(freq_ref)
        self.spectral_parameters = spectral_parameters


    @staticmethod
    @u.quantity_input(freq=u.Hz)
    def _set_freq_ref(freq_ref):
        """Reshapes the freq_ref into a broadcastable shape"""
        if freq_ref is None:
            return
        elif freq_ref.ndim == 0:
            return freq_ref
        elif freq_ref.ndim == 1:
            return np.expand_dims(
                u.Quantity([freq_ref[0], freq_ref[1], freq_ref[1]]), axis=1
            )
        else:
            raise ValueError('freq_ref must have a maximum len of 2')


    @u.quantity_input(freq=u.Hz, bandpass=(u.Jy/u.sr, u.K, None), 
                      fwhm=(u.rad, u.deg, u.arcmin))
    def __call__(self, freq, bandpass=None, fwhm=0.0*u.rad, output_unit=u.uK):
        """Simulates the component emission at an arbitrary frequency or
        integrated over a bandpass.

        Args:
        -----
        freq (`astropy.units.Quantity`):
            A frequency, or a list of frequencies at which to evaluate the 
            component emission. If a corresponding bandpass is not supplied, 
            a delta peak in frequency is assumed.
        bandpass (`astropy.units.Quantity`):
            Bandpass profile in signal units. The shape of the bandpass must
            match that of the freq input. Default : None
        output_unit (`astropy.units.Unit`):
            The desired output unit of the emission. Must be signal units. 
            Default: None
        fwhm : `astropy.units.Quantity`
            The full width half max parameter of the beam. Default: None

        Returns
        -------
        (`astropy.units.Quantity`):
            Component emission.

        """
        freq_ref = self.freq_ref
<<<<<<< HEAD
        input_unit = self.amp.unit
        # Expand dimension on rank-1 arrays from from (n,) to (n, 1) to support
        # broadcasting
        if self.amp.ndim == 1:
            amp = np.expand_dims(self.amp, axis=0)
        else:
            amp = self.amp
=======
        input_unit = u.Unit('uK')

        # Expand dimension on rank-1 arrays from from (n,) to (n, 1) to support
        # broadcasting with (1, nside) or (3, nside) arrays
        amp = self.amp if self.amp.ndim != 1 else np.expand_dims(self.amp, axis=0)
>>>>>>> 9e2758a1
        spectral_parameters = {
            key: (np.expand_dims(value, axis=0) if value.ndim == 1 else value)
            for key, value in self.spectral_parameters.items()
        }

<<<<<<< HEAD
        # Perform bandpass integration
        if bandpass is not None:
            unit_conversion_factor = (
                _get_unit_conversion(bandpass, freq, output_unit, input_unit)
=======
        #Assuming delta frequencies
        if bandpass is None:
            if freq.size == 1:
                scaling = self.get_freq_scaling(
                    freq, freq_ref, **spectral_parameters
                )
            else:
                scaling = (
                    self.get_freq_scaling(freq, freq_ref, **spectral_parameters)
                    for freq in freq
                )
            if self.diffuse:
                emission = amp*scaling
            else:
                # self.amp is not a healpix map for non diffuse comps
                emission = self.get_map(amp=amp*scaling, fwhm=fwhm)
            
            if output_unit is not None:
                try:
                    output_unit = u.Unit(output_unit)
                    emission = emission.to(
                        output_unit, equivalencies=u.brightness_temperature(freq)
                    )
                except ValueError:
                    if output_unit.lower().endswith('k_rj'):
                        output_unit = u.Unit(output_unit[:-3])
                    elif output_unit.lower().endswith('k_cmb'):
                        output_unit = u.Unit(output_unit[:-4])   
                        emission *= brightness_to_thermodynamical(freq)

            return emission

        # Perform bandpass integration
        else:
            bandpass = get_normalized_bandpass(bandpass, freq, input_unit)
            bandpass_coefficient = get_bandpass_coefficient(
                bandpass, freq, output_unit
>>>>>>> 9e2758a1
            )
            bandpass_scaling = self._get_bandpass_scaling(
                freq, bandpass, spectral_parameters
            )
<<<<<<< HEAD
            return amp*bandpass_conversion_factor*unit_conversion_factor

        # Assume delta frequencies
        else:
            if freq.ndim > 0:
                scaling = (self.get_freq_scaling(freq, freq_ref, 
                                                 **spectral_parameters)
                           for freq in freq)
            else:
                scaling = self.get_freq_scaling(freq, freq_ref, 
                                                **spectral_parameters)

        if output_unit is not None and input_unit != output_unit:
            return (amp*scaling).to(
                output_unit, equivalencies=u.brightness_temperature(freq)
            )
        return amp*scaling

=======

            if self.diffuse:
                emission = amp*bandpass_scaling*bandpass_coefficient
                if fwhm.value != 0.0:
                    emission = hp.smoothing(
                        emission, fwhm.to(u.rad).value
                    )*emission.unit

            else:
                emission = self.get_map(
                    amp=amp*bandpass_scaling, fwhm=fwhm
                )*bandpass_coefficient
>>>>>>> 9e2758a1

            return emission.to(_get_astropy_unit(output_unit))


<<<<<<< HEAD
        TODO: find the perfect default n value
=======
    def _get_bandpass_scaling(self, freqs, bandpass, spectral_parameters):
        """Returns the frequency scaling factor given a bandpass profile and a
        corresponding frequency array.
>>>>>>> 9e2758a1

        Args:
        -----
        freqs (`astropy.units.Quantity`):
            Bandpass profile frequencies.
        bandpass (`astropy.units.Quantity`):
<<<<<<< HEAD
            Normalized bandpass profile. Must have signal units.
        spectral_parameters (dict):
            Spectral parameters required to compute the frequency scaling 
            factor. 
        n (int):
            Number of points in the regular interpolation grid. Default: 20
=======
            Normalized bandpass profile.
>>>>>>> 9e2758a1

        Returns:
        --------
        float, `numpy.ndarray`
            Frequency scaling factor given a bandpass.

        """
        interp_parameters = get_interp_parameters(spectral_parameters)

        # Component does not have any spatially varying spectral parameters
        if not interp_parameters:
            freq_scaling = self.get_freq_scaling(
                freqs, self.freq_ref, **spectral_parameters
            )
            # Reshape to support broadcasting for comps where freq_ref = None 
            # e.g cmb
            if freq_scaling.ndim > 1:
                return np.expand_dims(
                    np.trapz(freq_scaling*bandpass, freqs), axis=1
                )
            return np.trapz(freq_scaling*bandpass, freqs)

        # Component has one sptatially varying spectral parameter
        elif len(interp_parameters) == 1:
            return interp1d(
                self, freqs, bandpass, interp_parameters, 
                spectral_parameters.copy()
            )

        # Component has two sptatially varying spectral parameter
        elif len(interp_parameters) == 2:    
            return interp2d(
                self, freqs, bandpass, interp_parameters, 
                spectral_parameters.copy()
            )

        else:
            raise NotImplementedError(
                'Bandpass integration for comps with more than two spectral '
                'parameters is not implemented'
            )


    def to_nside(self, new_nside):
        """ud_grades all maps in the component to a new nside.

        Args:
        -----
        new_nside (int):
            Healpix map resolution parameter.

        """
        if not self.diffuse:
            return

        nside = hp.get_nside(self.amp)
        if new_nside == nside:
            print(f'Model is already at nside {nside}')
            return
        if not hp.isnsideok(new_nside, nest=True):
            raise ValueError(f'nside: {new_nside} is not valid.')

        self.amp = hp.ud_grade(self.amp.value, new_nside)*self.amp.unit
        for key, val in self.spectral_parameters.items():
            if hp.nside2npix(nside) in np.shape(val):
                try:
                    self.spectral_parameters[key] = hp.ud_grade(val.value, 
                                                            new_nside)*val.unit
                except AttributeError:
                    self.spectral_parameters[key] = hp.ud_grade(val, new_nside)


    @property
    def is_polarized(self):
        """Returns True if component is polarized and False if not"""
        if self.amp.shape[0] == 3:
            return True
        return False


    def __repr__(self):
        main_repr = f'{self.__class__.__name__}'
        main_repr += '('
        extra_repr = ''
        for key in self.spectral_parameters.keys():
            extra_repr += f'{key}, '
        if extra_repr:
            extra_repr = extra_repr[:-2]
        main_repr += extra_repr
        main_repr += ')'

        return main_repr



class PowerLaw(Component):
    """PowerLaw component class. Represents Synchrotron emission in the 
    Cosmoglobe Sky Model.

    Args:
    -----
    amp (`astropy.units.Quantity`):
        Emission templates of the component at the reference frequencies given
        by freq_ref.
    freq_ref (`astropy.units.Quantity`):
        Reference frequencies for the amplitude template in units of Hertz.
        The input must be an astropy quantity containing the the reference 
        frequency for the stokes I amplitude template, and optionally the
        reference frequency for the stokes Q and U templates if the component 
        is polarized. Example: freq_ref=freq_ref_I*u.GHz, or 
        freq_ref=[freq_ref_I, freq_ref_P]*u.GHz
    beta (`numpy.ndarray`, `astropy.units.Quantity`):
        The power law spectral index. The spectral index can vary over the sky, 
        and is therefore commonly given as a shape (3, nside) array, but it can 
        take the value of a scalar.
    """
    label = 'synch'
    diffuse = True


    def __init__(self, amp, freq_ref, beta):
        super().__init__(amp, freq_ref, beta=beta)


    def get_freq_scaling(self, freq, freq_ref, beta):
        """Computes the frequency scaling from the reference frequency freq_ref 
        to an arbitrary frequency, which depends on the spectral parameter
        beta.

        Args:
        -----
        freq (`astropy.units.Quantity`):
            Frequency at which to evaluate the model.
        freq_ref (`astropy.units.Quantity`):
            Reference frequencies for the amplitude map.
        beta (`numpy.ndarray`, `astropy.units.Quantity`):
            The power law spectral index.
            
        Returns:
        --------
        scaling (`astropy.units.Quantity`):
            Frequency scaling factor with dimensionless units.

        """
        scaling = (freq/freq_ref)**beta
        return scaling


class ModifiedBlackBody(Component):
    """Modified blackbody component class. Represents thermal dust in the
    Cosmoglobe Sky Model.

    Args:
    -----
    amp (`astropy.units.Quantity`):
        Emission templates of the component at the reference frequencies given
        by freq_ref.
    freq_ref (`astropy.units.Quantity`):
        Reference frequencies for the amplitude template in units of Hertz.
        The input must be an astropy quantity containing the the reference 
        frequency for the stokes I amplitude template, and optionally the
        reference frequency for the soktes Q and U templates if the component 
        is polarized. Example: freq_ref=freq_ref_I*u.GHz, or 
        freq_ref=[freq_ref_I, freq_ref_P]*u.GHz
    beta (`numpy.ndarray`, `astropy.units.Quantity`):
        The power law spectral index. The spectral index can vary over the sky, 
        and is therefore commonly given as a shape (3, nside) array, but it can 
        take the value of a scalar.
    T (`astropy.units.Quantity`):
        Temperature map of the blackbody with unit K and shape (nside,). Can 
        also take the value of a scalar similar to beta.
    """
    label = 'dust'
    diffuse = True


    def __init__(self, amp, freq_ref, beta, T):
        super().__init__(amp, freq_ref, beta=beta, T=T)


    def get_freq_scaling(self, freq, freq_ref, beta, T):
        """Computes the frequency scaling from the reference frequency freq_ref 
        to an arbitrary frequency, which depends on the spectral parameters
        beta and T.

        Args:
        -----
        freq (`astropy.units.Quantity`):
            Frequency at which to evaluate the model.
        freq_ref (`astropy.units.Quantity`):
            Reference frequencies for the amplitude map.
        beta (`numpy.ndarray`, `astropy.units.Quantity`):
            The power law spectral index.
        T (`astropy.units.Quantity`): 
            Temperature of the blackbody.
            
        Returns:
        --------
        scaling (`astropy.units.Quantity`):
            Frequency scaling factor with dimensionless units.

        """
        blackbody_ratio = (
            blackbody_emission(freq, T) / blackbody_emission(freq_ref, T)
        )
        scaling = (freq/freq_ref)**(beta-2) * blackbody_ratio
        return scaling



<<<<<<< HEAD
class LinearOpticallyThinBlackBody(Component):
    """Linearized optically thin blackbody emission component class. Represents 
    a component with a frequency scaling given by a linearized optically thin 
    blacbody spectrum, strictly only valid in the optically thin case 
    (tau << 1).

    TODO: find a more general name for this class
=======
class FreeFree(Component):
    """FreeFree emission component class. Represents FreeFree in the
    Cosmoglobe Sky Model.
>>>>>>> 9e2758a1

    Args:
    -----
    amp (`astropy.units.Quantity`):
        Emission templates of the component at the reference frequencies given
        by freq_ref.
    freq_ref (`astropy.units.Quantity`):
        Reference frequencies for the amplitude template in units of Hertz.
        The input must be an astropy quantity containing the the reference 
        frequency for the stokes I amplitude template, and optionally the
        reference frequency for the soktes Q and U templates if the component 
        is polarized. Example: freq_ref=freq_ref_I*u.GHz, or 
        freq_ref=[freq_ref_I, freq_ref_P]*u.GHz
    Te (`astropy.units.Quantity`):
        Electron temperature map with unit K.
    """
    label = 'ff'
    diffuse = True


    def __init__(self, amp, freq_ref, Te):
        super().__init__(amp, freq_ref, Te=Te)


    def get_freq_scaling(self, freq, freq_ref, Te):
        """Computes the frequency scaling from the reference frequency freq_ref 
        to an arbitrary frequency, which depends on the spectral parameter Te.

        Args:
        -----
        freq (`astropy.units.Quantity`):
            Frequency at which to evaluate the model.
        freq_ref (`astropy.units.Quantity`):
            Reference frequencies for the amplitude map.
        Te (`astropy.units.Quantity`): 
            Electron temperature.
            
        Returns:
        --------
        scaling (`astropy.units.Quantity`):
            Frequency scaling factor with dimensionless units.

        """
        gaunt_factor_ratio = gaunt_factor(freq, Te) / gaunt_factor(freq_ref, Te)
        scaling = (freq_ref/freq)**2 * gaunt_factor_ratio
        return scaling



class SpDust2(Component):
    """Spinning dust component class using a precomputed template from the
    SpDust2 code to interpolate.
    For more info, please see the following papers: 
        - Ali-Haïmoud et al. (2009)
        - Ali-Haimoud (2010)
        - Silsbee et al. (2011)

    TODO: find a better solution to reading in data without importing the 
          entire data module.

    Args:
    -----
    amp (`astropy.units.Quantity`):
        Emission templates of the component at the reference frequencies given
        by freq_ref.
    freq_ref (`astropy.units.Quantity`):
        Reference frequencies for the amplitude template in units of Hertz.
        The input must be an astropy quantity containing the the reference 
        frequency for the stokes I amplitude template, and optionally the
        reference frequency for the soktes Q and U templates if the component 
        is polarized. Example: freq_ref=freq_ref_I*u.GHz, or 
        freq_ref=[freq_ref_I, freq_ref_P]*u.GHz
    nu_p (`astropy.units.Quantity`):
        Peak frequency.
    """
    label = 'ame'
    diffuse = True

    def __init__(self, amp, freq_ref, nu_p):
        super().__init__(amp, freq_ref, nu_p=nu_p)

        # Read in spdust2 template
        SPDUST2_FILE = DATA_DIR / 'spdust2_cnm.dat'
        spdust2_freq, spdust2_amp = np.loadtxt(SPDUST2_FILE, unpack=True)
        spdust2_freq = u.Quantity(spdust2_freq, unit=u.GHz)
        spdust2_amp = u.Quantity(spdust2_amp, unit=(u.Jy/u.sr)).to(
            u.K, equivalencies=u.brightness_temperature(spdust2_freq)
        )        
        self.spdust2 = np.array([spdust2_freq.si.value, spdust2_amp.si.value])


    def get_freq_scaling(self, freq, freq_ref, nu_p):
        """Computes the frequency scaling from the reference frequency freq_ref 
        to an arbitrary frequency, which depends on the spectral parameter nu_p.

        Args:
        -----
        freq (`astropy.units.Quantity`):
            Frequency at which to evaluate the model.
        freq_ref (`astropy.units.Quantity`):
            Reference frequencies for the amplitude map.
        nu_p (`astropy.units.Quantity`): 
            Electron temperature.
            
        Returns:
        --------
        scaling (`astropy.units.Quantity`):
            Frequency scaling factor with dimensionless units.

        """
        spdust2 = self.spdust2
<<<<<<< HEAD
=======

>>>>>>> 9e2758a1
        peak_scale = 30*u.GHz / nu_p
        interp = np.interp((freq*peak_scale).si.value, spdust2[0], spdust2[1])
        interp_ref = (
            np.interp((freq_ref*peak_scale).si.value, spdust2[0], spdust2[1])
        )
        scaling = interp/interp_ref
        return scaling



class CMB(Component):
    """CMB component class. Assumes that the component amplitude template is in
    units of K_CMB. The emission is defined as the conversion between K_CMB and
    K_RJ units.

    Args:
    -----
    amp (`numpy.ndarray`, `astropy.units.Quantity`, `cosmoglobe.StokesMap`):
        Amplitude templates at the reference frequencies for I or IQU stokes 
        parameters in K_CMB units.
    """
    label = 'cmb'
    diffuse = True

    def __init__(self, amp):
        super().__init__(amp, freq_ref=None)


    def remove_dipole(self, return_dipole=False, gal_cut=10):
        """Removes the solar dipole from the reference amplitude map.

        Parameters:
        -----------
        return_dipole : bool
            If True, a map of the dipole is returned. Defaut: False
        gal_cut : float
            Galactic latitude coordinate. Default: 10 degrees.
            
        """
        if not return_dipole:
            hp.remove_dipole(self.amp[0], gal_cut=gal_cut, copy=False)
        else: 
            amp_without_dipole = u.Quantity(
                hp.remove_dipole(
                    self.amp[0], gal_cut=gal_cut
                ), unit=self.amp.unit
            )
            dipole = self.amp[0] - amp_without_dipole
            self.amp[0] = amp_without_dipole

            return dipole


    def get_freq_scaling(self, freq, freq_ref):
        """Computes the frequency scaling from K_CMB to K_RJ as a frequency.
        Args:
        -----
        freq (`astropy.units.Quantity`):
            Frequency at which to evaluate the model.
            
        Returns:
        --------
        scaling (`astropy.units.Quantity`):
            Frequency scaling factor with dimensionless units.
        """
        return thermodynamical_to_brightness(freq)



class Radio(Component):
    """Radio emission component class. Represents point sources in the
    Cosmoglobe Sky Model. This component is not diffuse and hence behaves 
    differently from the other components.

    Args:
    -----
    amp (`numpy.ndarray`, `astropy.units.Quantity`, `cosmoglobe.StokesMap`):
        Amplitude values for each cataloged source point at the reference 
        frequencies in K_RJ units.
    freq_ref (`astropy.units.Quantity`):
        Reference frequencies for the amplitude values in units of Hertz.
        The input must be an astropy quantity containing the the reference 
        frequency for the stokes I amplitude template, and optionally the
        reference frequency for the soktes Q and U templates if the component 
        is polarized. Example: freq_ref=freq_ref_I*u.GHz, or 
        freq_ref=[freq_ref_I, freq_ref_P]*u.GHz
    alpha (`numpy.ndarray`, `astropy.units.Quantity`):
        The power law spectral index. The spectral index can vary over the sky, 
        and is therefore commonly given as a shape (3, nside) array, but it can 
        take the value of a scalar.
    """
    label = 'radio'
    diffuse = False


    def __init__(self, amp, freq_ref, specind):
        super().__init__(amp, freq_ref, specind=specind)
        self.amp = u.Quantity(self.amp.value, unit='mJy')
        self.angular_coords = self._read_angular_coords()
        self.spectral_parameters['specind'] = np.squeeze(
            self.spectral_parameters['specind'][0]
        )


    def _set_nside(self, nside):
        """Imports the nside of the sky model."""
        self.nside = nside


    def _read_angular_coords(self, catalog=DATA_DIR/'radio_catalog.dat'):
        """Reads in the angular coordinates of the point sources from a given 
        catalog.

        TODO: Make sure that the correct catalog is selected for a given chain
        (in case catalogs change from run to run)

        Parameters:
        -----------
        catalog: str
            Path to the point source catalog. Default is the COM_GB6 catalog.
        
        Returns:
        --------
        coords : `numpy.ndarray`
            Longitude and latitude values of each point source. Shape is 
            (2,n_pointsources).

        """
        try:
            coords = np.loadtxt(catalog, usecols=(0,1))
        except OSError:
            raise OSError('Could not find point source catalog')

        if len(coords) == len(self.amp[0]):
            return coords
        else:
            raise ValueError('Cataloge does not match chain catalog')
        

    @u.quantity_input(amp=u.Jy, fwhm=(u.rad, u.arcmin, u.deg))
    def get_map(self, amp, nside='model_nside', fwhm=0.0*u.rad, 
                sigma=None, n_fwhm=2):
        """Maps the cataloged radio source points onto a healpix map with a 
        truncated gaussian beam.

        Parameters:
        -----------
        amp : `astropy.units.Quantity`
            Amplitude of the radio sources.
        nside : int
            The nside of the output map. If component is part of a sky model, 
            we automatically select the model nside. Must be >= 32 to not throw
            exception. Default: 'model_nside.
        fwhm : float
            The full width half max parameter of the Gaussian. Default: 0.0
        sigma : float
            The sigma of the Gaussian (beam radius). Overrides fwhm. 
            Default: None
        n_fwhm : int, float
            The fwhm multiplier used in computing radial cut off r_max 
            calculated as r_max = n_fwhm * fwhm of the Gaussian.
            Default: 2 (see section 4.1 in https://arxiv.org/pdf/1005.1929.pdf
            for more information).

        """
        if nside == 'model_nside':
            try:
                nside = self.nside
            # Can occur when the radio component is used outside of a sky model
            except AttributeError:
                raise AttributeError(
                    'Component is not part of a sky model. Please provide an explicit nside'
                )
        
        amp = np.squeeze(amp)
        radio_template = u.Quantity(
            np.zeros(hp.nside2npix(nside)), unit=amp.unit
        )
        pix_lon, pix_lat = hp.pix2ang(
            nside, np.arange(hp.nside2npix(nside)), lonlat=True
        )
        # Point source coordinates
        angular_coords = self.angular_coords

        fwhm = fwhm.to(u.rad)
        if sigma is None:
            sigma = fwhm / (2*np.sqrt(2 * np.log(2)))

        # No smoothing nesecarry. Directly map sources to pixels
        if sigma == 0.0:
            warnings.warn('mapping point sources to pixels without beam smoothing.')
            pixels = hp.ang2pix(nside, *angular_coords.T, lonlat=True)
            beam_area = hp.nside2pixarea(nside)*u.sr
            radio_template[pixels] = amp

        # Apply gaussian (or other beam) to point source and neighboring pixels
        else:
            pix_res = hp.nside2resol(nside)
            if fwhm.value < pix_res:
                raise ValueError(
                    'fwhm must be >= pixel resolution to resolve the '
                    'point sources.'
                )
            beam_area = 2 * np.pi * sigma**2
            r_max = n_fwhm * fwhm.value

            with tqdm(total=len(angular_coords), file=sys.stdout) as pbar:
                sigma = sigma.value
                print('Smoothing point sources')

                for idx, (lon, lat) in enumerate(angular_coords):
                    vec = hp.ang2vec(lon, lat, lonlat=True)
                    inds = hp.query_disc(nside, vec, r_max)
                    r = hp.rotator.angdist(
                        np.array(
                            [pix_lon[inds], pix_lat[inds]]), np.array([lon, lat]
                        ), lonlat=True
                    )
                    radio_template[inds] += amp[idx]*gaussian_beam_2D(r, sigma)
                    pbar.update()

        radio_template = radio_template.to(
            u.uK, u.brightness_temperature(self.freq_ref, beam_area)
        )

        return np.expand_dims(radio_template, axis=0)


    def get_freq_scaling(self, freq, freq_ref, specind):
        """Computes the frequency scaling from the reference frequency freq_ref 
        to an arbitrary frequency, which depends on the spectral parameter
        specind.

        Args:
        -----
        freq (`astropy.units.Quantity`):
            Frequency at which to evaluate the model.
        freq_ref (`astropy.units.Quantity`):
            Reference frequencies for the amplitude map.
        specind (`numpy.ndarray`, `astropy.units.Quantity`):
            The power law spectral index.
            
        Returns:
        --------
        scaling (`astropy.units.Quantity`):
            Frequency scaling factor with dimensionless units.

        """

        scaling = (freq/freq_ref)**(specind-2)
        return scaling<|MERGE_RESOLUTION|>--- conflicted
+++ resolved
@@ -103,32 +103,16 @@
 
         """
         freq_ref = self.freq_ref
-<<<<<<< HEAD
-        input_unit = self.amp.unit
-        # Expand dimension on rank-1 arrays from from (n,) to (n, 1) to support
-        # broadcasting
-        if self.amp.ndim == 1:
-            amp = np.expand_dims(self.amp, axis=0)
-        else:
-            amp = self.amp
-=======
         input_unit = u.Unit('uK')
 
         # Expand dimension on rank-1 arrays from from (n,) to (n, 1) to support
         # broadcasting with (1, nside) or (3, nside) arrays
         amp = self.amp if self.amp.ndim != 1 else np.expand_dims(self.amp, axis=0)
->>>>>>> 9e2758a1
         spectral_parameters = {
             key: (np.expand_dims(value, axis=0) if value.ndim == 1 else value)
             for key, value in self.spectral_parameters.items()
         }
 
-<<<<<<< HEAD
-        # Perform bandpass integration
-        if bandpass is not None:
-            unit_conversion_factor = (
-                _get_unit_conversion(bandpass, freq, output_unit, input_unit)
-=======
         #Assuming delta frequencies
         if bandpass is None:
             if freq.size == 1:
@@ -166,31 +150,10 @@
             bandpass = get_normalized_bandpass(bandpass, freq, input_unit)
             bandpass_coefficient = get_bandpass_coefficient(
                 bandpass, freq, output_unit
->>>>>>> 9e2758a1
             )
             bandpass_scaling = self._get_bandpass_scaling(
                 freq, bandpass, spectral_parameters
             )
-<<<<<<< HEAD
-            return amp*bandpass_conversion_factor*unit_conversion_factor
-
-        # Assume delta frequencies
-        else:
-            if freq.ndim > 0:
-                scaling = (self.get_freq_scaling(freq, freq_ref, 
-                                                 **spectral_parameters)
-                           for freq in freq)
-            else:
-                scaling = self.get_freq_scaling(freq, freq_ref, 
-                                                **spectral_parameters)
-
-        if output_unit is not None and input_unit != output_unit:
-            return (amp*scaling).to(
-                output_unit, equivalencies=u.brightness_temperature(freq)
-            )
-        return amp*scaling
-
-=======
 
             if self.diffuse:
                 emission = amp*bandpass_scaling*bandpass_coefficient
@@ -203,34 +166,20 @@
                 emission = self.get_map(
                     amp=amp*bandpass_scaling, fwhm=fwhm
                 )*bandpass_coefficient
->>>>>>> 9e2758a1
 
             return emission.to(_get_astropy_unit(output_unit))
 
 
-<<<<<<< HEAD
-        TODO: find the perfect default n value
-=======
     def _get_bandpass_scaling(self, freqs, bandpass, spectral_parameters):
         """Returns the frequency scaling factor given a bandpass profile and a
         corresponding frequency array.
->>>>>>> 9e2758a1
 
         Args:
         -----
         freqs (`astropy.units.Quantity`):
             Bandpass profile frequencies.
         bandpass (`astropy.units.Quantity`):
-<<<<<<< HEAD
-            Normalized bandpass profile. Must have signal units.
-        spectral_parameters (dict):
-            Spectral parameters required to compute the frequency scaling 
-            factor. 
-        n (int):
-            Number of points in the regular interpolation grid. Default: 20
-=======
             Normalized bandpass profile.
->>>>>>> 9e2758a1
 
         Returns:
         --------
@@ -441,19 +390,9 @@
 
 
 
-<<<<<<< HEAD
-class LinearOpticallyThinBlackBody(Component):
-    """Linearized optically thin blackbody emission component class. Represents 
-    a component with a frequency scaling given by a linearized optically thin 
-    blacbody spectrum, strictly only valid in the optically thin case 
-    (tau << 1).
-
-    TODO: find a more general name for this class
-=======
 class FreeFree(Component):
     """FreeFree emission component class. Represents FreeFree in the
     Cosmoglobe Sky Model.
->>>>>>> 9e2758a1
 
     Args:
     -----
@@ -565,10 +504,6 @@
 
         """
         spdust2 = self.spdust2
-<<<<<<< HEAD
-=======
-
->>>>>>> 9e2758a1
         peak_scale = 30*u.GHz / nu_p
         interp = np.interp((freq*peak_scale).si.value, spdust2[0], spdust2[1])
         interp_ref = (
