<<<<<<< HEAD
from cosmoglobe.sky.model import Model
from cosmoglobe.chain.h5 import model_from_chain
=======
from .components import (
    Component, 
    PowerLaw, 
    ModifiedBlackBody, 
    LinearOpticallyThinBlackBody,
    SpDust2, 
    BlackBodyCMB,
)
from .model import Model
from .hub import (
    load_model,
    save_model, 
    BP,
)
#from ..tools.h5 import model_from_chain
>>>>>>> a57d32b3
<|MERGE_RESOLUTION|>--- conflicted
+++ resolved
@@ -1,20 +1,2 @@
-<<<<<<< HEAD
 from cosmoglobe.sky.model import Model
-from cosmoglobe.chain.h5 import model_from_chain
-=======
-from .components import (
-    Component, 
-    PowerLaw, 
-    ModifiedBlackBody, 
-    LinearOpticallyThinBlackBody,
-    SpDust2, 
-    BlackBodyCMB,
-)
-from .model import Model
-from .hub import (
-    load_model,
-    save_model, 
-    BP,
-)
-#from ..tools.h5 import model_from_chain
->>>>>>> a57d32b3
+from cosmoglobe.chain.h5 import model_from_chain