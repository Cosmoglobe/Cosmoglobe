[tool.poetry]
name = "cosmoglobe"
<<<<<<< HEAD
version = "0.9.47"
=======
version = "0.9.48"
>>>>>>> f5a520ca
description = "A Python package for interfacing the Cosmoglobe Sky Model with commander3 outputs for the purpose of producing astrophysical sky maps."
authors = ["Metin San <metinisan@gmail.com>", "Trygve Leithe Svalheim <t.l.svalheim@astro.uio.no>"]
maintainers = ["Metin San <metinisan@gmail.com>", "Trygve Leithe Svalheim <t.l.svalheim@astro.uio.no>"]
license = "GNU GPLv3"
readme = "README.md"
repository = "https://github.com/Cosmoglobe/Cosmoglobe"
documentation = "https://cosmoglobe.readthedocs.io"

[tool.poetry.dependencies]
python = ">=3.8,<=3.10"
h5py = ">=3.0.0"
numpy = ">=1.21"
numba = "^0.55.1"
astropy = ">=5.0.1"
healpy = "^1.15.0"
tqdm = "^4.62.3"
rich = "^10.14.0"
cmasher = "^1.6.3"
click = ">=8.0.1"
Pillow = ">=9.0.0"

[tool.poetry.dev-dependencies]
Sphinx = "^4.3.0"
nbsphinx = "^0.8.7"
numpydoc = "^1.1.0"
pydata-sphinx-theme = "^0.7.2"
pytest = "^7.0.1"
mypy = "^0.931"
ipython = ">=7.31.1"

[build-system]
requires = ["poetry-core>=1.0.0"]
build-backend = "poetry.core.masonry.api"

[tool.poetry.scripts]
cosmoglobe = 'cosmoglobe.__main__:cli'<|MERGE_RESOLUTION|>--- conflicted
+++ resolved
@@ -1,10 +1,6 @@
 [tool.poetry]
 name = "cosmoglobe"
-<<<<<<< HEAD
-version = "0.9.47"
-=======
 version = "0.9.48"
->>>>>>> f5a520ca
 description = "A Python package for interfacing the Cosmoglobe Sky Model with commander3 outputs for the purpose of producing astrophysical sky maps."
 authors = ["Metin San <metinisan@gmail.com>", "Trygve Leithe Svalheim <t.l.svalheim@astro.uio.no>"]
 maintainers = ["Metin San <metinisan@gmail.com>", "Trygve Leithe Svalheim <t.l.svalheim@astro.uio.no>"]
