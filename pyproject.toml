--- conflicted
+++ resolved
@@ -1,10 +1,6 @@
 [tool.poetry]
 name = "cosmoglobe"
 version = "0.9.71"
-<<<<<<< HEAD
-
-=======
->>>>>>> d09a5790
 description = "A Python package for interfacing the Cosmoglobe Sky Model with commander3 outputs for the purpose of producing astrophysical sky maps."
 authors = ["Metin San <metinisan@gmail.com>", "Trygve Leithe Svalheim <t.l.svalheim@astro.uio.no>"]
 maintainers = ["Metin San <metinisan@gmail.com>", "Trygve Leithe Svalheim <t.l.svalheim@astro.uio.no>"]
