[tool.poetry]
name = "cosmoglobe"
version = "0.9.64"
description = "A Python package for interfacing the Cosmoglobe Sky Model with commander3 outputs for the purpose of producing astrophysical sky maps."
authors = ["Metin San <metinisan@gmail.com>", "Trygve Leithe Svalheim <t.l.svalheim@astro.uio.no>"]
maintainers = ["Metin San <metinisan@gmail.com>", "Trygve Leithe Svalheim <t.l.svalheim@astro.uio.no>"]
license = "GNU GPLv3"
readme = "README.md"
repository = "https://github.com/Cosmoglobe/Cosmoglobe"
documentation = "https://cosmoglobe.readthedocs.io"

[tool.poetry.dependencies]
python = ">=3.8"
h5py = ">=3.0.0"
<<<<<<< HEAD
numpy = ">=1.21"
numba = {version = "^0.55.1", python = ">=3.8, <3.11"}
astropy = ">=5.0.1"
healpy = "^1.15.2"
tqdm = "^4.62.3"
rich = {version = "^12.3.0", python = ">= 3.8, <4.0.0"}
cmasher = {version = "^1.6.3", python = ">=3.8, <4.0"}
click = ">=8.0.1"
textual = {version = "^0.1.18", python = ">=3.8, <4.0"}
=======
numpy = ">=1.18, <=1.23"
numba = {version = "^0.55.1", python = ">=3.8,<3.11"}
astropy = ">=5.0.1"
healpy = "^1.15.2"
tqdm = "^4.62.3"
rich = {version = "^10.14.0", python = ">=3.8,<4.0.0"}
cmasher = {version = "^1.6.3", python = ">=3.6, <4"}
click = "^8.0.1"
setuptools = "<60.0"
scipy = {version = "^1.9", python = ">=3.8,<3.12"}
>>>>>>> abc5c35c

[tool.poetry.dev-dependencies]
Sphinx = "^4.3.0"
nbsphinx = "^0.8.7"
pydata-sphinx-theme = "^0.7.2"
pytest = "^7.0.1"
mypy = "^0.931"
ipython = "^7.31.1"
sphinx-autodoc-typehints = "^1.17.0"
Jinja2 = "^3.1.0"
ipykernel = "^6.15.1"

[build-system]
requires = ["poetry-core>=1.0.0"]
build-backend = "poetry.core.masonry.api"

[tool.poetry.scripts]
cosmoglobe = 'cosmoglobe.__main__:cli'<|MERGE_RESOLUTION|>--- conflicted
+++ resolved
@@ -12,17 +12,6 @@
 [tool.poetry.dependencies]
 python = ">=3.8"
 h5py = ">=3.0.0"
-<<<<<<< HEAD
-numpy = ">=1.21"
-numba = {version = "^0.55.1", python = ">=3.8, <3.11"}
-astropy = ">=5.0.1"
-healpy = "^1.15.2"
-tqdm = "^4.62.3"
-rich = {version = "^12.3.0", python = ">= 3.8, <4.0.0"}
-cmasher = {version = "^1.6.3", python = ">=3.8, <4.0"}
-click = ">=8.0.1"
-textual = {version = "^0.1.18", python = ">=3.8, <4.0"}
-=======
 numpy = ">=1.18, <=1.23"
 numba = {version = "^0.55.1", python = ">=3.8,<3.11"}
 astropy = ">=5.0.1"
@@ -33,7 +22,6 @@
 click = "^8.0.1"
 setuptools = "<60.0"
 scipy = {version = "^1.9", python = ">=3.8,<3.12"}
->>>>>>> abc5c35c
 
 [tool.poetry.dev-dependencies]
 Sphinx = "^4.3.0"
