#================================================================================
#
# Copyright (C) 2020 Institute of Theoretical Astrophysics, University of Oslo.
#
# This file is part of Commander3.
#
# Commander3 is free software: you can redistribute it and/or modify
# it under the terms of the GNU General Public License as published by
# the Free Software Foundation, either version 3 of the License, or
# (at your option) any later version.
#
# Commander3 is distributed in the hope that it will be useful,
# but WITHOUT ANY WARRANTY; without even the implied warranty of
# MERCHANTABILITY or FITNESS FOR A PARTICULAR PURPOSE. See the
# GNU General Public License for more details.
#
# You should have received a copy of the GNU General Public License
# along with Commander3. If not, see <https://www.gnu.org/licenses/>.
#
#================================================================================
# Author: Maksym Brilenkov
#================================================================================
# Description: This script contains general instructions on how to fetch and build 
# Commander3 and all its dependencies. It is split into three parts, each containing 
# its set of instaructions/variables. It is done for easier maintenance. 
#================================================================================

# TODO:
# [x] Split this file into several different files, containing corresponding instructions (versions, variables, toolchains etc.);
# [ ] Change URL_MD5 to URL_HASH of every project;
# [x] Change compiler variables from list to string (but leave APPEND); <= doesn't work this way
# [ ] Remove include_directory() and use target_include_directory() instead (for commander3 target);
# [x] Add one variable which will force all libraries to be recompiled;
# [x] Change CFitsIO to CMake installation
# [ ] Write your own CFitsIO or modify an existing one, because it doesn't seem to work with version 4.0.0
# [ ] Change FFTW to CMake installation
# [ ] Finish Custom CMake module for CAMB as it is now works only with Intel compilers

#------------------------------------------------------------------------------
# including compiler definitions
include(project_toolchains)
# including project defined variables
include(project_variables)
#------------------------------------------------------------------------------

#==============================================================================
# MAIN PROJECT DEPENDENCIES
#==============================================================================

unset(projects)
# project names <= order matters
list(APPEND projects 
	required_libraries
	zlib
	libaec
	mbedtls
	libssh2
	curl
	cfitsio
	blas # blas-lapack module 
	##sharp2
	fftw
	hdf5
	doxygen
	healpix
<<<<<<< HEAD
	camb #<= crushes with current FindCFITSIO I think
=======
	#camb <= crushes with current FindCFITSIO I think
>>>>>>> 4f3ea8c1
	commander3
	)
#==============================================================================
# PROJECTS' URL SOURCES, MD5 HASHES AND CONFIGURE COMMANDS
#==============================================================================
# ZLib -- required by HDF5, cURL and others. HDF Group provides this one, but
# we are going to use the one from official website. They should be identical.
# Official website:
# https://zlib.net/
# Mirrors on Sourforge:
# https://sourceforge.net/projects/libpng/files/zlib/1.2.11/
set(zlib_url "https://sourceforge.net/projects/libpng/files/zlib/1.2.11/zlib-1.2.11.tar.gz")
set(zlib_md5 "1c9f62f0778697a09d36121ead88e08e")
#------------------------------------------------------------------------------
# SZip -- required by HDF5. HDF Group provides this one as well and we are going
#------------------------------------------------------------------------------
# to use their implementation as it contains cmake scripts and easier to compile.
# TODO: Add checking for SZip on the system and if not it will install AEC from source. 
# Probably it is a good idea to write your own FindSZIP.cmake?
# To get the code: https://support.hdfgroup.org/ftp/lib-external/szip/2.1.1/src/szip-2.1.1.tar.gz
# Note: from 1.10.7 HDF5 is shipped with Free and Open Source alternative to SZip -- 
# Adaptive Entropy Coding library (libaec). So we are going to use this from now on.
# Official Git Repo is: https://gitlab.dkrz.de/k202009/libaec
# Version to use now: https://gitlab.dkrz.de/k202009/libaec/-/tree/v1.0.4
set(libaec_git_url "https://gitlab.dkrz.de/k202009/libaec.git")
set(libaec_git_tag "0c0453a0e463da9c2183f46d0255f05645e0e5ef")
#------------------------------------------------------------------------------
# MbedTLS -- needed by LibSSH2 and cURL.
#------------------------------------------------------------------------------
# Using git hash instead of tag as described in CMake website.
# mbedtls used:
# https://github.com/ARMmbed/mbedtls/tree/v2.16.9
set(mbedtls_git_url "https://github.com/ARMmbed/mbedtls.git")
set(mbedtls_git_tag "3fac0bae4a50113989b3d015cd2d948f51a6d9ac")
#------------------------------------------------------------------------------
# LibSSH2 -- needed by cURL
#------------------------------------------------------------------------------
# Using git hash instead of tag as described in CMake website.
# libssh2 used:
# https://github.com/libssh2/libssh2/releases/tag/libssh2-1.9.0
set(libssh2_git_url "https://github.com/libssh2/libssh2.git")
set(libssh2_git_tag "42d37aa63129a1b2644bf6495198923534322d64")
#------------------------------------------------------------------------------
# cURL - needed by CFitsio and HEALPix (if cfitsio is built with cURL support)
#------------------------------------------------------------------------------
# need to specify command separately, othewise it won't work
# TODO: switch to github version 7.74 <= probably better for security?
# It seems that 7.74 is much better in terms of CMake support than version 7.69.
#set(curl_url "https://github.com/curl/curl/releases/download/curl-7_69_0/curl-7.69.0.zip")
set(curl_git_url "https://github.com/curl/curl.git")
#set(curl_git_tag "e052859759b34d0e05ce0f17244873e5cd7b457b")
set(curl_git_tag "bfbde883af33397943df68a3ae01847a634d33bf")
#------------------------------------------------------------------------------
# OpenBLAS -  Open Source Implementation of BLAS and LAPACK
#------------------------------------------------------------------------------
set(blas_url "https://github.com/xianyi/OpenBLAS/releases/download/v0.3.12/OpenBLAS-0.3.12.tar.gz")
set(blas_md5 "baf8c58c0ef6ebe0f9eb74a5c4acd662")
#------------------------------------------------------------------------------
# FFTW
#------------------------------------------------------------------------------
#set(fftw_url "http://fftw.org/fftw-3.3.8.tar.gz")
set(fftw_url "http://fftw.org/fftw-3.3.9.tar.gz")
#set(fftw_md5 "8aac833c943d8e90d51b697b27d4384d")
set(fftw_md5 "50145bb68a8510b5d77605f11cadf8dc")
#------------------------------------------------------------------------------
# HDF5
#------------------------------------------------------------------------------
# TODO: Think about inclusion of SZip and whether you need to download CMake version?
set(hdf5_url "https://support.hdfgroup.org/ftp/HDF5/releases/hdf5-1.12/hdf5-1.12.0/src/hdf5-1.12.0.tar.gz")
set(hdf5_md5 "9e22217d22eb568e09f0cc15fb641d7c")
# This version is CMake prepared by HDf Group
#set(hdf5_url "https://support.hdfgroup.org/ftp/HDF5/releases/hdf5-1.12/hdf5-1.12.0/src/CMake-hdf5-1.12.0.tar.gz")
#set(hdf5_md5 "33ab3d5b9019ca468364d226e0ccdea6")
#------------------------------------------------------------------------------
# LibSharp2
#------------------------------------------------------------------------------
# Note: libsharp2 comes as a native part of Healpix 3.70 and thus, we do not
# need to compile it independently. But, I will leave this just in case we need
# to switch to older versions (for whatever reason).
#set(sharp2_url "https://gitlab.mpcdf.mpg.de/mtr/libsharp/-/archive/master/libsharp-master.tar.gz")#"https://gitlab.mpcdf.mpg.de/mtr/libsharp/-/archive/master/libsharp-master.tar.gz") #"https://github.com/Libsharp/libsharp/archive/v1.0.0.tar.gz")
#------------------------------------------------------------------------------
# CFitsio
#------------------------------------------------------------------------------
#set(cfitsio_url "http://heasarc.gsfc.nasa.gov/FTP/software/fitsio/c/cfitsio-3.47.tar.gz")
#set(cfitsio_url "http://heasarc.gsfc.nasa.gov/FTP/software/fitsio/c/cfitsio-3.49.tar.gz")
set(cfitsio_url "http://heasarc.gsfc.nasa.gov/FTP/software/fitsio/c/cfitsio-4.0.0.tar.gz")
#------------------------------------------------------------------------------
# HEALPix
#------------------------------------------------------------------------------
#set(healpix_url "https://sourceforge.net/projects/healpix/files/Healpix_3.50/Healpix_3.50_2018Dec10.tar.gz/download")#"https://sourceforge.net/projects/healpix/files/Healpix_3.50/Healpix_3.50_2018Dec10.zip/download")#"https://sourceforge.net/projects/healpix/files/Healpix_3.60/Healpix_3.60_2019Dec18.zip/download")#"https://sourceforge.net/projects/healpix/files/latest/download")
#set(healpix_url "https://sourceforge.net/projects/healpix/files/Healpix_3.60/Healpix_3.60_2019Dec18.zip/download")
#set(healpix_url "https://sourceforge.net/projects/healpix/files/Healpix_3.60/Healpix_3.60_2019Dec18.tar.gz/download")
set(healpix_url "https://sourceforge.net/projects/healpix/files/Healpix_3.70/Healpix_3.70_2020Jul23.tar.gz/download")
#set(healpix_md5 "ed7c9a3d7593577628ed1286fa7a9250")
#set(healpix_md5 "540b243406596205a7a82434d99af41e")
#set(healpix_md5 "9b51b2fc919f4e70076d296826eebee0")
set(healpix_md5 "bdcc2a4b1ede3ed5a07be57e4aec01d2")
# this command is for healpix 3.50 and below
#set(healpix_configure_command "${CMAKE_COMMAND}" "-E" "env" "FC=${COMMANDER3_Fortran_COMPILER}" "CXX=${COMMANDER3_CXX_COMPILER}" "CPP=${COMMANDER3_CPP_COMPILER}" "CC=${COMMANDER3_C_COMPILER}" "./configure")
#set(healpix_configure_command "${CMAKE_COMMAND}" "-E" "env" "FC=${COMMANDER3_Fortran_COMPILER}" "CXX=${COMMANDER3_CXX_COMPILER}" "CPP=${COMMANDER3_CPP_COMPILER}" "CC=${COMMANDER3_C_COMPILER}" "./configure")
#------------------------------------------------------------------------------
# CAMB
#------------------------------------------------------------------------------
# CAMB with custom CMake support
set(camb_git_url "https://github.com/maksymbrl/CAMB.git")
set(camb_git_tag "36cc4e546427b9b30359473be628d506b09eb658")
#------------------------------------------------------------------------------
# Doxygen
#------------------------------------------------------------------------------
# there is some weird errors appearing for doxygen v1.8.17 and above, so will stick with this one
set(doxygen_url "https://github.com/doxygen/doxygen/archive/Release_1_8_16.tar.gz")#"https://github.com/doxygen/doxygen/archive/Release_1_8_18.tar.gz")#"https://github.com/doxygen/doxygen.git")
# compile doxygen with cmake itself, so no need to specify configure options here
set(flex_url "http://sourceforge.net/projects/flex/files/flex-2.5.39.tar.gz/download")#"https://sourceforge.net/projects/flex/files/flex-2.6.0.tar.xz/download")
set(bison_url "http://ftp.gnu.org/gnu/bison/bison-3.6.tar.gz")#"http://ftp.gnu.org/gnu/bison/bison-3.6.2.tar.gz")
#------------------------------------------------------------------------------

# Include all project configuration files
foreach(project ${projects})
	include("${project}")
endforeach()
# TODO: use target_include_directories instead (for each subproject if necessary). 
include_directories(${CMAKE_INSTALL_PREFIX}/include)
message(STATUS "Finished looking for packages.")
message(STATUS "---------------------------------------------------------------")<|MERGE_RESOLUTION|>--- conflicted
+++ resolved
@@ -63,11 +63,7 @@
 	hdf5
 	doxygen
 	healpix
-<<<<<<< HEAD
-	camb #<= crushes with current FindCFITSIO I think
-=======
-	#camb <= crushes with current FindCFITSIO I think
->>>>>>> 4f3ea8c1
+	camb
 	commander3
 	)
 #==============================================================================
