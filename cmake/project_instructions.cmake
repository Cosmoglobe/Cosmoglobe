--- conflicted
+++ resolved
@@ -28,15 +28,7 @@
 # [ ] Change URL_MD5 to URL_HASH of every project;
 # [x] Change compiler variables from list to string (but leave APPEND); <= doesn't work this way
 # [ ] Remove include_directory() and use target_include_directory() instead (for commander3 target);
-<<<<<<< HEAD
-# [x] Add one variable which will force all libraries to be recompiled;
-# [x] Change CFitsIO to CMake installation
-# [ ] Write your own CFitsIO or modify an existing one, because it doesn't seem to work with version 4.0.0
-# [ ] Change FFTW to CMake installation
-# [ ] Finish Custom CMake module for CAMB as it is now works only with Intel compilers
-=======
 # [ ] Add one variable which will force all libraries to be recompiled;
->>>>>>> 9e12bdee
 
 #------------------------------------------------------------------------------
 # including compiler definitions
@@ -65,10 +57,6 @@
 	hdf5
 	doxygen
 	healpix
-<<<<<<< HEAD
-	#camb #<= crushes with current FindCFITSIO I think
-=======
->>>>>>> 9e12bdee
 	commander3
 	)
 #==============================================================================
