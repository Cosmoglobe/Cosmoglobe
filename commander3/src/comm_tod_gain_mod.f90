!================================================================================
!
! Copyright (C) 2020 Institute of Theoretical Astrophysics, University of Oslo.
!
! This file is part of Commander3.
!
! Commander3 is free software: you can redistribute it and/or modify
! it under the terms of the GNU General Public License as published by
! the Free Software Foundation, either version 3 of the License, or
! (at your option) any later version.
!
! Commander3 is distributed in the hope that it will be useful,
! but WITHOUT ANY WARRANTY; without even the implied warranty of
! MERCHANTABILITY or FITNESS FOR A PARTICULAR PURPOSE. See the
! GNU General Public License for more details.
!
! You should have received a copy of the GNU General Public License
! along with Commander3. If not, see <https://www.gnu.org/licenses/>.
!
!================================================================================
module comm_tod_gain_mod
  use comm_tod_mod
  use comm_tod_noise_mod
  use comm_utils
  use comm_fft_mod
  implicit none



contains

  ! Compute gain as g = (d-n_corr-n_temp)/(map + dipole_orb), where map contains an 
  ! estimate of the stationary sky
  !  subroutine sample_gain_per_scan(self, handle, det, scan_id, n_corr, mask, s_ref)
  !  subroutine calculate_gain_mean_std_per_scan(self, det, scan_id, s_tot, invn, mask)
   subroutine calculate_gain_mean_std_per_scan(tod, scan_id, s_invN, mask, s_ref, s_tot, handle, mask_lowres, tod_arr)
    implicit none
    class(comm_tod),                      intent(inout) :: tod
    real(sp),             dimension(:,:), intent(in)    :: s_invN, mask, s_ref, s_tot
    integer(i4b),                         intent(in)    :: scan_id
    type(planck_rng),                     intent(inout)  :: handle
    real(sp),             dimension(:,:), intent(in), optional :: mask_lowres
    real(sp),             dimension(:,:), intent(in), optional :: tod_arr


    real(sp), allocatable, dimension(:,:) :: residual
    real(sp), allocatable, dimension(:)   :: r_fill
    integer(i4b) :: ext(2), j, i, ndet, ntod
    character(len=5) :: itext

    ndet = tod%ndet
    ntod = size(s_tot,1)

!    allocate(residual(size(stot_invN)))
      !g_old = tod%scans(scan_id)%d(det)%gain 

!   residual = (tod%scans(scan_id)%d(det)%tod - (tod%gain0(0) + &
!         & tod%gain0(det)) * s_tot) * mask

    allocate(r_fill(size(s_tot,1)))
    call tod%downsample_tod(s_tot(:,1), ext)    
    allocate(residual(ext(1):ext(2),ndet))
    do j = 1, ndet
       if (.not. tod%scans(scan_id)%d(j)%accept) then
          residual(:,j) = 0.d0
          cycle
       end if
       if (present(tod_arr)) then
         r_fill = tod_arr(:, j) - (tod%gain0(0) + tod%gain0(j)) * s_tot(:,j)
       else
         r_fill = tod%scans(scan_id)%d(j)%tod - (tod%gain0(0) + tod%gain0(j)) * s_tot(:,j)
       end if
       call fill_all_masked(r_fill, mask(:,j), ntod, trim(tod%operation) == 'sample', real(tod%scans(scan_id)%d(j)%N_psd%sigma0, sp), handle, tod%scans(scan_id)%chunk_num)
       call tod%downsample_tod(r_fill, ext, residual(:,j))
    end do
    call multiply_inv_N(tod, scan_id, residual, sampfreq=tod%samprate_lowres, pow=0.5d0)

    ! Get a proper invn multiplication from Haavard's routine here
    do j = 1, ndet
       if (.not. tod%scans(scan_id)%d(j)%accept) then
          tod%scans(scan_id)%d(j)%gain  = 0.d0
          tod%scans(scan_id)%d(j)%dgain = 0.d0
       else
          if (present(mask_lowres)) then
             tod%scans(scan_id)%d(j)%dgain         = sum(s_invN(:,j) * residual(:,j) * mask_lowres(:,j))
             tod%scans(scan_id)%d(j)%gain_invsigma = sum(s_invN(:,j) * s_ref(:,j)    * mask_lowres(:,j))
          else
             tod%scans(scan_id)%d(j)%dgain         = sum(s_invN(:,j) * residual(:,j))
             tod%scans(scan_id)%d(j)%gain_invsigma = sum(s_invN(:,j) * s_ref(:,j))
          end if
          if (tod%scans(scan_id)%d(j)%gain_invsigma < 0.d0) then
             write(*,*) 'Warning: Not positive definite invN = ', tod%scanid(scan_id), j, tod%scans(scan_id)%d(j)%gain_invsigma
          end if
       end if
    end do
!    tod%scans(scan_id)%d(det)%dgain      = sum(stot_invN * residual)
!    tod%scans(scan_id)%d(det)%gain_invsigma = sum(stot_invN * s_tot)
!    if (tod%scans(scan_id)%d(det)%gain_invsigma < 0) then
!       write(*,*) 's', sum(mask * stot_invN * s_tot), sum(stot_invN * s_tot)
!    end if

!!$    if
!(tod%scans(scan_id)%d(det)%dgain/tod%scans(scan_id)%d(det)%gain_invsigma > 5.) then
!!$       open(58, file='tod.dat')
!!$       do i = p, q
!!$          if (mask(i) > 0.5) write(58,*) i, residual(i), s_tot(i)*0.001 
!!$       end do
!!$       close(58)
!!$       stop
!!$    end if

    !write(*,*) det, scan_id, real(tod%scans(scan_id)%d(det)%dgain/tod%scans(scan_id)%d(det)%gain_invsigma,sp), real(tod%gain0(0),sp), real(tod%gain0(det),sp), real(g_old,sp)

   ! write(*,*) tod%scanid(scan_id), real(tod%scans(scan_id)%d(1)%dgain/tod%scans(scan_id)%d(3)%gain_invsigma,sp), real(tod%gain0(0) + tod%gain0(3) + tod%scans(scan_id)%d(3)%dgain/tod%scans(scan_id)%d(3)%gain_invsigma,sp), '# deltagain'

    !if (.false. .and. trim(tod%freq) == '030' .and. mod(tod%scanid(scan_id),100) == 0) then
    if (.false.) then
       call int2string(tod%scanid(scan_id), itext)
       !write(*,*) 'gain'//itext//'   = ', tod%gain0(0) + tod%gain0(1), tod%scans(scan_id)%d(1)%dgain/tod%scans(scan_id)%d(1)%gain_invsigma
       open(58,file='gain_delta_'//itext//'.dat')
       do i = ext(1), ext(2)
          write(58,*) i, residual(i,1)
       end do
       write(58,*)
       do i = 1, size(s_ref,1)
          write(58,*) i, s_ref(i,1)
       end do
       write(58,*)
       do i = 1, size(s_ref,1)
          write(58,*) i, s_invN(i,1)
       end do
       write(58,*)
       do i = 1, size(s_tot,1)
          if (present(tod_arr)) then
            write(58,*) i, tod_arr(i, 1) - (tod%gain0(0) +  tod%gain0(1)) * s_tot(i,1)
          else
            write(58,*) i, tod%scans(scan_id)%d(1)%tod(i) - (tod%gain0(0) +  tod%gain0(1)) * s_tot(i,1)
          end if
       end do
       write(58,*)
       do i = 1, size(s_tot,1)
          if (present(tod_arr)) then
            write(58,*) i, tod_arr(i, 1)
          else
            write(58,*) i, tod%scans(scan_id)%d(1)%tod(i)
          end if
       end do
       close(58)
    end if


    deallocate(residual, r_fill)

  end subroutine calculate_gain_mean_std_per_scan


  ! Compute gain as g = (d-n_corr-n_temp)/(map + dipole_orb), where map contains an 
  ! estimate of the stationary sky
  ! Eirik: Update this routine to sample time-dependent gains properly; results should be stored in self%scans(i)%d(j)%gain, with gain0(0) and gain0(i) included
  subroutine sample_smooth_gain(tod, handle, dipole_mods)
    implicit none
    class(comm_tod),                   intent(inout)  :: tod
    type(planck_rng),                  intent(inout)  :: handle
    real(dp),   dimension(:, :),       intent(in)     :: dipole_mods


!    real(sp), dimension(:, :) :: inv_gain_covar ! To be replaced by proper matrix, and to be input as an argument
    integer(i4b) :: i, j, k, ndet, nscan_tot, ierr, ind(1)
    integer(i4b) :: currstart, currend, window, i1, i2, pid_id, range_end
    real(dp)     :: mu, denom, sum_inv_sigma_squared, sum_weighted_gain, g_tot, g_curr, sigma_curr, fknee, sigma_0, alpha
    real(dp), allocatable, dimension(:)     :: lhs, rhs, g_smooth
    real(dp), allocatable, dimension(:)     :: temp_gain, temp_invsigsquared
    real(dp), allocatable, dimension(:)     :: summed_invsigsquared, smoothed_gain
    real(dp), allocatable, dimension(:,:,:) :: g
    real(dp), allocatable, dimension(:,:)   :: pidrange_gainarr
    integer(i4b),   allocatable, dimension(:, :) :: window_sizes
    integer(i4b), save :: count = 0
    character(len=128)  :: kernel_type

    ndet       = tod%ndet
    nscan_tot  = tod%nscan_tot

    ! Collect all gain estimates on the root processor
    allocate(g(nscan_tot,ndet,2))
    allocate(lhs(nscan_tot), rhs(nscan_tot))
    g = 0.d0
    do j = 1, ndet
       do i = 1, tod%nscan
          k        = tod%scanid(i)
          if (.not. tod%scans(i)%d(j)%accept) cycle
          g(k,j,1) = tod%scans(i)%d(j)%dgain
          g(k,j,2) = tod%scans(i)%d(j)%gain_invsigma
       end do
    end do
!    if (tod%myid == 0) then
       call mpi_allreduce(mpi_in_place, g, size(g), MPI_DOUBLE_PRECISION, MPI_SUM, &
            & tod%comm, ierr)
!    else
!       call mpi_reduce(g,            g, size(g), MPI_DOUBLE_PRECISION, MPI_SUM, &
!            & 0, tod%comm, ierr)
!    end if

<<<<<<< HEAD
!    if (tod%myid == 0) then
!!$       open(58,file='tmp.unf', form='unformatted')
!!$       read(58) g
!!$       close(58)

 !       count = count+1
        !write(*, *) "FREQ IS ", trim(tod%freq), count
       !nbin = nscan_tot / binsize + 1

!!$!        open(58,file='gain_' // trim(tod%freq) // '.dat', recl=1024)
!!$       do j = 1, ndet
!!$          do k = 1, nscan_tot
!!$             !if (g(k,j,2) /= 0) then
!!$             !if (g(k,j,2) /= g(k,j,2)) write(*,*) j,k, real(g(k,j,1),sp), real(g(k,j,2),sp), real(g(k,j,1)/g(k,j,2),sp)
!!$             if (g(k,j,2) > 0) then
!!$                if (abs(g(k, j, 1)) > 1e10) then
!!$                   write(*, *) 'G1'
!!$                   write(*, *) g(k, j, 1)
!!$                end if
!!$                if (abs(g(k, j, 2)) > 1e10) then
!!$                   write(*, *) 'G2'
!!$                   write(*, *) g(k, j, 2)
!!$                end if
!!$                !if (abs(dipole_mods(k, j) > 1e10)) then
!!$                !   write(*, *) 'DIPOLE_MODS'
!!$                !   write(*, *) dipole_mods(k, j)
!!$                !else
!!$                   write(58,*) j, k, real(g(k,j,1)/g(k,j,2),sp), real(g(k,j,1),sp), real(g(k,j,2),sp), real(dipole_mods(k, j), sp)
!!$                !end if
!!$             else
!!$                write(58,*) j, k, 0., 0.0, 0., 0.
!!$             end if
!!$          end do
!!$          write(58,*)
!!$       end do
!!$       close(58)

       do j = 1+tod%myid, ndet, tod%numprocs
         if (all(g(:, j, 1) == 0)) continue
          fknee = 0.002d0 / (60.d0 * 60.d0) ! In seconds
          alpha = -1.d0
          temp_gain = 0.d0
          ! This is not completely correct - should probably truncate, or
          ! something.
          do k = 1, nscan_tot
            if (g(k, j, 2) > 0.d0) then
               temp_gain(k) = g(k, j, 1) / g(k, j, 2)
            end if
          end do
          sigma_0 = calc_sigma_0(temp_gain)
!          sigma_0 = 0.002d0
          call wiener_filtered_gain(g(:, j, 1), g(:, j, 2), sigma_0, alpha, &
             & fknee, trim(tod%operation)=='sample', handle)
       end do
!    end if
=======
    if (tod%myid == 0) then
        count = count+1


       allocate(window_sizes(tod%ndet, tod%nscan_tot))
       call get_smoothing_windows(tod, window_sizes, dipole_mods)
       do j = 1, ndet
         lhs = 0.d0
         rhs = 0.d0
         pid_id = 1
         k = 0
         !write(*,*) "PIDRANGE: ", tod%jumplist(j, :)
         do while (pid_id < size(tod%jumplist(j, :)))
            if (tod%jumplist(j, pid_id) == 0) exit
            currstart = tod%jumplist(j, pid_id)
            if (tod%jumplist(j, pid_id+1) == 0) then
               currend = nscan_tot
            else
               !currend = tod%jumplist(j, pid_id +1)
               currend = tod%jumplist(j, pid_id +1) - 1
            end if
            !write(*,*) 'j, pid_id, currstart, currend:', j, pid_id, currstart, currend
            sum_weighted_gain = 0.d0
            sum_inv_sigma_squared = 0.d0
            allocate(temp_gain(currend - currstart + 1))
            allocate(temp_invsigsquared(currend - currstart + 1))
            allocate(summed_invsigsquared(currend-currstart + 1))
            allocate(smoothed_gain(currend-currstart + 1))
            do k = currstart, currend
               if (g(k,j,2) /= g(k,j,2)) then
                  write(*,*) 'GAIN IS NAN', k, j
                  temp_gain(k-currstart + 1) = 0.d0
               else if (g(k,j,2) > 0.d0) then
                  temp_gain(k-currstart + 1) = g(k, j, 1) / g(k, j, 2)
                  if (trim(tod%operation) == 'sample') then
                     temp_gain(k-currstart+1) = temp_gain(k-currstart+1) + rand_gauss(handle) / g(k, j, 2)
                  end if
               else
                  temp_gain(k-currstart + 1) = 0.d0
               end if
               temp_invsigsquared(k - currstart + 1) = max(g(k, j, 2),0.d0)
            end do
            kernel_type = 'boxcar'
            call moving_average_variable_window(temp_gain, smoothed_gain, &
               & window_sizes(j, currstart:currend), temp_invsigsquared, summed_invsigsquared, kernel_type)
            if (any(summed_invsigsquared < 0)) then
               write(*, *) 'WHOOOOPS'
               write(*, *) 'currstart', currstart
               write(*, *) 'currend', currend
               write(*, *) 'temp_invsigsquared', temp_invsigsquared
               stop
            end if
            !write(*, *) 'SMOOTHED_GAIN:', smoothed_gain
            !write(*, *) 'SUMMED_INVSIGSQUARED:', summed_invsigsquared
            do k = currstart, currend
               g(k, j, 1) = smoothed_gain(k - currstart + 1)
              if (summed_invsigsquared(k - currstart + 1) > 0) then
                  g(k, j, 2) = 1.d0 / sqrt(summed_invsigsquared(k - currstart + 1))
               else
                  g(k, j, 2) = 0.d0
               end if
            end do
            pid_id = pid_id + 1

            deallocate(temp_gain)
            deallocate(temp_invsigsquared)
            deallocate(summed_invsigsquared)
            deallocate(smoothed_gain)
         end do
         mu  = 0.d0
         denom = 0.d0
         do k = 1, nscan_tot
            if (g(k, j, 2) <= 0.d0) cycle
            mu         = mu + g(k, j, 1)! * g(k,j,2)
            denom      = denom + 1.d0! * g(k,j,2)
         end do
         if (denom > 0) then
            mu = mu / denom

            ! Make sure fluctuations sum up to zero
            !         if (tod%verbosity > 1) then
            !           write(*,*) 'mu = ', mu
            !         end if
            g(:,j,1) = g(:,j,1) - mu
         end if
       end do
       do j = 1, ndet
          do k = 1, nscan_tot
             !if (g(k,j,2) /= 0) then
             if (g(k,j,2) > 0) then
                if (abs(g(k, j, 1)) > 1e10) then
                   write(*, *) 'G1_postsmooth'
                   write(*, *) g(k, j, 1)
                end if
                if (abs(g(k, j, 2)) > 1e10) then
                   write(*, *) 'G2_postsmooth'
                   write(*, *) g(k, j, 2)
                end if
                if (abs(dipole_mods(k, j) > 1e10)) then
                   write(*, *) 'DIPOLE_MODS'
                   write(*, *) dipole_mods(k, j)
                else
                end if
             end if
          end do
       end do

       !do j = 1, ndet
       !  if (all(g(:, j, 1) == 0)) continue
       !   fknee = 0.002d0 / (60.d0 * 60.d0) ! In seconds
       !   alpha = -1.d0
       !   temp_gain = 0.d0
       !   ! This is not completely correct - should probably truncate, or
       !   ! something.
       !   do k = 1, nscan_tot
       !     if (g(k, j, 2) > 0.d0) then
       !        temp_gain(k) = g(k, j, 1) / g(k, j, 2)
       !     end if
       !   end do
       !   sigma_0 = calc_sigma_0(temp_gain)
!      !    sigma_0 = 0.002d0
       !   call wiener_filtered_gain(g(:, j, 1), g(:, j, 2), sigma_0, alpha, &
       !      & fknee, trim(tod%operation)=='sample', handle)
       !end do
       deallocate(window_sizes)
    end if
>>>>>>> 4f3ea8c1

    ! Distribute and update results
       do j = 1, ndet
          call mpi_bcast(g(:,j,:), size(g(:,j,:)),  MPI_DOUBLE_PRECISION, mod(j-1,tod%numprocs), tod%comm, ierr)    
       end do
    do j = 1, ndet
       do i = 1, tod%nscan
          k        = tod%scanid(i)
          !if (g(k, j, 2) <= 0.d0) cycle
          tod%scans(i)%d(j)%dgain = g(k,j,1)
          tod%scans(i)%d(j)%gain  = tod%gain0(0) + tod%gain0(j) + g(k,j,1)
          !write(*,*) j, k,  tod%gain0(0), tod%gain0(j), g(k,j,1), tod%scans(i)%d(j)%gain 
       end do
    end do

!!$    call mpi_finalize(ierr)
!!$    stop

    deallocate(g, lhs, rhs)

  end subroutine sample_smooth_gain


  ! Haavard: Remove current monopole fit, and replace inv_sigmasq with a proper invN(alpha,fknee) multiplication
!  subroutine accumulate_abscal(self, scan, det, mask, s_sub, &
!       & s_orb, A_abs, b_abs)
   ! This is implementing equation 16, adding up all the terms over all the sums
   ! the sum i is over the detector.
   subroutine accumulate_abscal(tod, scan, mask, s_sub, s_ref, s_invN, A_abs, b_abs, handle, out, s_highres, mask_lowres, tod_arr)
    implicit none
    class(comm_tod),                   intent(inout)  :: tod
    integer(i4b),                      intent(in)     :: scan
    real(sp),          dimension(:,:), intent(in)     :: mask, s_sub, s_ref
    real(sp),          dimension(:,:), intent(in)     :: s_invN
    real(dp),          dimension(:),   intent(inout)  :: A_abs, b_abs
    type(planck_rng),                  intent(inout)  :: handle
    logical(lgt), intent(in) :: out
    real(sp),          dimension(:,:), intent(in), optional :: s_highres
    real(sp),          dimension(:,:), intent(in), optional :: mask_lowres
    real(sp),          dimension(:,:), intent(in), optional :: tod_arr
 
    real(sp), allocatable, dimension(:,:)     :: residual
    real(sp), allocatable, dimension(:)       :: r_fill
    real(dp)     :: A, b, scale, dA, db
    integer(i4b) :: i, j, ext(2), ndet, ntod
    character(len=5) :: itext

    ndet = tod%ndet
    ntod = size(s_sub,1)
!    p = 5000 ! Buffer width
!    q = size(mask)-p
    call tod%downsample_tod(s_sub(:,1), ext)    
    allocate(residual(ext(1):ext(2),ndet), r_fill(size(s_sub,1)))
    do j = 1, ndet
       if (.not. tod%scans(scan)%d(j)%accept) then
          residual(:,j) = 0.
          cycle
       end if
       if (present(tod_arr)) then
         r_fill = tod_arr(:,j) - s_sub(:,j)
       else
         r_fill = tod%scans(scan)%d(j)%tod - s_sub(:,j)
       end if
       call fill_all_masked(r_fill, mask(:,j), ntod, trim(tod%operation) == 'sample', abs(real(tod%scans(scan)%d(j)%N_psd%sigma0, sp)), handle, tod%scans(scan)%chunk_num)
       call tod%downsample_tod(r_fill, ext, residual(:,j))
    end do

    call multiply_inv_N(tod, scan, residual, sampfreq=tod%samprate_lowres, pow=0.5d0)

    do j = 1, ndet
       if (.not. tod%scans(scan)%d(j)%accept) cycle
       if (present(mask_lowres)) then
          dA = sum(s_invN(:,j) * s_ref(:,j)    * mask_lowres(:,j))
          db = sum(s_invN(:,j) * residual(:,j) * mask_lowres(:,j))
       else
          dA = sum(s_invN(:,j) * s_ref(:,j))
          db = sum(s_invN(:,j) * residual(:,j))
       end if
<<<<<<< HEAD

       if (dA == 0.) then
          tod%scans(scan)%d(j)%accept = .false.
          write(*,*) 'Rejecting scan in gain due to no unmasked samples: ', tod%scanid(scan), j, dA
       else if (db/sqrt(dA) > 1000.) then
          tod%scans(scan)%d(j)%accept = .false.
          write(*,*) 'Rejecting scan in abs gain due to dubious uncertainty: ', tod%scanid(scan), j, db/dA, 1/sqrt(dA)
       else 
          A_abs(j) = A_abs(j) + dA
          b_abs(j) = b_abs(j) + db
       end if

       !if (tod%scanid(scan) == 30 .and. out) then
       !if (out) then
       !   write(*,*) tod%scanid(scan), real(sum(s_invN(:,j) * residual(:,j))/sum(s_invN(:,j) * s_ref(:,j)),sp), real(1/sqrt(sum(s_invN(:,j) * s_ref(:,j))),sp), '  # absK', j
         !write(*,*) tod%scanid(scan), sum(abs(s_invN(:,j))), sum(abs(residual(:,j))), sum(abs(s_ref(:,j))), '  # absK', j
=======
       !if (tod%scanid(scan) == 30 .and. out) then
       !  write(*,*) tod%scanid(scan), real(sum(s_invN(:,j) * residual(:,j))/sum(s_invN(:,j) * s_ref(:,j)),sp), real(1/sqrt(sum(s_invN(:,j) * s_ref(:,j))),sp), '  # absK', j
       !  write(*,*) tod%scanid(scan), sum(abs(s_invN(:,j))), sum(abs(residual(:,j))), sum(abs(s_ref(:,j))), '  # absK', j
>>>>>>> 4f3ea8c1
       !end if
    end do

    if (.false. .and. out) then
    !if (sum(s_invN(:,4) * residual(:,4) * mask_lowres(:,4))/sum(s_invN(:,4) * s_ref(:,4) * mask_lowres(:,4)) < -0.5d0) then
       call int2string(tod%scanid(scan), itext)
       !write(*,*) 'gain'//itext//'   = ', tod%gain0(0) + tod%gain0(1), tod%gain0(0), tod%gain0(1)
       open(58,file='gainfit3_'//itext//'.dat')
       do i = ext(1), ext(2)
          write(58,*) i-ext(1)+1, residual(i,1)
       end do
       write(58,*)
       do i = 1, size(s_ref,1)
          write(58,*) i, s_ref(i,1)
       end do
       write(58,*)
       scale = sum(s_invN(:,1) * residual(:,1)) / sum(s_invN(:,1) * s_ref(:,1))
       residual(:,1) = residual(:,1) - scale * s_ref(:,1)
       do i = 1, size(s_ref,1)
          write(58,*) i+ext(1)-1, residual(i+ext(1)-1,1) 
       end do
       if (present(mask_lowres)) then
          write(58,*)
          do i = 1, size(s_ref,1)
             write(58,*) i+ext(1)-1, mask_lowres(i,1) 
          end do
       end if
       close(58)

       open(58,file='gainfit4_'//itext//'.dat')       
       do i = 1, size(s_sub,1)
          if (present(tod_arr)) then
            write(58,*) i, tod_arr(i, 4)
          else
            write(58,*) i, tod%scans(scan)%d(4)%tod(i)
          end if
       end do
       write(58,*)
       do i = 1, size(s_sub,1)
          write(58,*) i, r_fill(i)
       end do
       write(58,*)
       if (present(s_highres)) then
          do i = 1, size(s_sub,1)
             write(58,*) i, s_highres(i,4)
          end do
          write(58,*)
       end if
       do i = 1, size(s_sub,1)
          write(58,*) i, s_sub(i,4)
       end do
       write(58,*)
       do i = 1, size(s_sub,1)
          write(58,*) i, mask(i,4)*10
       end do
       close(58)
    end if



    !if (det == 1) write(*,*) tod%scanid(scan), b/A, '  # absgain', real(A,sp), real(b,sp)

    deallocate(residual, r_fill)

  end subroutine accumulate_abscal

  ! Sample absolute gain from orbital dipole alone 
  subroutine sample_abscal_from_orbital(tod, handle, A_abs, b_abs)
    implicit none
    class(comm_tod),                   intent(inout)  :: tod
    type(planck_rng),                  intent(inout)  :: handle
    real(dp),            dimension(:), intent(in)     :: A_abs, b_abs

    integer(i4b) :: i, j, ierr
    real(dp), allocatable, dimension(:) :: A, b

    ! Collect contributions from all cores
    allocate(A(tod%ndet), b(tod%ndet))
    call mpi_reduce(A_abs, A, tod%ndet, MPI_DOUBLE_PRECISION, MPI_SUM, 0,&
         & tod%info%comm, ierr)
    call mpi_reduce(b_abs, b, tod%ndet, MPI_DOUBLE_PRECISION, MPI_SUM, 0,&
         & tod%info%comm, ierr)

    ! Compute gain update and distribute to all cores
    if (tod%myid == 0) then
       tod%gain0(0) = sum(b)/sum(A)
       if (trim(tod%operation) == 'sample') then
          ! Add fluctuation term if requested
          tod%gain0(0) = tod%gain0(0) + 1.d0/sqrt(sum(A)) * rand_gauss(handle)
       end if
       if (tod%verbosity > 1) then
<<<<<<< HEAD
         write(*,fmt='(a,f12.5)') '      Abscal = ', tod%gain0(0)
         !write(*,*) 'sum(b), sum(A) = ', sum(b), sum(A)
=======
         write(*,*) 'abscal = ', tod%gain0(0)
         write(*,*) 'sum(b), sum(A) = ', sum(b), sum(A)
>>>>>>> 4f3ea8c1
       end if
    end if
    call mpi_bcast(tod%gain0(0), 1,  MPI_DOUBLE_PRECISION, 0, &
         & tod%info%comm, ierr)

    do j = 1, tod%nscan
       do i = 1, tod%ndet
          tod%scans(j)%d(i)%gain = tod%gain0(0) + tod%gain0(i) + tod%scans(j)%d(i)%dgain 
       end do
    end do

!!$    call mpi_finalize(ierr)
!!$    stop

    deallocate(A, b)

  end subroutine sample_abscal_from_orbital

  ! Sample absolute gain from orbital dipole alone 
  ! Eirik: Change this routine to sample the constant offset per radiometer; put the result in tod%gain0(i)
  subroutine sample_relcal(tod, handle, A_abs, b_abs)
    implicit none
    class(comm_tod),                   intent(inout)  :: tod
    type(planck_rng),                  intent(inout)  :: handle
    real(dp),            dimension(:), intent(in)     :: A_abs, b_abs

    integer(i4b) :: i, j, k, ierr
    integer(i4b), allocatable, dimension(:) :: ind
    real(dp),     allocatable, dimension(:) :: A, b, rhs, x, tmp
    real(dp),     allocatable, dimension(:, :) :: coeff_matrix

    ! Collect contributions from all cores
    allocate(A(tod%ndet), b(tod%ndet), rhs(tod%ndet+1), x(tod%ndet+1), ind(tod%ndet+1), tmp(tod%ndet+1))
    allocate(coeff_matrix(tod%ndet+1, tod%ndet+1))
    call mpi_reduce(A_abs, A, tod%ndet, MPI_DOUBLE_PRECISION, MPI_SUM, 0,&
         & tod%info%comm, ierr)
    call mpi_reduce(b_abs, b, tod%ndet, MPI_DOUBLE_PRECISION, MPI_SUM, 0,&
         & tod%info%comm, ierr)

    coeff_matrix = 0.d0
    rhs          = 0.d0
    x            = 0.d0
    ind          = 0     ! List of indices for active (non-zero) elements in linear system
    k            = 0
    if (tod%myid == 0) then
       do j = 1, tod%ndet
         coeff_matrix(j, j) = A(j)
         rhs(j) = b(j) 
         if (trim(tod%operation) == 'sample') rhs(j) = rhs(j) + sqrt(A(j)) * rand_gauss(handle)
         coeff_matrix(j, tod%ndet+1) = 0.5d0
         coeff_matrix(tod%ndet+1, j) = 1
         if (coeff_matrix(j,j) > 0.d0) then
            k      = k+1
            ind(k) = j
         end if
       end do
       k = k+1
       ind(k) = tod%ndet+1
       coeff_matrix(tod%ndet+1, tod%ndet+1) = 0.d0
       rhs(tod%ndet+1) = 0.d0
       call solve_system_real(coeff_matrix(ind(1:k),ind(1:k)), tmp(1:k), rhs(ind(1:k)))
       x(ind(1:k)) = tmp(1:k)
       if (tod%verbosity > 1) then
<<<<<<< HEAD
         !write(*,*) 'A =', A
         !write(*,*) 'b =', b
          !write(*,*) 'relcal = ', real(x,sp)
=======
         write(*,*) 'A =', A
         write(*,*) 'b =', b
         write(*,*) 'relcal = ', real(x,sp)
>>>>>>> 4f3ea8c1
       end if
    end if
    call mpi_bcast(x, tod%ndet+1, MPI_DOUBLE_PRECISION, 0, &
       & tod%info%comm, ierr)

    tod%gain0(1:tod%ndet) = x(1:tod%ndet)
    deallocate(coeff_matrix, rhs, A, b, x, ind, tmp)

    do j = 1, tod%nscan
       do i = 1, tod%ndet
          tod%scans(j)%d(i)%gain = tod%gain0(0) + tod%gain0(i) + tod%scans(j)%d(i)%dgain 
       end do
    end do

  end subroutine sample_relcal

  subroutine sample_imbal_cal(tod, handle, A_abs, b_abs)
    !  Subroutine to sample the transmission imbalance parameters, defined in
    !  the WMAP data model as the terms x_im; given the definition
    !  d_{A/B} = T_{A/B} \pm Q_{A/B} cos(2 gamma_{A/B}) \pm U_{A/B} sin(2 gamma_{A/B})
    !  we have
    !  d = g[(1+x_im)*d_A - (1-x_im)*d_B]
    !    = g(d_A - d_B) + g*x_im*(d_A + d_B)
    !  Returns x_{im,1} for detectors 13/14, and x_{im,2} for detectors 23/24.
    !
    !
    !  Arguments (fixed):
    !  ------------------
    !  A_abs: real(dp)
    !     Accumulated A_abs = s_ref^T N^-1 s_ref for all scans
    !  b_abs: real(dp)
    !     Accumulated b_abs = s_ref^T N^-1 s_sub for all scans
    !
    !  
    !  Arguments (modified):
    !  ---------------------
    !  tod: comm_WMAP_tod
    !     The entire tod object. tod%x_im estimated and optionally sampled
    !  handle: planck_rng derived type 
    !     Healpix definition for random number generation
    !     so that the same sequence can be resumed later on from that same point
    !
    implicit none
    class(comm_tod),                   intent(inout)  :: tod
    type(planck_rng),                  intent(inout)  :: handle
    real(dp),            dimension(:), intent(in)     :: A_abs, b_abs

    integer(i4b) :: i, j, ierr
    real(dp), allocatable, dimension(:) :: A, b

    ! Collect contributions from all cores
    allocate(A(tod%ndet), b(tod%ndet))
    call mpi_reduce(A_abs, A, tod%ndet, MPI_DOUBLE_PRECISION, MPI_SUM, 0,&
         & tod%info%comm, ierr)
    call mpi_reduce(b_abs, b, tod%ndet, MPI_DOUBLE_PRECISION, MPI_SUM, 0,&
         & tod%info%comm, ierr)

    ! Compute gain update and distribute to all cores
    if (tod%myid == 0) then
       tod%x_im(1) = sum(b(1:2))/sum(A(1:2))
       tod%x_im(3) = sum(b(3:4))/sum(A(3:4))
       if (trim(tod%operation) == 'sample') then
          ! Add fluctuation term if requested
          tod%x_im(1) = tod%x_im(1) + 1.d0/sqrt(sum(A(1:2))) * rand_gauss(handle)
          tod%x_im(3) = tod%x_im(3) + 1.d0/sqrt(sum(A(3:4))) * rand_gauss(handle)
       end if
       tod%x_im(2) = tod%x_im(1)
       tod%x_im(4) = tod%x_im(3)
       if (tod%verbosity > 1) then
         write(*,*) 'b', b
         write(*,*) 'A', A
         write(*,*) 'imbal =', tod%x_im(1), tod%x_im(3)
         ! WMAP has only used the orbital dipole alone to solve for the
         ! transmission imbalance terms. For K11 and K12, the results they have
         ! are
         ! 1-year: -0.00204             -0.00542
         ! 3-year:  0.0000  \pm 0.0007   0.0056  \pm 0.0001
         ! 5-year:  0.00012              0.00589
         ! 7-year: -0.00063 \pm 0.00022  0.00539 \pm 0.00010
         ! 9-year: -0.00067 \pm 0.00017  0.00536 \pm 0.00014
         !
         ! The values that I have been getting using Commander are closer to
         !         -0.00483              0.00439
         ! There are certainly some differences in how the WMAP analysis
         ! proceeded versus the Commander analysis. My thoughts currently are:
         ! 1. Calibrating against the total sky signal versus orbital dipole
         ! 2. A difference in how x_im is determined algorithmically
         ! 3. A typo in my implementation of the imbalance sampling.
         ! 
         ! To me, these are in reverse order of likelihood. I also wonder if
         ! there is some degeneracy with x_im and the gain. The best way to
         ! determine this is to see if this difference still exists with
         ! identical gain solutions.

       end if
    end if
    call mpi_bcast(tod%x_im, 4,  MPI_DOUBLE_PRECISION, 0, &
         & tod%info%comm, ierr)


    deallocate(A, b)

  end subroutine sample_imbal_cal

  subroutine get_smoothing_windows(tod, windows, dipole_mods)
     implicit none

     integer(i4b), dimension(:, :), intent(out)         :: windows
     class(comm_tod),               intent(in)          :: tod
     real(dp), dimension(:, :),     intent(in)          :: dipole_mods

     real(sp), allocatable, dimension(:)                :: nonzero_mask
     integer(i4b)  :: window_size_dipole_minimum, window_size_dipole_maximum
     real(dp)   :: low_dipole_thresh, curr_dipole
     real(dp)   :: high_dipole_thresh

     real(dp)   :: reduce_fac 

     integer(i4b)   :: i, j, window_size


     high_dipole_thresh = 5d-6
     low_dipole_thresh = 1d-6
     reduce_fac = 1.d0

     select case (trim(tod%freq))
         case ('030')
            window_size_dipole_minimum = 1200
            window_size_dipole_maximum = 400
         case ('044')
            window_size_dipole_minimum = 1500
            window_size_dipole_maximum = 300
         case ('070')
            window_size_dipole_minimum = 1880
            window_size_dipole_maximum = 400
         case ('023-WMAP_K')
             window_size_dipole_minimum = 1 !120
             window_size_dipole_maximum = 1 ! 40
         case default
            window_size_dipole_minimum = 1 !1800
            window_size_dipole_maximum = 1 !400
      end select

      do i = 1, tod%nscan_tot
         do j = 1, tod%ndet
            curr_dipole = dipole_mods(i, j)
            if (curr_dipole == 0) then
               windows(j, i) = 0
            else if (curr_dipole < low_dipole_thresh) then
               windows(j, i) = window_size_dipole_minimum
            else if (curr_dipole > high_dipole_thresh) then
               windows(j, i) = window_size_dipole_maximum
            else
               ! Interpolate
               windows(j, i) = window_size_dipole_minimum + &
                  & int(real(window_size_dipole_maximum - & 
                  & window_size_dipole_minimum, dp) / (high_dipole_thresh - &
                  & low_dipole_thresh) * (curr_dipole - low_dipole_thresh))
            end if
            windows(j, i) = windows(j, i) * reduce_fac
         end do
      end do

  end subroutine get_smoothing_windows


  subroutine wiener_filtered_gain(b, inv_N_wn, sigma_0, alpha, fknee, sample, &
     & handle)
     implicit none

     real(dp), dimension(:), intent(inout)   :: b
     real(dp), dimension(:), intent(in)      :: inv_N_wn
     real(dp), intent(in)                    :: sigma_0, alpha, fknee
     logical(lgt), intent(in)                :: sample
     type(planck_rng)                        :: handle

     real(dp), allocatable, dimension(:)     :: freqs, dt, inv_N_corr
     complex(dpc), allocatable, dimension(:) :: dv
     real(dp), allocatable, dimension(:)     :: fluctuations, temp
     real(dp), allocatable, dimension(:)     :: precond
     complex(dpc), allocatable, dimension(:) :: fourier_fluctuations
     integer*8          :: plan_fwd, plan_back
     integer(i4b)       :: nscan, nfft, n, nomp, err
     real(dp)           :: samprate

     integer(i4b)   :: i


     nscan = size(b)
!     nfft = 2 * nscan
     nfft = nscan
     n = nfft / 2 + 1
     samprate = 1.d0 / (60.d0 * 60.d0) ! Just assuming a pid per hour for now
     allocate(freqs(n-1))
     do i = 1, n - 1
        freqs(i) = i * (samprate * 0.5) / (n - 1)
     end do

     nomp = 1
     call dfftw_init_threads(err)
     call dfftw_plan_with_nthreads(nomp)
     allocate(dt(nfft), dv(0:n-1))
     call dfftw_plan_dft_r2c_1d(plan_fwd, nfft, dt, dv, fftw_estimate + fftw_unaligned)
     call dfftw_plan_dft_c2r_1d(plan_back, nfft, dv, dt, fftw_estimate + fftw_unaligned)
     ! We use temporary arrays inside the transformation function, so no need
     ! for these anymore
     deallocate(dt, dv)

     allocate(inv_N_corr(n))
     allocate(fluctuations(nscan))
!     allocate(temp(nscan))
     allocate(precond(nscan))
     allocate(fourier_fluctuations(n))

<<<<<<< HEAD
!!$     write(*, *) 'Sigma_0: ', sigma_0
!!$     write(*, *) 'alpha: ', alpha
!!$     write(*, *) 'fknee: ', fknee
=======
     !write(*, *) 'Sigma_0: ', sigma_0
     !write(*, *) 'alpha: ', alpha
     !write(*, *) 'fknee: ', fknee
>>>>>>> 4f3ea8c1

     inv_N_corr = calculate_invcov(sigma_0, alpha, fknee, freqs)
     if (sample) then
        do i = 1, nscan
            fluctuations(i) = rand_gauss(handle)
        end do
        call timev_to_fourier(fluctuations, fourier_fluctuations, plan_fwd)
        do i = 1, n
            fourier_fluctuations(i) = fourier_fluctuations(i) * sqrt(inv_N_corr(i))
        end do
        call fourierv_to_time(fourier_fluctuations, fluctuations, plan_back)

        do i = 1, nscan
            fluctuations(i) = fluctuations(i) + sqrt(inv_N_wn(i)) * rand_gauss(handle)
            b(i) = b(i) + fluctuations(i)
            precond(i) = inv_N_wn(i) + 1 / sigma_0 ** 2
         end do
      end if

!      temp = solve_cg_gain(inv_N_wn, inv_N_corr, b, precond, plan_fwd, plan_back, .true.)
!      precond = 1.d0
!      b = solve_cg_gain(inv_N_wn, inv_N_corr, b, precond, plan_fwd, plan_back, .false.)
      b = solve_cg_gain(inv_N_wn, inv_N_corr, b, precond, plan_fwd, plan_back)
      deallocate(inv_N_corr, freqs, fluctuations, fourier_fluctuations, precond)
          
      call dfftw_destroy_plan(plan_fwd)                                           
      call dfftw_destroy_plan(plan_back) 

  end subroutine wiener_filtered_gain

  subroutine timev_to_fourier(vector, fourier_vector, plan_fwd)
     implicit none
     real(dp), dimension(:), intent(in)         :: vector
     complex(dpc), dimension(:), intent(out)    :: fourier_vector
     integer*8             , intent(in)     :: plan_fwd

     real(dp), allocatable, dimension(:)                 :: dt
     complex(dpc), allocatable, dimension(:)             :: dv
     integer(i4b)   :: nfft, n

!     nfft = size(vector) * 2
     nfft = size(vector)
     n = nfft / 2 + 1

     allocate(dt(nfft), dv(0:n-1))
     dt(1:nfft) = vector
!     dt(nfft:nfft/2+1:-1) = dt(1:nfft/2)
     call dfftw_execute_dft_r2c(plan_fwd, dt, dv)
     !Normalization
     dv = dv / sqrt(real(nfft, dp))
     fourier_vector(1:n) = dv(0:n-1)
     deallocate(dt, dv)

  end subroutine timev_to_fourier

  subroutine fourierv_to_time(fourier_vector, vector, plan_back)
     implicit none
     complex(dpc), dimension(:), intent(in)     :: fourier_vector
     real(dp), dimension(:), intent(out)    :: vector
     integer*8             , intent(in)     :: plan_back

     real(dp), allocatable, dimension(:)                 :: dt
     complex(dpc), allocatable, dimension(:)             :: dv
     integer(i4b)   :: nfft, n

     nfft = size(vector)
     n = nfft / 2 + 1

     allocate(dt(nfft), dv(0:n-1))
     dv(0:n-1) = fourier_vector(1:n)
     call dfftw_execute_dft_c2r(plan_back, dv, dt)
     ! Normalization
     dt = dt / sqrt(real(nfft, dp))
     vector = dt(1:nfft)
     deallocate(dt, dv)

  end subroutine fourierv_to_time

  function solve_cg_gain(inv_N_wn, inv_N_corr, b, precond, plan_fwd, plan_back)!, &
!     & with_precond)
     implicit none
     real(dp), dimension(:), intent(in) :: inv_N_wn, inv_N_corr, b, precond
     integer*8             , intent(in) :: plan_fwd, plan_back
!     logical(lgt)                       :: with_precond

     real(dp), dimension(size(b))       :: solve_cg_gain
     real(dp), allocatable, dimension(:)    :: initial_guess, prop_sol, residual
     real(dp), allocatable, dimension(:)    :: p, Abyp, new_residual, z, new_z
     real(dp)       :: alpha, beta, orig_residual
     integer(i4b)   :: iterations, nscan, i
     logical(lgt)   :: converged
     character(len=8)   :: itext

!      open(58, file='gain_cg_invcov.dat')
!      do i = 1, size(inv_N_corr)
!         write(58, *) inv_N_corr(i)
!      end do
!      close(58)
!      open(58, file='gain_cg_invnwn.dat')
!      do i = 1, size(inv_N_wn)
!         write(58, *) inv_N_wn(i)
!      end do
!      close(58)


     nscan = size(b)
     allocate(initial_guess(nscan), prop_sol(nscan), residual(nscan), p(nscan))
     allocate(Abyp(nscan), new_residual(nscan), z(nscan), new_z(nscan))

     initial_guess = 0.d0
     prop_sol = initial_guess
     residual = b - tot_mat_mul_by_vector(inv_N_wn, inv_N_corr, prop_sol, &
        & plan_fwd, plan_back)
     orig_residual = sum(abs(residual))
     z = residual / precond
!      open(58, file='gain_cg_residual.dat')
!      do i = 1, nscan
!         write(58, *) residual(i)
!      end do
!      close(58)

     p = z
     iterations = 0
     converged = .false.
     do while ((.not. converged) .and. (iterations < 100000))
         Abyp = tot_mat_mul_by_vector(inv_N_wn, inv_N_corr, p, plan_fwd, &
            & plan_back, filewrite=(iterations == 0))
!         if (iterations == 0) then
!            open(58, file='gain_cg_abyp.dat')
!            do i = 1, nscan
!               write(58, *) Abyp(i)
!            end do
!            close(58)
!         end if

         alpha = sum(residual * z) / sum(p * Abyp) 
         prop_sol = prop_sol + alpha * p
!         if (iterations == 0) then
!            write(*,*) 'Alpha:', alpha
!            open(58, file='gain_cg_prop_sol.dat')
!            do i = 1, nscan
!               write(58, *) prop_sol(i)
!            end do
!            close(58)
!         end if

         new_residual = residual - alpha * Abyp
!         if (iterations == 0) then
!            open(58, file='gain_cg_new_residual.dat')
!            do i = 1, nscan
!               write(58, *) new_residual(i)
!            end do
!            close(58)
!         end if

         if (sum(abs(new_residual))/orig_residual < 1e-12) then 
            converged = .true.
            exit
         end if
         new_z = new_residual / precond
         beta = sum(new_residual * new_z) / sum(residual * z)
         p = new_z + beta * p
!         if (iterations == 0) then
!            write(*,*) 'Beta:', beta
!            open(58, file='gain_cg_p.dat')
!            do i = 1, nscan
!               write(58, *) p(i)
!            end do
!            close(58)
!         end if

         residual = new_residual
         z = new_z
         iterations = iterations + 1
<<<<<<< HEAD
         if (.false. .and. mod(iterations, 100) == 0) then
            write(*, *) "Gain CG search res: ", sum(abs(new_residual))/orig_residual, sum(abs(new_residual))
=======
!         if (mod(iterations, 100) == 0) then
!            write(*, *) "Gain CG search res: ", sum(abs(new_residual))
>>>>>>> 4f3ea8c1
!            call int2string(iterations, itext)
!            open(58, file='gain_cg_' // itext // '.dat')
!            do i = 1, nscan
!               write(58, *) prop_sol(i)
!            end do
!            close(58)
!         end if
!         if (iterations == 1) then
!            open(58, file='gain_cg_' // itext // '.dat')
!            call int2string(iterations, itext)
!            do i = 1, nscan
!               write(58, *) prop_sol(i)
!            end do
!            close(58)
!         end if
     end do
     if (.not. converged) then
        write(*, *) "Gain CG search did not converge."
     end if
!     if (with_precond) then
!        write(*, *) "With preconditioner"
!     else
!        write(*, *) "Without preconditioner"
!     end if
     !write(*, *) "Gain CG iterations: ", iterations
     solve_cg_gain = prop_sol

     deallocate(initial_guess, prop_sol, residual, p, Abyp, new_residual, z, new_z)

  end function solve_cg_gain

  function tot_mat_mul_by_vector(time_mat, fourier_mat, vector, plan_fwd, &
     & plan_back, filewrite)
     implicit none

     real(dp), dimension(:)                            :: vector
     real(dp), dimension(size(vector))                 :: tot_mat_mul_by_vector
     real(dp), dimension(size(vector)), intent(in)     :: time_mat
     real(dp), dimension(:) , intent(in)     :: fourier_mat
     integer*8              , intent(in)     :: plan_fwd, plan_back
     logical(lgt)           , optional       :: filewrite

     logical(lgt)       :: write_file
     integer(i4b)       :: i
     real(dp), dimension(size(vector))       :: temp_vector
     complex(dpc), dimension(size(fourier_mat))        :: fourier_vector

     write_file = .false.
     if (present(filewrite)) then
         write_file = filewrite
      end if

     if (all(vector .eq. 0)) then
        tot_mat_mul_by_vector = 0.d0
        return
     end if
!     if (write_file) then
!         open(58, file='gain_cg_vector_in.dat')
!         do i = 1, size(vector)
!            write(58, *) vector(i)
!         end do
!         close(58)
!      end if

     call timev_to_fourier(vector, fourier_vector, plan_fwd)
!     if (write_file) then
!         open(58, file='gain_cg_fourier_vector.dat')
!         do i = 1, size(fourier_vector)
!            write(58, *) abs(fourier_vector(i))
!         end do
!         close(58)
!      end if

     fourier_vector = fourier_vector * fourier_mat
!     if (write_file) then
!         open(58, file='gain_cg_matmul_fourier_vector.dat')
!         do i = 1, size(fourier_vector)
!            write(58, *) abs(fourier_vector(i))
!         end do
!         close(58)
!      end if


     call fourierv_to_time(fourier_vector, temp_vector, plan_back)
!     if (write_file) then
!         open(58, file='gain_cg_vector_after_fourier.dat')
!         do i = 1, size(temp_vector)
!            write(58, *) temp_vector(i)
!         end do
!         close(58)
!      end if

!     if (write_file) then
!         open(58, file='gain_cg_vector_time_matmul.dat')
!         do i = 1, size(vector)
!            write(58, *) vector(i) * time_mat(i)
!         end do
!         close(58)
!      end if

     tot_mat_mul_by_vector = vector * time_mat + temp_vector

  end function tot_mat_mul_by_vector

  function calculate_invcov(sigma_0, alpha, fknee, freqs)
     implicit none
     real(dp), dimension(:), intent(in)     :: freqs
     real(dp), intent(in)                   :: sigma_0, fknee, alpha
     real(dp), dimension(size(freqs)+1)     :: calculate_invcov

     calculate_invcov(1) = 0.d0
     calculate_invcov(2:size(freqs)+1) = 1.d0 / (sigma_0 ** 2 * (freqs/fknee) ** alpha)

  end function calculate_invcov

  function calc_sigma_0(gain)
     implicit none
     real(dp)       :: calc_sigma_0
     real(dp), dimension(:) :: gain

     real(dp), dimension(size(gain))    :: res
     real(dp)   :: std, mean
     integer(i4b)   :: i

     mean = gain(1) 
     res = 0.d0
     do i = 2, size(gain)
         res(i) = gain(i) - gain(i-1)
         mean = mean + res(i)
      end do
      mean = mean / size(gain)
      std = 0.d0
      do i = 2, size(gain)
         std = std + (res(i) - mean) ** 2
      end do
      if (std == 0) then
         open(58, file='gain_cg_std_gain.dat')
         do i = 1, size(gain)
            write(58, *) gain(i)
         end do
         close(58)
      end if
         
      calc_sigma_0 = sqrt(std / (2 * (size(gain) - 1)))
  end function calc_sigma_0

end module comm_tod_gain_mod<|MERGE_RESOLUTION|>--- conflicted
+++ resolved
@@ -200,7 +200,6 @@
 !            & 0, tod%comm, ierr)
 !    end if
 
-<<<<<<< HEAD
 !    if (tod%myid == 0) then
 !!$       open(58,file='tmp.unf', form='unformatted')
 !!$       read(58) g
@@ -256,134 +255,6 @@
              & fknee, trim(tod%operation)=='sample', handle)
        end do
 !    end if
-=======
-    if (tod%myid == 0) then
-        count = count+1
-
-
-       allocate(window_sizes(tod%ndet, tod%nscan_tot))
-       call get_smoothing_windows(tod, window_sizes, dipole_mods)
-       do j = 1, ndet
-         lhs = 0.d0
-         rhs = 0.d0
-         pid_id = 1
-         k = 0
-         !write(*,*) "PIDRANGE: ", tod%jumplist(j, :)
-         do while (pid_id < size(tod%jumplist(j, :)))
-            if (tod%jumplist(j, pid_id) == 0) exit
-            currstart = tod%jumplist(j, pid_id)
-            if (tod%jumplist(j, pid_id+1) == 0) then
-               currend = nscan_tot
-            else
-               !currend = tod%jumplist(j, pid_id +1)
-               currend = tod%jumplist(j, pid_id +1) - 1
-            end if
-            !write(*,*) 'j, pid_id, currstart, currend:', j, pid_id, currstart, currend
-            sum_weighted_gain = 0.d0
-            sum_inv_sigma_squared = 0.d0
-            allocate(temp_gain(currend - currstart + 1))
-            allocate(temp_invsigsquared(currend - currstart + 1))
-            allocate(summed_invsigsquared(currend-currstart + 1))
-            allocate(smoothed_gain(currend-currstart + 1))
-            do k = currstart, currend
-               if (g(k,j,2) /= g(k,j,2)) then
-                  write(*,*) 'GAIN IS NAN', k, j
-                  temp_gain(k-currstart + 1) = 0.d0
-               else if (g(k,j,2) > 0.d0) then
-                  temp_gain(k-currstart + 1) = g(k, j, 1) / g(k, j, 2)
-                  if (trim(tod%operation) == 'sample') then
-                     temp_gain(k-currstart+1) = temp_gain(k-currstart+1) + rand_gauss(handle) / g(k, j, 2)
-                  end if
-               else
-                  temp_gain(k-currstart + 1) = 0.d0
-               end if
-               temp_invsigsquared(k - currstart + 1) = max(g(k, j, 2),0.d0)
-            end do
-            kernel_type = 'boxcar'
-            call moving_average_variable_window(temp_gain, smoothed_gain, &
-               & window_sizes(j, currstart:currend), temp_invsigsquared, summed_invsigsquared, kernel_type)
-            if (any(summed_invsigsquared < 0)) then
-               write(*, *) 'WHOOOOPS'
-               write(*, *) 'currstart', currstart
-               write(*, *) 'currend', currend
-               write(*, *) 'temp_invsigsquared', temp_invsigsquared
-               stop
-            end if
-            !write(*, *) 'SMOOTHED_GAIN:', smoothed_gain
-            !write(*, *) 'SUMMED_INVSIGSQUARED:', summed_invsigsquared
-            do k = currstart, currend
-               g(k, j, 1) = smoothed_gain(k - currstart + 1)
-              if (summed_invsigsquared(k - currstart + 1) > 0) then
-                  g(k, j, 2) = 1.d0 / sqrt(summed_invsigsquared(k - currstart + 1))
-               else
-                  g(k, j, 2) = 0.d0
-               end if
-            end do
-            pid_id = pid_id + 1
-
-            deallocate(temp_gain)
-            deallocate(temp_invsigsquared)
-            deallocate(summed_invsigsquared)
-            deallocate(smoothed_gain)
-         end do
-         mu  = 0.d0
-         denom = 0.d0
-         do k = 1, nscan_tot
-            if (g(k, j, 2) <= 0.d0) cycle
-            mu         = mu + g(k, j, 1)! * g(k,j,2)
-            denom      = denom + 1.d0! * g(k,j,2)
-         end do
-         if (denom > 0) then
-            mu = mu / denom
-
-            ! Make sure fluctuations sum up to zero
-            !         if (tod%verbosity > 1) then
-            !           write(*,*) 'mu = ', mu
-            !         end if
-            g(:,j,1) = g(:,j,1) - mu
-         end if
-       end do
-       do j = 1, ndet
-          do k = 1, nscan_tot
-             !if (g(k,j,2) /= 0) then
-             if (g(k,j,2) > 0) then
-                if (abs(g(k, j, 1)) > 1e10) then
-                   write(*, *) 'G1_postsmooth'
-                   write(*, *) g(k, j, 1)
-                end if
-                if (abs(g(k, j, 2)) > 1e10) then
-                   write(*, *) 'G2_postsmooth'
-                   write(*, *) g(k, j, 2)
-                end if
-                if (abs(dipole_mods(k, j) > 1e10)) then
-                   write(*, *) 'DIPOLE_MODS'
-                   write(*, *) dipole_mods(k, j)
-                else
-                end if
-             end if
-          end do
-       end do
-
-       !do j = 1, ndet
-       !  if (all(g(:, j, 1) == 0)) continue
-       !   fknee = 0.002d0 / (60.d0 * 60.d0) ! In seconds
-       !   alpha = -1.d0
-       !   temp_gain = 0.d0
-       !   ! This is not completely correct - should probably truncate, or
-       !   ! something.
-       !   do k = 1, nscan_tot
-       !     if (g(k, j, 2) > 0.d0) then
-       !        temp_gain(k) = g(k, j, 1) / g(k, j, 2)
-       !     end if
-       !   end do
-       !   sigma_0 = calc_sigma_0(temp_gain)
-!      !    sigma_0 = 0.002d0
-       !   call wiener_filtered_gain(g(:, j, 1), g(:, j, 2), sigma_0, alpha, &
-       !      & fknee, trim(tod%operation)=='sample', handle)
-       !end do
-       deallocate(window_sizes)
-    end if
->>>>>>> 4f3ea8c1
 
     ! Distribute and update results
        do j = 1, ndet
@@ -462,7 +333,6 @@
           dA = sum(s_invN(:,j) * s_ref(:,j))
           db = sum(s_invN(:,j) * residual(:,j))
        end if
-<<<<<<< HEAD
 
        if (dA == 0.) then
           tod%scans(scan)%d(j)%accept = .false.
@@ -479,11 +349,7 @@
        !if (out) then
        !   write(*,*) tod%scanid(scan), real(sum(s_invN(:,j) * residual(:,j))/sum(s_invN(:,j) * s_ref(:,j)),sp), real(1/sqrt(sum(s_invN(:,j) * s_ref(:,j))),sp), '  # absK', j
          !write(*,*) tod%scanid(scan), sum(abs(s_invN(:,j))), sum(abs(residual(:,j))), sum(abs(s_ref(:,j))), '  # absK', j
-=======
-       !if (tod%scanid(scan) == 30 .and. out) then
-       !  write(*,*) tod%scanid(scan), real(sum(s_invN(:,j) * residual(:,j))/sum(s_invN(:,j) * s_ref(:,j)),sp), real(1/sqrt(sum(s_invN(:,j) * s_ref(:,j))),sp), '  # absK', j
-       !  write(*,*) tod%scanid(scan), sum(abs(s_invN(:,j))), sum(abs(residual(:,j))), sum(abs(s_ref(:,j))), '  # absK', j
->>>>>>> 4f3ea8c1
+
        !end if
     end do
 
@@ -575,13 +441,8 @@
           tod%gain0(0) = tod%gain0(0) + 1.d0/sqrt(sum(A)) * rand_gauss(handle)
        end if
        if (tod%verbosity > 1) then
-<<<<<<< HEAD
          write(*,fmt='(a,f12.5)') '      Abscal = ', tod%gain0(0)
          !write(*,*) 'sum(b), sum(A) = ', sum(b), sum(A)
-=======
-         write(*,*) 'abscal = ', tod%gain0(0)
-         write(*,*) 'sum(b), sum(A) = ', sum(b), sum(A)
->>>>>>> 4f3ea8c1
        end if
     end if
     call mpi_bcast(tod%gain0(0), 1,  MPI_DOUBLE_PRECISION, 0, &
@@ -645,15 +506,9 @@
        call solve_system_real(coeff_matrix(ind(1:k),ind(1:k)), tmp(1:k), rhs(ind(1:k)))
        x(ind(1:k)) = tmp(1:k)
        if (tod%verbosity > 1) then
-<<<<<<< HEAD
          !write(*,*) 'A =', A
          !write(*,*) 'b =', b
           !write(*,*) 'relcal = ', real(x,sp)
-=======
-         write(*,*) 'A =', A
-         write(*,*) 'b =', b
-         write(*,*) 'relcal = ', real(x,sp)
->>>>>>> 4f3ea8c1
        end if
     end if
     call mpi_bcast(x, tod%ndet+1, MPI_DOUBLE_PRECISION, 0, &
@@ -868,15 +723,9 @@
      allocate(precond(nscan))
      allocate(fourier_fluctuations(n))
 
-<<<<<<< HEAD
 !!$     write(*, *) 'Sigma_0: ', sigma_0
 !!$     write(*, *) 'alpha: ', alpha
 !!$     write(*, *) 'fknee: ', fknee
-=======
-     !write(*, *) 'Sigma_0: ', sigma_0
-     !write(*, *) 'alpha: ', alpha
-     !write(*, *) 'fknee: ', fknee
->>>>>>> 4f3ea8c1
 
      inv_N_corr = calculate_invcov(sigma_0, alpha, fknee, freqs)
      if (sample) then
@@ -1051,13 +900,8 @@
          residual = new_residual
          z = new_z
          iterations = iterations + 1
-<<<<<<< HEAD
          if (.false. .and. mod(iterations, 100) == 0) then
             write(*, *) "Gain CG search res: ", sum(abs(new_residual))/orig_residual, sum(abs(new_residual))
-=======
-!         if (mod(iterations, 100) == 0) then
-!            write(*, *) "Gain CG search res: ", sum(abs(new_residual))
->>>>>>> 4f3ea8c1
 !            call int2string(iterations, itext)
 !            open(58, file='gain_cg_' // itext // '.dat')
 !            do i = 1, nscan
