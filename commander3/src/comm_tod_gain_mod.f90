--- conflicted
+++ resolved
@@ -182,7 +182,7 @@
   end subroutine calculate_gain_mean_std_per_scan
 
 
-  ! Compute gain as g = (d-n_corr-n_temp)/(map + dipole_orb), where map contains an 
+! Compute gain as g = (d-n_corr-n_temp)/(map + dipole_orb), where map contains an 
   ! estimate of the stationary sky
   ! Eirik: Update this routine to sample time-dependent gains properly; results should be stored in self%scans(i)%d(j)%gain, with gain0(0) and gain0(i) included
   subroutine sample_smooth_gain(tod, handle, dipole_mods)
@@ -229,94 +229,6 @@
 !            & 0, tod%comm, ierr)
 !    end if
 
-<<<<<<< HEAD
-    if (tod%myid == 0) then
-        count = count+1
-
-       allocate(window_sizes(tod%ndet, tod%nscan_tot))
-       call get_smoothing_windows(tod, window_sizes, dipole_mods)
-       do j = 1, ndet
-         lhs = 0.d0
-         rhs = 0.d0
-         pid_id = 1
-         k = 0
-         !write(*,*) "PIDRANGE: ", tod%jumplist(j, :)
-         do while (pid_id < size(tod%jumplist(j, :)))
-            if (tod%jumplist(j, pid_id) == 0) exit
-            currstart = tod%jumplist(j, pid_id)
-            if (tod%jumplist(j, pid_id+1) == 0) then
-               currend = nscan_tot
-            else
-               !currend = tod%jumplist(j, pid_id +1)
-               currend = tod%jumplist(j, pid_id +1) - 1
-            end if
-            !write(*,*) 'j, pid_id, currstart, currend:', j, pid_id, currstart, currend
-            sum_weighted_gain = 0.d0
-            sum_inv_sigma_squared = 0.d0
-            allocate(temp_gain(currend - currstart + 1))
-            allocate(temp_invsigsquared(currend - currstart + 1))
-            allocate(summed_invsigsquared(currend-currstart + 1))
-            allocate(smoothed_gain(currend-currstart + 1))
-            do k = currstart, currend
-               if (g(k,j,2) /= g(k,j,2)) then
-                  write(*,*) 'GAIN IS NAN', k, j
-                  temp_gain(k-currstart + 1) = 0.d0
-               else if (g(k,j,2) > 0.d0) then
-                  temp_gain(k-currstart + 1) = g(k, j, 1) / g(k, j, 2)
-                  if (trim(tod%operation) == 'sample') then
-                     temp_gain(k-currstart+1) = temp_gain(k-currstart+1) + rand_gauss(handle) / g(k, j, 2)
-                  end if
-               else
-                  temp_gain(k-currstart + 1) = 0.d0
-               end if
-               temp_invsigsquared(k - currstart + 1) = max(g(k, j, 2),0.d0)
-            end do
-            kernel_type = 'boxcar'
-            call moving_average_variable_window(temp_gain, smoothed_gain, &
-               & window_sizes(j, currstart:currend), temp_invsigsquared, summed_invsigsquared, kernel_type)
-            if (any(summed_invsigsquared < 0)) then
-               write(*, *) 'WHOOOOPS'
-               write(*, *) 'currstart', currstart
-               write(*, *) 'currend', currend
-               write(*, *) 'temp_invsigsquared', temp_invsigsquared
-               stop
-            end if
-            !write(*, *) 'SMOOTHED_GAIN:', smoothed_gain
-            !write(*, *) 'SUMMED_INVSIGSQUARED:', summed_invsigsquared
-            do k = currstart, currend
-               g(k, j, 1) = smoothed_gain(k - currstart + 1)
-              if (summed_invsigsquared(k - currstart + 1) > 0) then
-                  g(k, j, 2) = 1.d0 / sqrt(summed_invsigsquared(k - currstart + 1))
-               else
-                  g(k, j, 2) = 0.d0
-               end if
-            end do
-            pid_id = pid_id + 1
-
-            deallocate(temp_gain)
-            deallocate(temp_invsigsquared)
-            deallocate(summed_invsigsquared)
-            deallocate(smoothed_gain)
-         end do
-         mu  = 0.d0
-         denom = 0.d0
-         do k = 1, nscan_tot
-            if (g(k, j, 2) <= 0.d0) cycle
-            mu         = mu + g(k, j, 1)! * g(k,j,2)
-            denom      = denom + 1.d0! * g(k,j,2)
-         end do
-         if (denom > 0) then
-            mu = mu / denom
-
-            ! Make sure fluctuations sum up to zero
-            !         if (tod%verbosity > 1) then
-            !           write(*,*) 'mu = ', mu
-            !         end if
-            g(:,j,1) = g(:,j,1) - mu
-         end if
-       end do
-       do j = 1, ndet
-=======
 !    if (tod%myid == 0) then
 !!$       open(58,file='tmp.unf', form='unformatted')
 !!$       read(58) g
@@ -361,7 +273,6 @@
           temp_gain = 0.d0
           ! This is not completely correct - should probably truncate, or
           ! something.
->>>>>>> a165c4d3
           do k = 1, nscan_tot
             if (g(k, j, 2) > 0.d0) then
                temp_gain(k) = g(k, j, 1) / g(k, j, 2)
@@ -376,17 +287,11 @@
        end do
 !    end if
     ! Distribute and update results
-<<<<<<< HEAD
-       do j = 1, ndet
-          call mpi_bcast(g(:,j,:), size(g(:,j,:)),  MPI_DOUBLE_PRECISION, mod(j-1,tod%numprocs), tod%comm, ierr)    
-       end do
-=======
     do j = 1, ndet
       call mpi_bcast(tod%gain_sigma_0(j), 1, MPI_DOUBLE_PRECISION, &
            & mod(j-1,tod%numprocs), tod%comm, ierr)
       call mpi_bcast(g(:,j,:), size(g(:,j,:)),  MPI_DOUBLE_PRECISION, mod(j-1,tod%numprocs), tod%comm, ierr)    
     end do
->>>>>>> a165c4d3
     do j = 1, ndet
        do i = 1, tod%nscan
           k        = tod%scanid(i)
@@ -403,7 +308,6 @@
     deallocate(g, lhs, rhs)
 
   end subroutine sample_smooth_gain
-
 
    ! This is implementing equation 16, adding up all the terms over all the sums
    ! the sum i is over the detector.
@@ -451,12 +355,11 @@
     do j = 1, ndet
        if (.not. tod%scans(scan)%d(j)%accept) cycle
        if (present(mask_lowres)) then
-<<<<<<< HEAD
-          dA = sum(s_invN(:,j) * s_ref(:,j)    * mask_lowres(:,j))
-          db = sum(s_invN(:,j) * residual(:,j) * mask_lowres(:,j))
+          dA = sum(s_invsqrtN(:,j) ** 2    * mask_lowres(:,j))
+          db = sum(s_invsqrtN(:,j) * residual(:,j) * mask_lowres(:,j))
        else
-          dA = sum(s_invN(:,j) * s_ref(:,j))
-          db = sum(s_invN(:,j) * residual(:,j))
+          dA = sum(s_invsqrtN(:,j) ** 2)
+          db = sum(s_invsqrtN(:,j) * residual(:,j))
        end if
 
        if (dA == 0.) then
@@ -475,14 +378,6 @@
           !write(*,*) tod%scanid(scan), real(db/dA,sp), real(1/sqrt(dA),sp), '  # absK', j
          !write(*,*) tod%scanid(scan), sum(abs(s_invN(:,j))), sum(abs(residual(:,j))), sum(abs(s_ref(:,j))), '  # absK', j
        end if
-=======
-          A_abs(j) = A_abs(j) + sum(s_invsqrtN(:,j) ** 2    * mask_lowres(:,j))
-          b_abs(j) = b_abs(j) + sum(s_invsqrtN(:,j) * residual(:,j) * mask_lowres(:,j))
-       else
-          A_abs(j) = A_abs(j) + sum(s_invsqrtN(:,j) ** 2)
-          b_abs(j) = b_abs(j) + sum(s_invsqrtN(:,j) * residual(:,j))
-       end if
->>>>>>> a165c4d3
     end do
 
     deallocate(residual, r_fill)
@@ -949,8 +844,6 @@
 
   function solve_cg_gain(inv_N_wn, inv_N_corr, b, precond, plan_fwd, plan_back)!, &
 !     & with_precond)
-<<<<<<< HEAD
-=======
      !
      ! Specialized function for solving the gain Wiener filter equation using
      ! the CG algorithm.
@@ -974,7 +867,6 @@
      ! --------
      ! solve_cg_gain real(dp) array
      !               The solution to the Wiener filter equation.
->>>>>>> a165c4d3
      implicit none
      real(dp), dimension(:), intent(in) :: inv_N_wn, inv_N_corr, b, precond
      integer*8             , intent(in) :: plan_fwd, plan_back
@@ -1095,11 +987,7 @@
 !     else
 !        write(*, *) "Without preconditioner"
 !     end if
-<<<<<<< HEAD
      !write(*, *) "Gain CG iterations: ", iterations
-=======
-     write(*, *) "Gain CG iterations: ", iterations
->>>>>>> a165c4d3
      solve_cg_gain = prop_sol
 
      deallocate(initial_guess, prop_sol, residual, p, Abyp, new_residual, z, new_z)
