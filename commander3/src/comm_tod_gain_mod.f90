--- conflicted
+++ resolved
@@ -200,66 +200,8 @@
 !            & 0, tod%comm, ierr)
 !    end if
 
-<<<<<<< HEAD
-!    if (tod%myid == 0) then
-!!$       open(58,file='tmp.unf', form='unformatted')
-!!$       read(58) g
-!!$       close(58)
-
- !       count = count+1
-        !write(*, *) "FREQ IS ", trim(tod%freq), count
-       !nbin = nscan_tot / binsize + 1
-
-!!$!        open(58,file='gain_' // trim(tod%freq) // '.dat', recl=1024)
-!!$       do j = 1, ndet
-!!$          do k = 1, nscan_tot
-!!$             !if (g(k,j,2) /= 0) then
-!!$             !if (g(k,j,2) /= g(k,j,2)) write(*,*) j,k, real(g(k,j,1),sp), real(g(k,j,2),sp), real(g(k,j,1)/g(k,j,2),sp)
-!!$             if (g(k,j,2) > 0) then
-!!$                if (abs(g(k, j, 1)) > 1e10) then
-!!$                   write(*, *) 'G1'
-!!$                   write(*, *) g(k, j, 1)
-!!$                end if
-!!$                if (abs(g(k, j, 2)) > 1e10) then
-!!$                   write(*, *) 'G2'
-!!$                   write(*, *) g(k, j, 2)
-!!$                end if
-!!$                !if (abs(dipole_mods(k, j) > 1e10)) then
-!!$                !   write(*, *) 'DIPOLE_MODS'
-!!$                !   write(*, *) dipole_mods(k, j)
-!!$                !else
-!!$                   write(58,*) j, k, real(g(k,j,1)/g(k,j,2),sp), real(g(k,j,1),sp), real(g(k,j,2),sp), real(dipole_mods(k, j), sp)
-!!$                !end if
-!!$             else
-!!$                write(58,*) j, k, 0., 0.0, 0., 0.
-!!$             end if
-!!$          end do
-!!$          write(58,*)
-!!$       end do
-!!$       close(58)
-
-       do j = 1+tod%myid, ndet, tod%numprocs
-         if (all(g(:, j, 1) == 0)) continue
-          fknee = 0.002d0 / (60.d0 * 60.d0) ! In seconds
-          alpha = -1.d0
-          temp_gain = 0.d0
-          ! This is not completely correct - should probably truncate, or
-          ! something.
-          do k = 1, nscan_tot
-            if (g(k, j, 2) > 0.d0) then
-               temp_gain(k) = g(k, j, 1) / g(k, j, 2)
-            end if
-          end do
-          sigma_0 = calc_sigma_0(temp_gain)
-!          sigma_0 = 0.002d0
-          call wiener_filtered_gain(g(:, j, 1), g(:, j, 2), sigma_0, alpha, &
-             & fknee, trim(tod%operation)=='sample', handle)
-       end do
-!    end if
-=======
     if (tod%myid == 0) then
         count = count+1
-
 
        allocate(window_sizes(tod%ndet, tod%nscan_tot))
        call get_smoothing_windows(tod, window_sizes, dipole_mods)
@@ -383,7 +325,6 @@
        !end do
        deallocate(window_sizes)
     end if
->>>>>>> 9e12bdee
 
     ! Distribute and update results
        do j = 1, ndet
@@ -462,7 +403,6 @@
           dA = sum(s_invN(:,j) * s_ref(:,j))
           db = sum(s_invN(:,j) * residual(:,j))
        end if
-<<<<<<< HEAD
 
        if (dA == 0.) then
           tod%scans(scan)%d(j)%accept = .false.
@@ -480,12 +420,6 @@
           !write(*,*) tod%scanid(scan), real(db/dA,sp), real(1/sqrt(dA),sp), '  # absK', j
          !write(*,*) tod%scanid(scan), sum(abs(s_invN(:,j))), sum(abs(residual(:,j))), sum(abs(s_ref(:,j))), '  # absK', j
        end if
-=======
-       !if (tod%scanid(scan) == 30 .and. out) then
-       !  write(*,*) tod%scanid(scan), real(sum(s_invN(:,j) * residual(:,j))/sum(s_invN(:,j) * s_ref(:,j)),sp), real(1/sqrt(sum(s_invN(:,j) * s_ref(:,j))),sp), '  # absK', j
-       !  write(*,*) tod%scanid(scan), sum(abs(s_invN(:,j))), sum(abs(residual(:,j))), sum(abs(s_ref(:,j))), '  # absK', j
-       !end if
->>>>>>> 9e12bdee
     end do
 
     if (.false. .and. out) then
@@ -576,13 +510,8 @@
           tod%gain0(0) = tod%gain0(0) + 1.d0/sqrt(sum(A)) * rand_gauss(handle)
        end if
        if (tod%verbosity > 1) then
-<<<<<<< HEAD
          write(*,fmt='(a,f12.5)') '      Abscal = ', tod%gain0(0)
          !write(*,*) 'sum(b), sum(A) = ', sum(b), sum(A)
-=======
-         write(*,*) 'abscal = ', tod%gain0(0)
-         write(*,*) 'sum(b), sum(A) = ', sum(b), sum(A)
->>>>>>> 9e12bdee
        end if
     end if
     call mpi_bcast(tod%gain0(0), 1,  MPI_DOUBLE_PRECISION, 0, &
@@ -646,15 +575,9 @@
        call solve_system_real(coeff_matrix(ind(1:k),ind(1:k)), tmp(1:k), rhs(ind(1:k)))
        x(ind(1:k)) = tmp(1:k)
        if (tod%verbosity > 1) then
-<<<<<<< HEAD
-         !write(*,*) 'A =', A
-         !write(*,*) 'b =', b
-          !write(*,*) 'relcal = ', real(x,sp)
-=======
-         write(*,*) 'A =', A
-         write(*,*) 'b =', b
-         write(*,*) 'relcal = ', real(x,sp)
->>>>>>> 9e12bdee
+!!$         write(*,*) 'A =', A
+!!$         write(*,*) 'b =', b
+!!$         write(*,*) 'relcal = ', real(x,sp)
        end if
     end if
     call mpi_bcast(x, tod%ndet+1, MPI_DOUBLE_PRECISION, 0, &
@@ -743,7 +666,7 @@
          ! 1. Calibrating against the total sky signal versus orbital dipole
          ! 2. A difference in how x_im is determined algorithmically
          ! 3. A typo in my implementation of the imbalance sampling.
-         ! 
+         !
          ! To me, these are in reverse order of likelihood. I also wonder if
          ! there is some degeneracy with x_im and the gain. The best way to
          ! determine this is to see if this difference still exists with
@@ -869,15 +792,9 @@
      allocate(precond(nscan))
      allocate(fourier_fluctuations(n))
 
-<<<<<<< HEAD
-!!$     write(*, *) 'Sigma_0: ', sigma_0
-!!$     write(*, *) 'alpha: ', alpha
-!!$     write(*, *) 'fknee: ', fknee
-=======
      !write(*, *) 'Sigma_0: ', sigma_0
      !write(*, *) 'alpha: ', alpha
      !write(*, *) 'fknee: ', fknee
->>>>>>> 9e12bdee
 
      inv_N_corr = calculate_invcov(sigma_0, alpha, fknee, freqs)
      if (sample) then
@@ -1052,13 +969,8 @@
          residual = new_residual
          z = new_z
          iterations = iterations + 1
-<<<<<<< HEAD
-         if (.false. .and. mod(iterations, 100) == 0) then
-            write(*, *) "Gain CG search res: ", sum(abs(new_residual))/orig_residual, sum(abs(new_residual))
-=======
 !         if (mod(iterations, 100) == 0) then
 !            write(*, *) "Gain CG search res: ", sum(abs(new_residual))
->>>>>>> 9e12bdee
 !            call int2string(iterations, itext)
 !            open(58, file='gain_cg_' // itext // '.dat')
 !            do i = 1, nscan
