#================================================================================
#
# Copyright (C) 2020 Institute of Theoretical Astrophysics, University of Oslo.
# 
# This file is part of Commander3.
#
# Commander3 is free software: you can redistribute it and/or modify
# it under the terms of the GNU General Public License as published by
# the Free Software Foundation, either version 3 of the License, or
# (at your option) any later version.
#
# Commander3 is distributed in the hope that it will be useful,
# but WITHOUT ANY WARRANTY; without even the implied warranty of
# MERCHANTABILITY or FITNESS FOR A PARTICULAR PURPOSE. See the
# GNU General Public License for more details.
#
# You should have received a copy of the GNU General Public License
# along with Commander3. If not, see <https://www.gnu.org/licenses/>.
#
#================================================================================

<<<<<<< HEAD
COBJS  := d1mach.o drc3jj.o hashtbl.o hashtbl_4Dmap.o powell_mod.o comm_hdf_mod.o sharp.o sort_utils.o ARS_mod.o math_tools.o locate_mod.o spline_1D_mod.o \
          spline_2D_mod.o InvSamp_mod.o comm_mpi_mod.o comm_system_backend.o comm_system_mod.o comm_map_mod.o comm_4D_map_mod.o \
          comm_defs.o comm_conviqt_mod.o \
	  comm_utils.o comm_shared_arr_mod.o comm_huffman_mod.o comm_cr_utils.o comm_cr_precond_mod.o \
          comm_zodi_mod.o comm_shared_output_mod.o comm_status_mod.o \
	  comm_bp_utils.o comm_param_mod.o comm_comp_mod.o comm_diffuse_comp_mod.o \
	  comm_cmb_comp_mod.o comm_cmb_relquad_comp_mod.o comm_powlaw_comp_mod.o comm_physdust_comp_mod.o comm_MBB_comp_mod.o \
          comm_freefree_comp_mod.o comm_line_comp_mod.o comm_spindust_comp_mod.o comm_spindust2_comp_mod.o comm_ame_lognormal_mod.o\
          comm_md_comp_mod.o comm_template_comp_mod.o comm_ptsrc_comp_mod.o \
	  comm_gain_mod.o comm_nonlin_mod.o comm_N_mod.o comm_N_rms_mod.o comm_N_QUcov_mod.o \
          comm_B_mod.o comm_B_bl_mod.o comm_beam_mod.o \
          comm_F_int_mod.o comm_F_int_1D_mod.o comm_F_int_0D_mod.o comm_F_int_2D_mod.o \
          comm_fft_mod.o comm_tod_noise_psd_mod.o comm_tod_mod.o comm_tod_mapmaking_mod.o comm_tod_bandpass_mod.o \
          comm_tod_gain_mod.o comm_tod_pointing_mod.o comm_tod_LFI_mod.o comm_tod_jump_mod.o comm_tod_SPIDER_mod.o comm_tod_orbdipole_mod.o \
          comm_tod_noise_mod.o comm_tod_driver_mod.o comm_F_line_mod.o comm_data_mod.o comm_bp_mod.o comm_Cl_mod.o \
          comm_chisq_mod.o comm_cr_mod.o comm_signal_mod.o comm_output_mod.o comm_tod_WMAP_mod.o \
					comm_tod_simulations_mod.o comm_tod_LB_mod.o comm_camb_mod.o

all : commander  sharp_test #hdftest sharp_test

locate_mod.o :             math_tools.o
spline_1D_mod.o :          locate_mod.o
spline_2D_mod.o :          comm_utils.o
InvSamp_mod.o :            spline_1D_mod.o
comm_map_mod.o :           sharp.o comm_hdf_mod.o comm_param_mod.o
comm_conviqt_mod.o :       sharp.o comm_map_mod.o comm_shared_arr_mod.o
comm_hdf_mod.o :           comm_utils.o
comm_fft_mod.o :           locate_mod.o comm_utils.o comm_param_mod.o
comm_tod_noise_psd_mod.o : comm_utils.o
comm_tod_mod.o :           comm_tod_noise_psd_mod.o comm_fft_mod.o comm_map_mod.o comm_hdf_mod.o comm_param_mod.o \
			   comm_huffman_mod.o comm_zodi_mod.o comm_tod_orbdipole_mod.o
comm_tod_mapmaking_mod.o:  comm_tod_mod.o
comm_tod_bandpass_mod.o:   comm_tod_mod.o
comm_tod_noise_mod.o:      comm_tod_mod.o comm_tod_jump_mod.o InvSamp_mod.o
comm_tod_gain_mod.o:       comm_tod_mod.o comm_tod_noise_mod.o
comm_tod_orbdipole_mod.o:  comm_map_mod.o comm_utils.o
comm_tod_pointing_mod.o:   comm_tod_mod.o
comm_utils.o :             comm_defs.o spline_1D_mod.o
comm_shared_arr_mod.o :    comm_utils.o
comm_huffman_mod.o :       comm_utils.o
comm_system_mod.o :        comm_system_backend.o
comm_shared_output_mod.o : comm_system_mod.o
comm_status_mod.o :        comm_shared_output_mod.o
comm_utils.o :             sort_utils.o comm_system_mod.o sharp.o comm_mpi_mod.o
ARS_mod.o :                sort_utils.o
comm_bp_utils.o :          comm_utils.o
comm_param_mod.o :         comm_utils.o comm_status_mod.o hashtbl.o
comm_cr_utils.o :          comm_utils.o
comm_cr_precond_mod.o :    comm_utils.o
comm_comp_mod.o :          comm_bp_mod.o comm_param_mod.o comm_cr_utils.o comm_data_mod.o
comm_Cl_mod.o :            comm_map_mod.o
comm_camb_mod.o :          comm_utils.o 
comm_diffuse_comp_mod.o :  comm_comp_mod.o comm_data_mod.o comm_F_int_mod.o comm_Cl_mod.o \
                           comm_cr_precond_mod.o comm_beam_mod.o
comm_template_comp_mod.o : comm_comp_mod.o
comm_ptsrc_comp_mod.o :    comm_template_comp_mod.o comm_F_int_0D_mod.o comm_F_int_2D_mod.o \
                           comm_hdf_mod.o comm_cr_precond_mod.o powell_mod.o
comm_cmb_comp_mod.o :      comm_diffuse_comp_mod.o comm_F_int_0D_mod.o
comm_cmb_relquad_comp_mod.o : comm_template_comp_mod.o comm_F_int_0D_mod.o
comm_powlaw_comp_mod.o :   comm_diffuse_comp_mod.o comm_F_int_1D_mod.o
comm_ame_lognormal_mod.o : comm_diffuse_comp_mod.o comm_F_int_2D_mod.o
comm_physdust_comp_mod.o : comm_diffuse_comp_mod.o comm_F_int_1D_mod.o
comm_spindust_comp_mod.o : comm_diffuse_comp_mod.o comm_F_int_1D_mod.o
comm_spindust2_comp_mod.o : comm_diffuse_comp_mod.o comm_F_int_1D_mod.o
comm_MBB_comp_mod.o :      comm_diffuse_comp_mod.o comm_F_int_2D_mod.o
comm_freefree_comp_mod.o : comm_diffuse_comp_mod.o comm_F_int_2D_mod.o
comm_line_comp_mod.o :     comm_diffuse_comp_mod.o comm_F_line_mod.o
comm_md_comp_mod.o :       comm_diffuse_comp_mod.o comm_F_line_mod.o
comm_signal_mod.o :        comm_powlaw_comp_mod.o comm_cmb_comp_mod.o comm_cmb_relquad_comp_mod.o \
                           comm_spindust_comp_mod.o comm_spindust2_comp_mod.o comm_MBB_comp_mod.o \
                           comm_freefree_comp_mod.o comm_line_comp_mod.o comm_ame_lognormal_mod.o \
                           comm_md_comp_mod.o comm_template_comp_mod.o \
                           comm_cr_mod.o comm_physdust_comp_mod.o
comm_nonlin_mod.o :        comm_data_mod.o comm_comp_mod.o comm_chisq_mod.o \
                           comm_gain_mod.o comm_output_mod.o comm_signal_mod.o \
                           comm_utils.o
comm_gain_mod.o :          comm_data_mod.o comm_comp_mod.o comm_chisq_mod.o
comm_N_mod.o :             comm_param_mod.o
comm_N_rms_mod.o :         comm_N_mod.o
comm_noise_mod.o :         comm_N_rms_mod.o comm_N_QUcov_mod.o
comm_bp_mod.o :            comm_bp_utils.o comm_param_mod.o
comm_F_int_mod.o :         comm_utils.o
comm_F_line_mod.o :        comm_F_int_mod.o 
comm_F_int_0D_mod.o :      comm_F_int_mod.o 
comm_F_int_1D_mod.o :      comm_F_int_mod.o spline_1D_mod.o
comm_F_int_2D_mod.o :      comm_F_int_mod.o spline_2D_mod.o comm_utils.o
comm_B_mod.o :             comm_map_mod.o
comm_B_bl_mod.o :          comm_B_mod.o 
comm_beam_mod.o :          comm_B_bl_mod.o
comm_data_mod.o :          comm_map_mod.o comm_noise_mod.o comm_bp_mod.o comm_beam_mod.o comm_tod_mod.o \
                           comm_tod_LFI_mod.o comm_tod_SPIDER_mod.o comm_tod_WMAP_mod.o comm_tod_LB_mod.o
comm_cr_mod.o :            comm_data_mod.o comm_comp_mod.o \
                           comm_template_comp_mod.o comm_diffuse_comp_mod.o comm_output_mod.o
comm_chisq_mod.o :         comm_data_mod.o comm_comp_mod.o
comm_output_mod.o :        comm_comp_mod.o comm_hdf_mod.o comm_Cl_mod.o
comm_4D_map_mod.o :        hashtbl_4Dmap.o comm_hdf_mod.o comm_utils.o
comm_zodi_mod.o :          comm_utils.o comm_param_mod.o comm_bp_utils.o
comm_tod_driver_mod.o :    comm_tod_mod.o comm_zodi_mod.o \
                           comm_tod_mapmaking_mod.o comm_tod_bandpass_mod.o \
                           comm_tod_pointing_mod.o comm_tod_orbdipole_mod.o \
                           comm_tod_gain_mod.o comm_tod_noise_mod.o \
                           comm_tod_simulations_mod.o comm_shared_arr_mod.o 
comm_tod_LFI_mod.o :       comm_tod_driver_mod.o comm_shared_arr_mod.o \
                           comm_conviqt_mod.o comm_4D_map_mod.o 
comm_tod_SPIDER_mod.o :    comm_tod_mod.o comm_shared_arr_mod.o comm_conviqt_mod.o comm_4D_map_mod.o comm_zodi_mod.o \
                           comm_tod_mapmaking_mod.o comm_tod_bandpass_mod.o comm_tod_pointing_mod.o comm_tod_orbdipole_mod.o comm_tod_gain_mod.o comm_tod_noise_mod.o \
                           comm_tod_jump_mod.o 
comm_tod_jump_mod.o :      comm_utils.o sort_utils.o
comm_tod_WMAP_mod.o :      comm_tod_mod.o comm_shared_arr_mod.o comm_conviqt_mod.o comm_4D_map_mod.o comm_zodi_mod.o \
                           comm_tod_mapmaking_mod.o comm_tod_bandpass_mod.o comm_tod_pointing_mod.o \
			   comm_tod_orbdipole_mod.o comm_tod_gain_mod.o comm_tod_noise_mod.o
comm_tod_simulations_mod.o: comm_hdf_mod.o comm_fft_mod.o comm_shared_arr_mod.o \
														spline_1D_mod.o comm_param_mod.o comm_utils.o

commander.o :              comm_signal_mod.o comm_data_mod.o comm_cr_mod.o comm_chisq_mod.o \
                           comm_output_mod.o comm_nonlin_mod.o comm_tod_simulations_mod.o

sharp_test.o :              ARS_mod.o


commander : libcommander.a commander.o
	$(MPF90) -o commander commander.o $(LINK) $(MPFCLIBS)

sharp_test : sharp.o sharp_test.o
	$(MPF90) -o sharp_test sharp_test.o sharp.o $(LINK) $(MPFCLIBS)

hdftest : hdftest.o 
	$(MPF90) -o hdftest hdftest.o $(LINK) $(MPFCLIBS)

libcommander.a : $(COBJS)
	$(AR) $(ARFLAGS) libcommander.a $(COBJS) 
	$(RANLIB) libcommander.a

%.o : %.F90
=======
.SUFFIXES:

FSOURCES=d1mach.f drc3jj.f
F90SOURCES=hashtbl.f90 \
           hashtbl_4dmap.f90 \
           powell_mod.f90 \
           comm_hdf_mod.f90 \
           sharp.f90 \
           sort_utils.f90 \
           ars_mod.f90 \
           math_tools.f90 \
           locate_mod.f90 \
           spline_1d_mod.f90 \
           spline_2d_mod.f90 \
           invsamp_mod.f90 \
           comm_mpi_mod.f90 \
           comm_system_backend.f90 \
           comm_system_mod.f90 \
           comm_map_mod.f90 \
           comm_4d_map_mod.f90 \
           comm_defs.f90 \
           comm_conviqt_mod.f90 \
	   comm_utils.f90 \
           comm_shared_arr_mod.f90 \
           comm_huffman_mod.f90 \
           comm_cr_utils.f90 \
           comm_cr_precond_mod.f90 \
           comm_zodi_mod.f90 \
           comm_shared_output_mod.f90 \
           comm_status_mod.f90 \
	   comm_bp_utils.f90 \
           comm_param_mod.f90 \
           comm_comp_mod.f90 \
           comm_diffuse_comp_mod.f90 comm_diffuse_comp_smod.f90 \
	   comm_cmb_comp_mod.f90 \
           comm_cmb_relquad_comp_mod.f90 \
           comm_powlaw_comp_mod.f90 \
           comm_physdust_comp_mod.f90 \
           comm_mbb_comp_mod.f90 \
           comm_freefree_comp_mod.f90 \
           comm_line_comp_mod.f90 \
           comm_spindust_comp_mod.f90 \
           comm_spindust2_comp_mod.f90 \
           comm_md_comp_mod.f90 \
           comm_template_comp_mod.f90 \
           comm_ptsrc_comp_mod.f90 \
	   comm_gain_mod.f90 \
           comm_nonlin_mod.f90 \
           comm_n_mod.f90 \
           comm_n_rms_mod.f90 \
           comm_n_qucov_mod.f90 \
           comm_b_mod.f90 \
           comm_b_bl_mod.f90 \
           comm_beam_mod.f90 \
           comm_f_int_mod.f90 \
           comm_f_int_1d_mod.f90 \
           comm_f_int_0d_mod.f90 \
           comm_f_int_2d_mod.f90 \
           comm_fft_mod.f90 \
           comm_tod_noise_psd_mod.f90 \
           comm_tod_mod.f90 \
           comm_tod_mapmaking_mod.f90 \
           comm_tod_bandpass_mod.f90 \
           comm_tod_gain_mod.f90 \
           comm_tod_pointing_mod.f90 \
           comm_tod_lfi_mod.f90 \
           comm_tod_jump_mod.f90 \
           comm_tod_spider_mod.f90 \
           comm_tod_orbdipole_mod.f90 \
           comm_tod_noise_mod.f90 \
           comm_tod_driver_mod.f90 \
           comm_f_line_mod.f90 \
           comm_data_mod.f90 \
           comm_bp_mod.f90 \
           comm_cl_mod.f90 \
           comm_chisq_mod.f90 \
           comm_cr_mod.f90 \
           comm_signal_mod.f90 \
           comm_output_mod.f90 \
           comm_tod_wmap_mod.f90 \
	   comm_tod_simulations_mod.f90 \
           comm_tod_lb_mod.f90 \
           comm_camb_mod.f90 \
           comm_tod_adc_mod.f90 \
           commander.f90

commander: $(subst .f,.o,$(FSOURCES)) $(subst .f90,.o,$(F90SOURCES))
	$(MPF90) -o commander $+ $(LINK) $(MPFCLIBS)

.PHONY: clean
clean:
	-rm -f *.o *.mod *.smod commander

%.o %.mod %.smod: %.f90 
>>>>>>> 1e48f558
	$(MPF90) $(F90COMP) -c $<
	@touch $@

%.o %.mod %.smod: %.f
	$(MPF90) $(F90COMP) -c $<
	@touch $@

%.o %.mod %.smod: %.cpp
	$(MPCXX) $(CXXCOMP) -c $<
	@touch $@


locate_mod.o :             math_tools.mod
spline_1d_mod.o :          locate_mod.mod math_tools.mod
spline_2d_mod.o :          comm_utils.mod
invsamp_mod.o :            spline_1d_mod.mod
comm_map_mod.o :           sharp.mod comm_hdf_mod.mod comm_param_mod.mod
comm_conviqt_mod.o :       sharp.mod comm_map_mod.mod comm_shared_arr_mod.mod
comm_hdf_mod.o :           comm_utils.mod
comm_fft_mod.o :           locate_mod.mod comm_utils.mod comm_param_mod.mod
comm_tod_noise_psd_mod.o : comm_utils.mod
comm_tod_mod.o :           comm_tod_noise_psd_mod.mod comm_fft_mod.mod comm_map_mod.mod comm_hdf_mod.mod comm_param_mod.mod \
			   comm_huffman_mod.mod comm_zodi_mod.mod comm_tod_orbdipole_mod.mod
comm_tod_mapmaking_mod.o:  comm_tod_mod.mod
comm_tod_bandpass_mod.o:   comm_tod_mod.mod
comm_tod_noise_mod.o:      comm_tod_mod.mod comm_tod_jump_mod.mod invsamp_mod.mod
comm_tod_gain_mod.o:       comm_tod_mod.mod comm_tod_noise_mod.mod
comm_tod_orbdipole_mod.o:  comm_map_mod.mod comm_utils.mod
comm_tod_pointing_mod.o:   comm_tod_mod.mod
comm_utils.o :             comm_defs.mod spline_1d_mod.mod
comm_shared_arr_mod.o :    comm_utils.mod
comm_huffman_mod.o :       comm_utils.mod
comm_system_mod.o :        comm_system_backend.o
comm_shared_output_mod.o : comm_system_mod.mod
comm_status_mod.o :        comm_shared_output_mod.mod
comm_utils.o :             sort_utils.mod comm_system_mod.mod sharp.mod comm_mpi_mod.mod
ars_mod.o :                sort_utils.mod
comm_bp_utils.o :          comm_utils.mod
comm_param_mod.o :         comm_utils.mod comm_status_mod.mod hashtbl.mod
comm_cr_utils.o :          comm_utils.mod
comm_cr_precond_mod.o :    comm_utils.mod
comm_comp_mod.o :          comm_bp_mod.mod comm_param_mod.mod comm_cr_utils.mod comm_data_mod.mod
comm_cl_mod.o :            comm_map_mod.mod
comm_camb_mod.o :          comm_utils.mod 
comm_diffuse_comp_mod.o :  comm_comp_mod.mod comm_data_mod.mod comm_f_int_mod.mod comm_cl_mod.mod \
                           comm_cr_precond_mod.mod comm_beam_mod.mod
comm_diffuse_comp_smod.o : comm_diffuse_comp_mod.mod 
comm_diffuse_comp_smod.o : comm_diffuse_comp_mod.smod
comm_template_comp_mod.o : comm_comp_mod.mod
comm_ptsrc_comp_mod.o :    comm_template_comp_mod.mod comm_f_int_0d_mod.mod comm_f_int_2d_mod.mod \
                           comm_hdf_mod.mod comm_cr_precond_mod.mod powell_mod.mod
comm_cmb_comp_mod.o :      comm_diffuse_comp_mod.mod comm_f_int_0d_mod.mod
comm_cmb_relquad_comp_mod.o : comm_template_comp_mod.mod comm_f_int_0d_mod.mod
comm_powlaw_comp_mod.o :   comm_diffuse_comp_mod.mod comm_f_int_1d_mod.mod
comm_physdust_comp_mod.o : comm_diffuse_comp_mod.mod comm_f_int_1d_mod.mod
comm_spindust_comp_mod.o : comm_diffuse_comp_mod.mod comm_f_int_1d_mod.mod
comm_spindust2_comp_mod.o : comm_diffuse_comp_mod.mod comm_f_int_1d_mod.mod
comm_mbb_comp_mod.o :      comm_diffuse_comp_mod.mod comm_f_int_2d_mod.mod
comm_freefree_comp_mod.o : comm_diffuse_comp_mod.mod comm_f_int_2d_mod.mod
comm_line_comp_mod.o :     comm_diffuse_comp_mod.mod comm_f_line_mod.mod
comm_md_comp_mod.o :       comm_diffuse_comp_mod.mod comm_f_line_mod.mod
comm_signal_mod.o :        comm_powlaw_comp_mod.mod comm_cmb_comp_mod.mod comm_cmb_relquad_comp_mod.mod \
                           comm_spindust_comp_mod.mod comm_spindust2_comp_mod.mod comm_mbb_comp_mod.mod \
                           comm_freefree_comp_mod.mod comm_line_comp_mod.mod \
                           comm_md_comp_mod.mod comm_template_comp_mod.mod \
                           comm_cr_mod.mod comm_physdust_comp_mod.mod
comm_nonlin_mod.o :        comm_data_mod.mod comm_comp_mod.mod comm_chisq_mod.mod \
                           comm_gain_mod.mod comm_output_mod.mod comm_signal_mod.mod \
                           comm_utils.mod
comm_gain_mod.o :          comm_data_mod.mod comm_comp_mod.mod comm_chisq_mod.mod
comm_n_mod.o :             comm_param_mod.mod
comm_n_rms_mod.o :         comm_n_mod.mod
comm_noise_mod.o :         comm_n_rms_mod.mod comm_n_qucov_mod.mod
comm_bp_mod.o :            comm_bp_utils.mod comm_param_mod.mod
comm_f_int_mod.o :         comm_utils.mod
comm_f_line_mod.o :        comm_f_int_mod.mod 
comm_f_int_0D_mod.o :      comm_f_int_mod.mod 
comm_f_int_1D_mod.o :      comm_f_int_mod.mod spline_1d_mod.mod
comm_f_int_2D_mod.o :      comm_f_int_mod.mod spline_2d_mod.mod comm_utils.mod
comm_b_mod.o :             comm_map_mod.mod
comm_b_bl_mod.o :          comm_b_mod.mod 
comm_beam_mod.o :          comm_b_bl_mod.mod
comm_data_mod.o :          comm_map_mod.mod comm_noise_mod.mod comm_bp_mod.mod comm_beam_mod.mod comm_tod_mod.mod \
                           comm_tod_lfi_mod.mod comm_tod_spider_mod.mod comm_tod_wmap_mod.mod comm_tod_lb_mod.mod
comm_cr_mod.o :            comm_data_mod.mod comm_comp_mod.mod \
                           comm_template_comp_mod.mod comm_diffuse_comp_mod.mod comm_output_mod.mod
comm_chisq_mod.o :         comm_data_mod.mod comm_comp_mod.mod
comm_output_mod.o :        comm_comp_mod.mod comm_hdf_mod.mod comm_cl_mod.mod
comm_4d_map_mod.o :        hashtbl_4dmap.mod comm_hdf_mod.mod comm_utils.mod
comm_zodi_mod.o :          comm_utils.mod comm_param_mod.mod comm_bp_utils.mod
comm_tod_driver_mod.o :    comm_tod_mod.mod comm_zodi_mod.mod \
                           comm_tod_mapmaking_mod.mod comm_tod_bandpass_mod.mod \
                           comm_tod_pointing_mod.mod comm_tod_orbdipole_mod.mod \
                           comm_tod_gain_mod.mod comm_tod_noise_mod.mod \
                           comm_tod_simulations_mod.mod comm_shared_arr_mod.mod 
comm_tod_lfi_mod.o :       comm_tod_driver_mod.mod comm_shared_arr_mod.mod \
                           comm_conviqt_mod.mod comm_4d_map_mod.mod comm_tod_adc_mod.mod 
comm_tod_spider_mod.o :    comm_tod_mod.mod comm_shared_arr_mod.mod comm_conviqt_mod.mod comm_4d_map_mod.mod comm_zodi_mod.mod \
                           comm_tod_mapmaking_mod.mod comm_tod_bandpass_mod.mod comm_tod_pointing_mod.mod comm_tod_orbdipole_mod.mod comm_tod_gain_mod.mod comm_tod_noise_mod.mod \
                           comm_tod_jump_mod.mod 
comm_tod_jump_mod.o :      comm_utils.mod sort_utils.mod
comm_tod_wmap_mod.o :      comm_tod_mod.mod comm_shared_arr_mod.mod comm_conviqt_mod.mod comm_4d_map_mod.mod comm_zodi_mod.mod \
                           comm_tod_mapmaking_mod.mod comm_tod_bandpass_mod.mod comm_tod_pointing_mod.mod \
			   comm_tod_orbdipole_mod.mod comm_tod_gain_mod.mod comm_tod_noise_mod.mod
comm_tod_simulations_mod.o: comm_hdf_mod.mod comm_fft_mod.mod comm_shared_arr_mod.mod spline_1d_mod.mod comm_param_mod.mod comm_utils.mod
comm_tod_adc_mod.o: spline_1d_mod.mod comm_tod_mod.mod


commander.o :              comm_signal_mod.mod comm_data_mod.mod comm_cr_mod.mod comm_chisq_mod.mod \
                           comm_output_mod.mod comm_nonlin_mod.mod comm_tod_simulations_mod.mod
<|MERGE_RESOLUTION|>--- conflicted
+++ resolved
@@ -19,142 +19,6 @@
 #
 #================================================================================
 
-<<<<<<< HEAD
-COBJS  := d1mach.o drc3jj.o hashtbl.o hashtbl_4Dmap.o powell_mod.o comm_hdf_mod.o sharp.o sort_utils.o ARS_mod.o math_tools.o locate_mod.o spline_1D_mod.o \
-          spline_2D_mod.o InvSamp_mod.o comm_mpi_mod.o comm_system_backend.o comm_system_mod.o comm_map_mod.o comm_4D_map_mod.o \
-          comm_defs.o comm_conviqt_mod.o \
-	  comm_utils.o comm_shared_arr_mod.o comm_huffman_mod.o comm_cr_utils.o comm_cr_precond_mod.o \
-          comm_zodi_mod.o comm_shared_output_mod.o comm_status_mod.o \
-	  comm_bp_utils.o comm_param_mod.o comm_comp_mod.o comm_diffuse_comp_mod.o \
-	  comm_cmb_comp_mod.o comm_cmb_relquad_comp_mod.o comm_powlaw_comp_mod.o comm_physdust_comp_mod.o comm_MBB_comp_mod.o \
-          comm_freefree_comp_mod.o comm_line_comp_mod.o comm_spindust_comp_mod.o comm_spindust2_comp_mod.o comm_ame_lognormal_mod.o\
-          comm_md_comp_mod.o comm_template_comp_mod.o comm_ptsrc_comp_mod.o \
-	  comm_gain_mod.o comm_nonlin_mod.o comm_N_mod.o comm_N_rms_mod.o comm_N_QUcov_mod.o \
-          comm_B_mod.o comm_B_bl_mod.o comm_beam_mod.o \
-          comm_F_int_mod.o comm_F_int_1D_mod.o comm_F_int_0D_mod.o comm_F_int_2D_mod.o \
-          comm_fft_mod.o comm_tod_noise_psd_mod.o comm_tod_mod.o comm_tod_mapmaking_mod.o comm_tod_bandpass_mod.o \
-          comm_tod_gain_mod.o comm_tod_pointing_mod.o comm_tod_LFI_mod.o comm_tod_jump_mod.o comm_tod_SPIDER_mod.o comm_tod_orbdipole_mod.o \
-          comm_tod_noise_mod.o comm_tod_driver_mod.o comm_F_line_mod.o comm_data_mod.o comm_bp_mod.o comm_Cl_mod.o \
-          comm_chisq_mod.o comm_cr_mod.o comm_signal_mod.o comm_output_mod.o comm_tod_WMAP_mod.o \
-					comm_tod_simulations_mod.o comm_tod_LB_mod.o comm_camb_mod.o
-
-all : commander  sharp_test #hdftest sharp_test
-
-locate_mod.o :             math_tools.o
-spline_1D_mod.o :          locate_mod.o
-spline_2D_mod.o :          comm_utils.o
-InvSamp_mod.o :            spline_1D_mod.o
-comm_map_mod.o :           sharp.o comm_hdf_mod.o comm_param_mod.o
-comm_conviqt_mod.o :       sharp.o comm_map_mod.o comm_shared_arr_mod.o
-comm_hdf_mod.o :           comm_utils.o
-comm_fft_mod.o :           locate_mod.o comm_utils.o comm_param_mod.o
-comm_tod_noise_psd_mod.o : comm_utils.o
-comm_tod_mod.o :           comm_tod_noise_psd_mod.o comm_fft_mod.o comm_map_mod.o comm_hdf_mod.o comm_param_mod.o \
-			   comm_huffman_mod.o comm_zodi_mod.o comm_tod_orbdipole_mod.o
-comm_tod_mapmaking_mod.o:  comm_tod_mod.o
-comm_tod_bandpass_mod.o:   comm_tod_mod.o
-comm_tod_noise_mod.o:      comm_tod_mod.o comm_tod_jump_mod.o InvSamp_mod.o
-comm_tod_gain_mod.o:       comm_tod_mod.o comm_tod_noise_mod.o
-comm_tod_orbdipole_mod.o:  comm_map_mod.o comm_utils.o
-comm_tod_pointing_mod.o:   comm_tod_mod.o
-comm_utils.o :             comm_defs.o spline_1D_mod.o
-comm_shared_arr_mod.o :    comm_utils.o
-comm_huffman_mod.o :       comm_utils.o
-comm_system_mod.o :        comm_system_backend.o
-comm_shared_output_mod.o : comm_system_mod.o
-comm_status_mod.o :        comm_shared_output_mod.o
-comm_utils.o :             sort_utils.o comm_system_mod.o sharp.o comm_mpi_mod.o
-ARS_mod.o :                sort_utils.o
-comm_bp_utils.o :          comm_utils.o
-comm_param_mod.o :         comm_utils.o comm_status_mod.o hashtbl.o
-comm_cr_utils.o :          comm_utils.o
-comm_cr_precond_mod.o :    comm_utils.o
-comm_comp_mod.o :          comm_bp_mod.o comm_param_mod.o comm_cr_utils.o comm_data_mod.o
-comm_Cl_mod.o :            comm_map_mod.o
-comm_camb_mod.o :          comm_utils.o 
-comm_diffuse_comp_mod.o :  comm_comp_mod.o comm_data_mod.o comm_F_int_mod.o comm_Cl_mod.o \
-                           comm_cr_precond_mod.o comm_beam_mod.o
-comm_template_comp_mod.o : comm_comp_mod.o
-comm_ptsrc_comp_mod.o :    comm_template_comp_mod.o comm_F_int_0D_mod.o comm_F_int_2D_mod.o \
-                           comm_hdf_mod.o comm_cr_precond_mod.o powell_mod.o
-comm_cmb_comp_mod.o :      comm_diffuse_comp_mod.o comm_F_int_0D_mod.o
-comm_cmb_relquad_comp_mod.o : comm_template_comp_mod.o comm_F_int_0D_mod.o
-comm_powlaw_comp_mod.o :   comm_diffuse_comp_mod.o comm_F_int_1D_mod.o
-comm_ame_lognormal_mod.o : comm_diffuse_comp_mod.o comm_F_int_2D_mod.o
-comm_physdust_comp_mod.o : comm_diffuse_comp_mod.o comm_F_int_1D_mod.o
-comm_spindust_comp_mod.o : comm_diffuse_comp_mod.o comm_F_int_1D_mod.o
-comm_spindust2_comp_mod.o : comm_diffuse_comp_mod.o comm_F_int_1D_mod.o
-comm_MBB_comp_mod.o :      comm_diffuse_comp_mod.o comm_F_int_2D_mod.o
-comm_freefree_comp_mod.o : comm_diffuse_comp_mod.o comm_F_int_2D_mod.o
-comm_line_comp_mod.o :     comm_diffuse_comp_mod.o comm_F_line_mod.o
-comm_md_comp_mod.o :       comm_diffuse_comp_mod.o comm_F_line_mod.o
-comm_signal_mod.o :        comm_powlaw_comp_mod.o comm_cmb_comp_mod.o comm_cmb_relquad_comp_mod.o \
-                           comm_spindust_comp_mod.o comm_spindust2_comp_mod.o comm_MBB_comp_mod.o \
-                           comm_freefree_comp_mod.o comm_line_comp_mod.o comm_ame_lognormal_mod.o \
-                           comm_md_comp_mod.o comm_template_comp_mod.o \
-                           comm_cr_mod.o comm_physdust_comp_mod.o
-comm_nonlin_mod.o :        comm_data_mod.o comm_comp_mod.o comm_chisq_mod.o \
-                           comm_gain_mod.o comm_output_mod.o comm_signal_mod.o \
-                           comm_utils.o
-comm_gain_mod.o :          comm_data_mod.o comm_comp_mod.o comm_chisq_mod.o
-comm_N_mod.o :             comm_param_mod.o
-comm_N_rms_mod.o :         comm_N_mod.o
-comm_noise_mod.o :         comm_N_rms_mod.o comm_N_QUcov_mod.o
-comm_bp_mod.o :            comm_bp_utils.o comm_param_mod.o
-comm_F_int_mod.o :         comm_utils.o
-comm_F_line_mod.o :        comm_F_int_mod.o 
-comm_F_int_0D_mod.o :      comm_F_int_mod.o 
-comm_F_int_1D_mod.o :      comm_F_int_mod.o spline_1D_mod.o
-comm_F_int_2D_mod.o :      comm_F_int_mod.o spline_2D_mod.o comm_utils.o
-comm_B_mod.o :             comm_map_mod.o
-comm_B_bl_mod.o :          comm_B_mod.o 
-comm_beam_mod.o :          comm_B_bl_mod.o
-comm_data_mod.o :          comm_map_mod.o comm_noise_mod.o comm_bp_mod.o comm_beam_mod.o comm_tod_mod.o \
-                           comm_tod_LFI_mod.o comm_tod_SPIDER_mod.o comm_tod_WMAP_mod.o comm_tod_LB_mod.o
-comm_cr_mod.o :            comm_data_mod.o comm_comp_mod.o \
-                           comm_template_comp_mod.o comm_diffuse_comp_mod.o comm_output_mod.o
-comm_chisq_mod.o :         comm_data_mod.o comm_comp_mod.o
-comm_output_mod.o :        comm_comp_mod.o comm_hdf_mod.o comm_Cl_mod.o
-comm_4D_map_mod.o :        hashtbl_4Dmap.o comm_hdf_mod.o comm_utils.o
-comm_zodi_mod.o :          comm_utils.o comm_param_mod.o comm_bp_utils.o
-comm_tod_driver_mod.o :    comm_tod_mod.o comm_zodi_mod.o \
-                           comm_tod_mapmaking_mod.o comm_tod_bandpass_mod.o \
-                           comm_tod_pointing_mod.o comm_tod_orbdipole_mod.o \
-                           comm_tod_gain_mod.o comm_tod_noise_mod.o \
-                           comm_tod_simulations_mod.o comm_shared_arr_mod.o 
-comm_tod_LFI_mod.o :       comm_tod_driver_mod.o comm_shared_arr_mod.o \
-                           comm_conviqt_mod.o comm_4D_map_mod.o 
-comm_tod_SPIDER_mod.o :    comm_tod_mod.o comm_shared_arr_mod.o comm_conviqt_mod.o comm_4D_map_mod.o comm_zodi_mod.o \
-                           comm_tod_mapmaking_mod.o comm_tod_bandpass_mod.o comm_tod_pointing_mod.o comm_tod_orbdipole_mod.o comm_tod_gain_mod.o comm_tod_noise_mod.o \
-                           comm_tod_jump_mod.o 
-comm_tod_jump_mod.o :      comm_utils.o sort_utils.o
-comm_tod_WMAP_mod.o :      comm_tod_mod.o comm_shared_arr_mod.o comm_conviqt_mod.o comm_4D_map_mod.o comm_zodi_mod.o \
-                           comm_tod_mapmaking_mod.o comm_tod_bandpass_mod.o comm_tod_pointing_mod.o \
-			   comm_tod_orbdipole_mod.o comm_tod_gain_mod.o comm_tod_noise_mod.o
-comm_tod_simulations_mod.o: comm_hdf_mod.o comm_fft_mod.o comm_shared_arr_mod.o \
-														spline_1D_mod.o comm_param_mod.o comm_utils.o
-
-commander.o :              comm_signal_mod.o comm_data_mod.o comm_cr_mod.o comm_chisq_mod.o \
-                           comm_output_mod.o comm_nonlin_mod.o comm_tod_simulations_mod.o
-
-sharp_test.o :              ARS_mod.o
-
-
-commander : libcommander.a commander.o
-	$(MPF90) -o commander commander.o $(LINK) $(MPFCLIBS)
-
-sharp_test : sharp.o sharp_test.o
-	$(MPF90) -o sharp_test sharp_test.o sharp.o $(LINK) $(MPFCLIBS)
-
-hdftest : hdftest.o 
-	$(MPF90) -o hdftest hdftest.o $(LINK) $(MPFCLIBS)
-
-libcommander.a : $(COBJS)
-	$(AR) $(ARFLAGS) libcommander.a $(COBJS) 
-	$(RANLIB) libcommander.a
-
-%.o : %.F90
-=======
 .SUFFIXES:
 
 FSOURCES=d1mach.f drc3jj.f
@@ -198,6 +62,7 @@
            comm_line_comp_mod.f90 \
            comm_spindust_comp_mod.f90 \
            comm_spindust2_comp_mod.f90 \
+           comm_ame_lognormal_mod.f90 \
            comm_md_comp_mod.f90 \
            comm_template_comp_mod.f90 \
            comm_ptsrc_comp_mod.f90 \
@@ -249,7 +114,6 @@
 	-rm -f *.o *.mod *.smod commander
 
 %.o %.mod %.smod: %.f90 
->>>>>>> 1e48f558
 	$(MPF90) $(F90COMP) -c $<
 	@touch $@
 
@@ -306,6 +170,7 @@
 comm_powlaw_comp_mod.o :   comm_diffuse_comp_mod.mod comm_f_int_1d_mod.mod
 comm_physdust_comp_mod.o : comm_diffuse_comp_mod.mod comm_f_int_1d_mod.mod
 comm_spindust_comp_mod.o : comm_diffuse_comp_mod.mod comm_f_int_1d_mod.mod
+comm_ame_lognormal_mod.o : comm_diffuse_comp_mod.mod comm_f_int_1d_mod.mod
 comm_spindust2_comp_mod.o : comm_diffuse_comp_mod.mod comm_f_int_1d_mod.mod
 comm_mbb_comp_mod.o :      comm_diffuse_comp_mod.mod comm_f_int_2d_mod.mod
 comm_freefree_comp_mod.o : comm_diffuse_comp_mod.mod comm_f_int_2d_mod.mod
@@ -315,7 +180,7 @@
                            comm_spindust_comp_mod.mod comm_spindust2_comp_mod.mod comm_mbb_comp_mod.mod \
                            comm_freefree_comp_mod.mod comm_line_comp_mod.mod \
                            comm_md_comp_mod.mod comm_template_comp_mod.mod \
-                           comm_cr_mod.mod comm_physdust_comp_mod.mod
+                           comm_cr_mod.mod comm_physdust_comp_mod.mod comm_ame_lognormal_mod.o
 comm_nonlin_mod.o :        comm_data_mod.mod comm_comp_mod.mod comm_chisq_mod.mod \
                            comm_gain_mod.mod comm_output_mod.mod comm_signal_mod.mod \
                            comm_utils.mod
