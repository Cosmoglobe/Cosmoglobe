--- conflicted
+++ resolved
@@ -637,18 +637,14 @@
         determ = M_diag(:,2)*M_diag(:,3) - M_diag(:,4)**2
 
         i_max = 500
-<<<<<<< HEAD
-        i_min = 0
-=======
         if (write_cg) then
           i_min = 200
           i_min = 0
         else
           i_min = 0
         end if
->>>>>>> 17ce8b87
-
-        if (.true. .and. l == 1) then
+
+        if (.false. .and. l == 1) then
            call compute_Ax(tod, tod%x_im, procmask, bicg_sol(:,:,1), v)
            r = b_map(:, :, l) - v 
         else
@@ -674,11 +670,7 @@
            rho_new = sum(r0*r)
            call update_status(status, 'done dot product')
            if (rho_new == 0d0) then
-<<<<<<< HEAD
-             if (tod%verbosity > 1) write(*,*) 'rho_i is zero'
-=======
              if (tod%verbosity > 1) write(*,*) 'Residual norm is zero'
->>>>>>> 17ce8b87
              finished = .true.
              call mpi_bcast(finished, 1,  MPI_LOGICAL, 0, tod%info%comm, ierr)
              exit bicg
