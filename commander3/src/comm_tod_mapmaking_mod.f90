!================================================================================
!
! Copyright (C) 2020 Institute of Theoretical Astrophysics, University of Oslo.
!
! This file is part of Commander3.
!
! Commander3 is free software: you can redistribute it and/or modify
! it under the terms of the GNU General Public License as published by
! the Free Software Foundation, either version 3 of the License, or
! (at your option) any later version.
!
! Commander3 is distributed in the hope that it will be useful,
! but WITHOUT ANY WARRANTY; without even the implied warranty of
! MERCHANTABILITY or FITNESS FOR A PARTICULAR PURPOSE. See the
! GNU General Public License for more details.
!
! You should have received a copy of the GNU General Public License
! along with Commander3. If not, see <https://www.gnu.org/licenses/>.
!
!================================================================================
module comm_tod_mapmaking_mod
   use comm_tod_mod
   use comm_utils
   use comm_shared_arr_mod
   use comm_map_mod
   use comm_param_mod
   implicit none

   type comm_binmap
      integer(i4b)       :: ncol, n_A, nout, nobs, npix, numprocs_shared, chunk_size
      logical(lgt)       :: shared, solve_S
      type(shared_2d_dp) :: sA_map
      type(shared_3d_dp) :: sb_map
      class(map_ptr), allocatable, dimension(:)     :: outmaps
      real(dp),       allocatable, dimension(:,:)   :: A_map
      real(dp),       allocatable, dimension(:,:,:) :: b_map
    contains
      procedure :: init    => init_binmap
      procedure :: dealloc => dealloc_binmap
      procedure :: synchronize => synchronize_binmap
   end type comm_binmap



contains





  subroutine init_binmap(self, tod, shared, solve_S)
    implicit none
    class(comm_binmap),  intent(inout) :: self
    class(comm_tod),     intent(in)    :: tod
    logical(lgt),        intent(in)    :: shared, solve_S

    integer(i4b) :: i, ierr

    self%nobs            = tod%nobs
    self%shared          = shared
    self%solve_S         = solve_S
    self%npix            = tod%info%npix
    self%numprocs_shared = tod%numprocs_shared
    self%chunk_size      = self%npix/self%numprocs_shared
    if (self%chunk_size*self%numprocs_shared < self%npix) then
       self%chunk_size   = self%chunk_size + 1
    end if
    if (solve_S) then
       self%ncol = tod%nmaps + tod%ndet - 1
       self%n_A  = tod%nmaps*(tod%nmaps+1)/2 + 4*(tod%ndet-1)
       self%nout = tod%output_n_maps + tod%n_bp_prop
       !write(*,*) 'hei!', size(tod%bp_delta,2)
    else if (tod%nmaps == 1) then
       self%ncol = tod%nmaps
       self%n_A  = tod%nmaps
       self%nout = tod%output_n_maps
    else
       self%ncol = tod%nmaps
       self%n_A  = tod%nmaps*(tod%nmaps+1)/2
       self%nout = tod%output_n_maps
    end if
!!$    write(*,*) 'nout = ', tod%output_n_maps, self%nout
!!$    call mpi_finalize(ierr)
!!$    stop
    allocate(self%outmaps(self%nout))
    do i = 1, self%nout
       self%outmaps(i)%p => comm_map(tod%info)
    end do
    allocate(self%A_map(self%n_A,self%nobs), self%b_map(self%nout,self%ncol,self%nobs))
    self%A_map = 0.d0; self%b_map = 0.d0
    if (self%shared) then
       call init_shared_2d_dp(tod%myid_shared, tod%comm_shared, &
            & tod%myid_inter, tod%comm_inter, [self%n_A,self%npix], self%sA_map)
       call mpi_win_fence(0, self%sA_map%win, ierr)
       if (self%sA_map%myid_shared == 0) self%sA_map%a = 0.d0
       call mpi_win_fence(0, self%sA_map%win, ierr)
       call init_shared_3d_dp(tod%myid_shared, tod%comm_shared, &
               & tod%myid_inter, tod%comm_inter, [self%nout,self%ncol,self%npix], self%sb_map)
       call mpi_win_fence(0, self%sb_map%win, ierr)
       if (self%sb_map%myid_shared == 0) self%sb_map%a = 0.d0
       call mpi_win_fence(0, self%sb_map%win, ierr)
    else

    end if

  end subroutine init_binmap


  subroutine dealloc_binmap(self)
    implicit none
    class(comm_binmap), intent(inout) :: self

    integer(i4b) ::  i

    if (allocated(self%A_map)) deallocate(self%A_map, self%b_map)
    if (self%sA_map%init)  call dealloc_shared_2d_dp(self%sA_map)
    if (self%sb_map%init)  call dealloc_shared_3d_dp(self%sb_map)
    if (allocated(self%outmaps)) then
       do i = 1, self%nout
          call self%outmaps(i)%p%dealloc
       end do
       deallocate(self%outmaps)
    end if

  end subroutine dealloc_binmap

  subroutine synchronize_binmap(self, tod)
    implicit none
    class(comm_binmap),  intent(inout) :: self
    class(comm_tod),     intent(in)    :: tod

    integer(i4b) :: i, j, start_chunk, end_chunk, ierr

    if (.not. self%shared) return

    call timer%start(TOD_MAPSOLVE, tod%band)
    do i = 0, self%numprocs_shared-1
       start_chunk = mod(self%sA_map%myid_shared+i,self%numprocs_shared)*self%chunk_size
       end_chunk   = min(start_chunk+self%chunk_size-1,self%npix-1)
       !if (i == self%numprocs_shared-1) end_chunk = self%npix-1
       do while (start_chunk < self%npix)
          if (tod%pix2ind(start_chunk) /= -1) exit
          start_chunk = start_chunk+1
       end do
       do while (end_chunk >= start_chunk)
          if (tod%pix2ind(end_chunk) /= -1) exit
          end_chunk = end_chunk-1
       end do
       if (start_chunk < self%npix)  start_chunk = tod%pix2ind(start_chunk)
       if (end_chunk >= start_chunk) end_chunk   = tod%pix2ind(end_chunk)

       call mpi_win_fence(0, self%sA_map%win, ierr)
       call mpi_win_fence(0, self%sb_map%win, ierr)
       do j = start_chunk, end_chunk
          self%sA_map%a(:,tod%ind2pix(j)+1) = self%sA_map%a(:,tod%ind2pix(j)+1) + &
                  & self%A_map(:,j)
          self%sb_map%a(:,:,tod%ind2pix(j)+1) = self%sb_map%a(:,:,tod%ind2pix(j)+1) + &
                  & self%b_map(:,:,j)
       end do
      !  stop
    end do
    
    call mpi_win_fence(0, self%sA_map%win, ierr)
    call mpi_win_fence(0, self%sb_map%win, ierr)
    call timer%stop(TOD_MAPSOLVE, tod%band)

  end subroutine synchronize_binmap

  ! Compute map with white noise assumption from correlated noise 
  ! corrected and calibrated data, d' = (d-n_corr-n_temp)/gain 
  subroutine bin_TOD(tod, scan, pix, psi, flag, data, binmap)
    !        call bin_TOD(self, i, sd%pix(:,:,1), sd%psi(:,:,1), sd%flag, d_calib, binmap)
    ! Routine to bin time ordered data
    ! Assumes white noise after correctiom from correlated noise and calibrated data
    ! 
    ! Arguments:
    ! ----------
    ! tod:    
    !         
    ! scan:   integer
    !         scan number
    ! pix:    2-dimentional array
    !         Number of pixels from scandata
    ! psi:    2-dimentional array
    !         Pointing angle pr pixel
    ! flag:   2-dimentional array
    !         Flagged data to be excluded from the mapmaking
    ! data:   2-dim array
    !         Array of calibrated data
    !
    ! Returns:
    ! ----------
    ! binmap: pointer
    !         Pointer to array of binned map?
    ! 

    implicit none
    class(comm_tod),                             intent(in)    :: tod
    integer(i4b),                                intent(in)    :: scan
    integer(i4b),        dimension(1:,1:),       intent(in)    :: pix, psi, flag
    real(sp),            dimension(1:,1:,1:),    intent(in)    :: data
    type(comm_binmap),                           intent(inout) :: binmap

    integer(i4b) :: det, i, t, pix_, off, nout, psi_
    real(dp)     :: inv_sigmasq

    call timer%start(TOD_MAPBIN, tod%band)

    nout = size(data,1) 
    do det = 1, size(pix,2) ! loop over all the detectors
       if (.not. tod%scans(scan)%d(det)%accept) cycle
       off         = 6 + 4*(det-1)
       inv_sigmasq = (tod%scans(scan)%d(det)%gain/tod%scans(scan)%d(det)%N_psd%sigma0)**2

       
       do t = 1, size(pix,1)
          
          if (iand(flag(t,det),tod%flag0) .ne. 0) cycle ! leave out all flagged data
          
          pix_    = tod%pix2ind(pix(t,det))  ! pixel index for pix t and detector det
          psi_    = psi(t,det)
<<<<<<< HEAD

          if (size(binmap%A_map, 1) == 1) then
            binmap%A_map(1,pix_) = binmap%A_map(1,pix_) + 1.d0 * inv_sigmasq
          else 
            binmap%A_map(1,pix_) = binmap%A_map(1,pix_) + 1.d0                                 * inv_sigmasq
=======
          
          binmap%A_map(1,pix_) = binmap%A_map(1,pix_) + 1.d0                                 * inv_sigmasq
          if(tod%nmaps > 1) then
>>>>>>> a969858e
            binmap%A_map(2,pix_) = binmap%A_map(2,pix_) + tod%cos2psi(psi_)                    * inv_sigmasq
            binmap%A_map(3,pix_) = binmap%A_map(3,pix_) + tod%cos2psi(psi_)**2                 * inv_sigmasq
            binmap%A_map(4,pix_) = binmap%A_map(4,pix_) + tod%sin2psi(psi_)                    * inv_sigmasq
            binmap%A_map(5,pix_) = binmap%A_map(5,pix_) + tod%cos2psi(psi_)*tod%sin2psi(psi_) * inv_sigmasq
            binmap%A_map(6,pix_) = binmap%A_map(6,pix_) + tod%sin2psi(psi_)**2                 * inv_sigmasq
<<<<<<< HEAD
          end if
          !binmap%A_map(1,pix_) = binmap%A_map(8,pix_) + 1.d0
=======
            !binmap%A_map(1,pix_) = binmap%A_map(8,pix_) + 1.d0
          end if 
>>>>>>> a969858e

          do i = 1, nout
            if (size(binmap%A_map, 1) == 1) then
             binmap%b_map(i,1,pix_) = binmap%b_map(i,1,pix_) + data(i,t,det)                      * inv_sigmasq
            else
             binmap%b_map(i,1,pix_) = binmap%b_map(i,1,pix_) + data(i,t,det)                      * inv_sigmasq
<<<<<<< HEAD
             binmap%b_map(i,2,pix_) = binmap%b_map(i,2,pix_) + data(i,t,det) * tod%cos2psi(psi_) * inv_sigmasq
             binmap%b_map(i,3,pix_) = binmap%b_map(i,3,pix_) + data(i,t,det) * tod%sin2psi(psi_) * inv_sigmasq
            end if
=======
             if(tod%nmaps > 1) then
               binmap%b_map(i,2,pix_) = binmap%b_map(i,2,pix_) + data(i,t,det) * tod%cos2psi(psi_) * inv_sigmasq
               binmap%b_map(i,3,pix_) = binmap%b_map(i,3,pix_) + data(i,t,det) * tod%sin2psi(psi_) * inv_sigmasq
             end if
>>>>>>> a969858e
          end do
          
          if (binmap%solve_S .and. det < tod%ndet) then
             binmap%A_map(off+1,pix_) = binmap%A_map(off+1,pix_) + 1.d0               * inv_sigmasq 
             if(tod%nmaps > 1) then
               binmap%A_map(off+2,pix_) = binmap%A_map(off+2,pix_) + tod%cos2psi(psi_) * inv_sigmasq
               binmap%A_map(off+3,pix_) = binmap%A_map(off+3,pix_) + tod%sin2psi(psi_) * inv_sigmasq
               binmap%A_map(off+4,pix_) = binmap%A_map(off+4,pix_) + 1.d0               * inv_sigmasq
             end if 
            do i = 1, nout
                binmap%b_map(i,det+3,pix_) = binmap%b_map(i,det+3,pix_) + data(i,t,det) * inv_sigmasq 
             end do
          end if
 
         end do            
      end do
      
    call timer%stop(TOD_MAPBIN, tod%band)

  end subroutine bin_TOD


   ! differential TOD computation, written with WMAP in mind.
   subroutine bin_differential_TOD(tod, data, pix, psi, flag, x_imarr, pmask, b, M_diag, scan, comp_S, b_mono)
      implicit none
      class(comm_tod), intent(in)                               :: tod
      integer(i4b), intent(in)                                  :: scan
      real(sp), dimension(1:, 1:, 1:), intent(in)               :: data
      integer(i4b), dimension(1:), intent(in)                   :: flag
      real(sp), dimension(0:), intent(in)                       :: pmask
      integer(i4b), dimension(1:, 1:), intent(in)               :: pix, psi
      real(dp), dimension(1:), intent(in)                       :: x_imarr
      real(dp), dimension(0:, 1:, 1:), intent(inout)            :: b
      real(dp), dimension(0:, 1:), intent(inout)                :: M_diag
      real(dp), dimension(0:, 1:, 1:), intent(inout), optional  :: b_mono
      logical(lgt), intent(in)                                  :: comp_S

      integer(i4b) :: det, i, t, nout
      real(dp)     :: inv_sigmasq, d, p, var, dx_im, x_im

      integer(i4b) :: lpix, rpix, lpsi, rpsi

      integer(i4b) :: f_A, f_B

      nout = size(b, dim=3)
      ! Note that x_imarr is duplicated
      dx_im = 0.5*(x_imarr(1) - x_imarr(3))
      x_im = 0.5*(x_imarr(1) + x_imarr(3))

      if (tod%scans(scan)%d(1)%accept) then
         !inv_sigmasq = 0.d0 
         var = 0
         do det = 1, 4
           var = var + (tod%scans(scan)%d(det)%N_psd%sigma0/tod%scans(scan)%d(det)%gain)**2/4
         end do
         inv_sigmasq = 1/var
         do t = 1, tod%scans(scan)%ntod
            if (iand(flag(t),tod%flag0) .ne. 0) cycle

            lpix = pix(t, 1)
            rpix = pix(t, 2)
            lpsi = psi(t, 1)
            rpsi = psi(t, 2)
            f_A = pmask(rpix)
            f_B = pmask(lpix)

            do i = 1, nout
               d = 0.d0
               p = 0.d0
               do det = 1, 4
                 d = d + data(i, t, det)/4
                 p = p + data(i, t, det)/4*(-1)**((det + 1)/2 + 1)
               end do
               ! T
               b(lpix, 1, i) = b(lpix, 1, i) + f_A*((1.d0+x_im)*d + dx_im*p)*inv_sigmasq
               b(rpix, 1, i) = b(rpix, 1, i) - f_B*((1.d0-x_im)*d - dx_im*p)*inv_sigmasq
               ! Q
               b(lpix, 2, i) = b(lpix, 2, i) + f_A*((1.d0+x_im)*p + dx_im*d)*tod%cos2psi(lpsi)*inv_sigmasq
               b(rpix, 2, i) = b(rpix, 2, i) - f_B*((1.d0-x_im)*p - dx_im*d)*tod%cos2psi(rpsi)*inv_sigmasq
               ! U
               b(lpix, 3, i) = b(lpix, 3, i) + f_A*((1.d0+x_im)*p + dx_im*d)*tod%sin2psi(lpsi)*inv_sigmasq
               b(rpix, 3, i) = b(rpix, 3, i) - f_B*((1.d0-x_im)*p - dx_im*d)*tod%sin2psi(rpsi)*inv_sigmasq
            end do

            M_diag(lpix, 1) = M_diag(lpix, 1) + f_A*inv_sigmasq
            M_diag(rpix, 1) = M_diag(rpix, 1) + f_B*inv_sigmasq
            M_diag(lpix, 2) = M_diag(lpix, 2) + f_A*inv_sigmasq*tod%cos2psi(lpsi)**2
            M_diag(rpix, 2) = M_diag(rpix, 2) + f_B*inv_sigmasq*tod%cos2psi(rpsi)**2
            M_diag(lpix, 3) = M_diag(lpix, 3) + f_A*inv_sigmasq*tod%sin2psi(lpsi)**2
            M_diag(rpix, 3) = M_diag(rpix, 3) + f_B*inv_sigmasq*tod%sin2psi(rpsi)**2

            ! Not a true diagonal term, just the off-diagonal estimate of the
            ! covariance for each pixel.
            M_diag(lpix, 4) = M_diag(lpix, 4)+f_A*inv_sigmasq*tod%sin2psi(lpsi)*tod%cos2psi(lpsi)
            M_diag(rpix, 4) = M_diag(rpix, 4)+f_B*inv_sigmasq*tod%sin2psi(rpsi)*tod%cos2psi(rpsi)

         end do
       end if

end subroutine bin_differential_TOD

   subroutine compute_Ax(tod, x_imarr, pmask, x_in, y_out)
      !!!!!!!!!!!!!!!!!!!!!!!!!!!!!!!!!!!!!!!!!!!!!!
      ! Code to compute matrix product P^T N^-1 P m
      ! y = Ax
      !!!!!!!!!!!!!!!!!!!!!!!!!!!!!!!!!!!!!!!!!!!!!!
      implicit none
      class(comm_tod),                 intent(in)              :: tod
      real(dp),     dimension(1:),     intent(in)              :: x_imarr
      real(sp),     dimension(0:),     intent(in)              :: pmask
      real(dp),     dimension(0:, 1:), intent(in),    optional :: x_in
      real(dp),     dimension(0:, 1:), intent(inout), optional :: y_out

      integer(i4b), allocatable, dimension(:)         :: flag
      integer(i4b), allocatable, dimension(:, :)      :: pix, psi

      logical(lgt) :: finished
      integer(i4b) :: j, k, ntod, ndet, lpix, rpix, lpsi, rpsi, ierr
      integer(i4b) :: nhorn, t, f_A, f_B, nside, npix, nmaps
      real(dp)     :: inv_sigmasq, var, iA, iB, sA, sB, d, p, x_im, dx_im
      real(dp), allocatable, dimension(:,:) :: x, y
      nhorn = tod%nhorn
      ndet  = tod%ndet
      nside = tod%nside
      nmaps = tod%nmaps
      npix  = 12*nside**2

      allocate(x(0:npix-1,nmaps), y(0:npix-1,nmaps))
      if (tod%myid == 0) then
         finished = .false.
         call mpi_bcast(finished, 1,  MPI_LOGICAL, 0, tod%info%comm, ierr)
         x = x_in
      end if
      call mpi_bcast(x, size(x),  MPI_DOUBLE_PRECISION, 0, tod%info%comm, ierr)

      x_im   = 0.5*(x_imarr(1) + x_imarr(3))
      dx_im  = 0.5*(x_imarr(1) - x_imarr(3))
      y      = 0.d0
      do j = 1, tod%nscan
         ntod = tod%scans(j)%ntod
         allocate (pix(ntod, nhorn))             ! Decompressed pointing
         allocate (psi(ntod, nhorn))             ! Decompressed pol angle
         allocate (flag(ntod))                   ! Decompressed flags
         !do k = 1, tod%ndet
         if (tod%scans(j)%d(1)%accept) then
            call tod%decompress_pointing_and_flags(j, 1, pix, &
                & psi, flag)

            !inv_sigmasq = 0.d0 
            var = 0
            do k = 1, 4
               var = var + (tod%scans(j)%d(k)%N_psd%sigma0/tod%scans(j)%d(k)%gain)**2/4
               !inv_sigmasq = inv_sigmasq  + (tod%scans(j)%d(k)%gain/tod%scans(j)%d(k)%sigma0)**2
            end do
            inv_sigmasq = 1.d0/var

            do t = 1, ntod

               if (iand(flag(t),tod%flag0) .ne. 0) cycle
               lpix = pix(t, 1)
               rpix = pix(t, 2)
               lpsi = psi(t, 1)
               rpsi = psi(t, 2)

               f_A = pmask(rpix)
               f_B = pmask(lpix)
               ! This is the model for each timestream
               iA = x(lpix, 1)
               iB = x(rpix, 1)
               sA = x(lpix, 2)*tod%cos2psi(lpsi) + x(lpix, 3)*tod%sin2psi(lpsi)
               sB = x(rpix, 2)*tod%cos2psi(rpsi) + x(rpix, 3)*tod%sin2psi(rpsi)
               d  = (1.d0+x_im)*iA - (1.d0-x_im)*iB + dx_im*(sA + sB)
               p  = (1.d0+x_im)*sA - (1.d0-x_im)*sB + dx_im*(iA + iB)
               ! Temperature
               y(lpix, 1) = y(lpix, 1) + f_A*((1.d0 + x_im)*d + dx_im*p) * inv_sigmasq
               y(rpix, 1) = y(rpix, 1) - f_B*((1.d0 - x_im)*d - dx_im*p) * inv_sigmasq
               ! Q
               y(lpix, 2) = y(lpix, 2) + f_A*((1.d0 + x_im)*p + dx_im*d) * tod%cos2psi(lpsi)*inv_sigmasq
               y(rpix, 2) = y(rpix, 2) - f_B*((1.d0 - x_im)*p - dx_im*d) * tod%cos2psi(rpsi)*inv_sigmasq
               ! U
               y(lpix, 3) = y(lpix, 3) + f_A*((1.d0 + x_im)*p + dx_im*d) * tod%sin2psi(lpsi)*inv_sigmasq
               y(rpix, 3) = y(rpix, 3) - f_B*((1.d0 - x_im)*p - dx_im*d) * tod%sin2psi(rpsi)*inv_sigmasq
            end do
         end if
         deallocate (pix, psi, flag)
      end do

      if (tod%myid == 0) then
         call mpi_reduce(y, y_out, size(y), MPI_DOUBLE_PRECISION,MPI_SUM,&
              & 0, tod%info%comm, ierr)
      else
         call mpi_reduce(y, y,     size(y), MPI_DOUBLE_PRECISION,MPI_SUM,&
              & 0, tod%info%comm, ierr)
      end if

      deallocate(x, y)

   end subroutine compute_Ax

<<<<<<< HEAD
  subroutine finalize_binned_map(tod, binmap, handle, rms, scale, chisq_S, Sfilename, mask)
=======
  subroutine finalize_binned_map_unpol(tod, binmap, rms, scale, chisq_S, mask)
    !
    ! Routine to finalize temperature-only binned maps
    ! 
    ! Arguments:
    ! ----------
    ! tod:
    ! binmap:
    ! rms:
    ! scale
    ! chisq_S
    ! mask
    !
    implicit none
    class(comm_tod),                      intent(in)    :: tod
    type(comm_binmap),                    intent(inout) :: binmap
    class(comm_map),                      intent(inout) :: rms
    real(dp),                             intent(in)    :: scale
    real(dp),        dimension(1:,1:),    intent(out),   optional :: chisq_S
    real(sp),        dimension(0:),       intent(in),    optional :: mask


    integer(i4b) :: i, j, k, nmaps, ierr, ndet, ncol, n_A, off, ndelta
    integer(i4b) :: det, nout, np0, comm, myid, nprocs
    real(dp)     :: A_inv, As_inv
    real(dp), allocatable, dimension(:,:,:) :: b_tot, bs_tot
    real(dp), allocatable, dimension(:)     :: W, eta
    real(dp), allocatable, dimension(:,:)   :: A_tot

    myid  = tod%myid
    nprocs= tod%numprocs
    comm  = tod%comm
    np0   = tod%info%np
    nout  = size(binmap%sb_map%a,dim=1)
    ndet  = tod%ndet
    n_A   = size(binmap%sA_map%a,dim=1)
    ncol  = size(binmap%sb_map%a,dim=2)
    ndelta = 0; if (present(chisq_S)) ndelta = size(chisq_S,dim=2)

    ! Collect contributions from all nodes
    !TODO: figure out why this causes a crash
!    call mpi_win_fence(0, binmap%sA_map%win, ierr)
!    if (binmap%sA_map%myid_shared == 0) then
!       do i = 1, size(binmap%sA_map%a, 1)
!          write(*,*) "at point A, i=", i, binmap%sA_map%comm_inter
!          call mpi_allreduce(MPI_IN_PLACE, binmap%sA_map%a(i, :), size(binmap%sA_map%a, 2), size(binmap%sA_map%a, 2), &
!               & MPI_DOUBLE_PRECISION, MPI_SUM, binmap%sA_map%comm_inter, ierr)
!       end do
!    end if
!      call mpi_win_fence(0, binmap%sA_map%win, ierr)
!      call mpi_win_fence(0, binmap%sb_map%win, ierr)
!      if (binmap%sb_map%myid_shared == 0) then
!         do i = 1, size(binmap%sb_map%a, 1)
!            write(*,*) "at point B, i=", i, binmap%sb_map%comm_inter
!            call mpi_allreduce(mpi_in_place, binmap%sb_map%a(i, :, :), size(binmap%sb_map%a(1, :, :)), &
!                 & MPI_DOUBLE_PRECISION, MPI_SUM, binmap%sb_map%comm_inter,ierr)
!         end do
!      end if
!      call mpi_win_fence(0, binmap%sb_map%win, ierr)



      allocate (A_tot(n_A, 0:np0 - 1), b_tot(nout, 1, 0:np0 - 1), bs_tot(nout, ncol, 0:np0 - 1), W(1), eta(1))
      A_tot = binmap%sA_map%a(:, tod%info%pix + 1)
      b_tot = binmap%sb_map%a(:, 1:1, tod%info%pix + 1)
      bs_tot = binmap%sb_map%a(:, :, tod%info%pix + 1)

      ! Solve for local map and rms
      if (present(chisq_S)) chisq_S = 0.d0
      do i = 0, np0 - 1
         if (all(b_tot(1, :, i) == 0.d0)) then
            if (.not. present(chisq_S)) then
               rms%map(i, :) = 0.d0
               do k = 1, nout
                  binmap%outmaps(k)%p%map(i, :) = 0.d0
               end do
            end if
            cycle
         end if
         
         ! compute average
         A_inv = 1.d0/A_tot(1, i) 


         if (present(chisq_S)) then
            As_inv = A_inv
            write(*,*) "chisq_S not supported. TODO: whatever this is supposed to be" 
         end if


         if (present(chisq_S)) then
            ! TODO: compute inverse of chisq_S?
            do j = 1, ndet - 1
               if (mask(tod%info%pix(i + 1)) == 0.) cycle
               if (As_inv <= 0.d0) cycle
               chisq_S(j, 1) = chisq_S(j, 1) + bs_tot(1, 1 + j, i)**2/As_inv
               do k = 2, ndelta
                  chisq_S(j, k) = chisq_S(j, k) + bs_tot(tod%output_n_maps + k -1, 1 + j, i)**2/As_inv
               end do
            end do
         end if
         rms%map(i, 1) = sqrt(A_inv)*scale
         do k = 1, tod%output_n_maps
            binmap%outmaps(k)%p%map(i, 1) = b_tot(k, 1, i)/A_inv*scale
         end do
      end do

      if (present(chisq_S)) then
         if (myid == 0) then
            call mpi_reduce(mpi_in_place, chisq_S, size(chisq_S), &
                 & MPI_DOUBLE_PRECISION, MPI_SUM, 0, comm, ierr)
         else
            call mpi_reduce(chisq_S, chisq_S, size(chisq_S), &
                 & MPI_DOUBLE_PRECISION, MPI_SUM, 0, comm, ierr)
         end if
      end if

      deallocate (A_tot, b_tot, bs_tot, W, eta)


  end subroutine finalize_binned_map_unpol


  subroutine finalize_binned_map(tod, binmap, rms, scale, chisq_S, mask)
>>>>>>> a969858e
    !
    ! Routine to finalize the binned maps
    ! 
    ! Arguments:
    ! ----------
    ! tod:
    ! binmap:
    ! rms:
    ! scale
    ! chisq_S
    ! mask
    !
    implicit none
    class(comm_tod),                      intent(in)    :: tod
    type(comm_binmap),                    intent(inout) :: binmap
    class(comm_map),                      intent(inout) :: rms
    real(dp),                             intent(in)    :: scale
    real(dp),        dimension(1:,1:),    intent(out),   optional :: chisq_S
    character(len=*),                     intent(in),    optional :: Sfilename
    real(sp),        dimension(0:),       intent(in),    optional :: mask

    integer(i4b) :: i, j, k, nmaps, ierr, ndet, ncol, n_A, off, ndelta
    integer(i4b) :: det, nout, np0, comm, myid, nprocs
    real(dp), allocatable, dimension(:,:)   :: A_inv, As_inv
    real(dp), allocatable, dimension(:,:,:) :: b_tot, bs_tot
    real(dp), allocatable, dimension(:)     :: W, eta
    real(dp), allocatable, dimension(:,:)   :: A_tot
    class(comm_mapinfo), pointer :: info 
    class(comm_map),     pointer :: smap 

    call timer%start(TOD_MAPSOLVE, tod%band)

    myid  = tod%myid
    nprocs= tod%numprocs
    comm  = tod%comm
    np0   = tod%info%np
    nout  = size(binmap%sb_map%a,dim=1)
!!$    write(*,*) 'nout = ', nout
!!$    call mpi_finalize(ierr)
!!$    stop
    nmaps = tod%info%nmaps
    ndet  = tod%ndet
    n_A   = size(binmap%sA_map%a,dim=1)
    ncol  = size(binmap%sb_map%a,dim=2)
    ndelta = 0; if (present(chisq_S)) ndelta = size(chisq_S,dim=2)

    if (present(Sfilename)) then
       info => comm_mapinfo(tod%comm, tod%info%nside, 0, ndet-1, .false.)
       smap => comm_map(info)
       smap%map = 0.d0
    end if

    ! Collect contributions from all nodes
    call mpi_win_fence(0, binmap%sA_map%win, ierr)
    if (binmap%sA_map%myid_shared == 0) then
       do i = 1, size(binmap%sA_map%a, 1)
          call mpi_allreduce(MPI_IN_PLACE, binmap%sA_map%a(i, :), size(binmap%sA_map%a, 2), &
               & MPI_DOUBLE_PRECISION, MPI_SUM, binmap%sA_map%comm_inter, ierr)
       end do
    end if
      call mpi_win_fence(0, binmap%sA_map%win, ierr)
      call mpi_win_fence(0, binmap%sb_map%win, ierr)
      if (binmap%sb_map%myid_shared == 0) then
         do i = 1, size(binmap%sb_map%a, 1)
            call mpi_allreduce(mpi_in_place, binmap%sb_map%a(i, :, :), size(binmap%sb_map%a(1, :, :)), &
                 & MPI_DOUBLE_PRECISION, MPI_SUM, binmap%sb_map%comm_inter, ierr)
         end do
      end if
      call mpi_win_fence(0, binmap%sb_map%win, ierr)

      allocate(A_tot(n_A, 0:np0 - 1), b_tot(nout, nmaps, 0:np0 - 1), bs_tot(nout, ncol, 0:np0 - 1), W(nmaps), eta(nmaps))

      A_tot = binmap%sA_map%a(:, tod%info%pix + 1)
      b_tot = binmap%sb_map%a(:, 1:nmaps, tod%info%pix + 1)
      bs_tot = binmap%sb_map%a(:, :, tod%info%pix + 1)

      write(*, *) "!!!"
      write(*, *) "A_tot", A_tot(1, 1)
      write(*, *) "np0:",np0

      write(*, *) "A_map size 1:",size(binmap%A_map, 1)
      write(*, *) "A_map size 2:",size(binmap%A_map, 2)

      ! write(*, *) "A_tot:",A_tot
      write(*, *) "!!!"
      ! write(*, *) "A_map:", binmap%A_map
      ! write(*, *) "!!!"
      ! Solve for local map and rms
      allocate(A_inv(nmaps, nmaps), As_inv(ncol, ncol))
      if (present(chisq_S)) chisq_S = 0.d0

      do i = 0, np0 - 1
         if (all(b_tot(1, :, i) == 0.d0)) then
            if (.not. present(chisq_S)) then
               rms%map(i, :) = 0.d0
               do k = 1, nout
                  binmap%outmaps(k)%p%map(i, :) = 0.d0
               end do
            end if
            cycle
         end if
         if (size(binmap%A_map, 1) == 1) then
            A_inv = 1.d0 / A_tot(1, i)  ! Not sure if this is correct
         else
            A_inv = 0.d0
            A_inv(1, 1) = A_tot(1, i)
            A_inv(2, 1) = A_tot(2, i)
            A_inv(1, 2) = A_inv(2, 1)
            A_inv(2, 2) = A_tot(3, i)
            A_inv(3, 1) = A_tot(4, i)
            A_inv(1, 3) = A_inv(3, 1)
            A_inv(3, 2) = A_tot(5, i)
            A_inv(2, 3) = A_inv(3, 2)
            A_inv(3, 3) = A_tot(6, i)
         end if
         if (present(chisq_S)) then
            As_inv = 0.d0
            As_inv(1:nmaps, 1:nmaps) = A_inv
            do det = 1, ndet - 1
               off = 6 + 4*(det - 1)
               As_inv(1, 3 + det) = A_tot(off + 1, i)
               As_inv(3 + det, 1) = As_inv(1, 3 + det)
               As_inv(2, 3 + det) = A_tot(off + 2, i)
               As_inv(3 + det, 2) = As_inv(2, 3 + det)
               As_inv(3, 3 + det) = A_tot(off + 3, i)
               As_inv(3 + det, 3) = As_inv(3, 3 + det)
               As_inv(3 + det, 3 + det) = A_tot(off + 4, i)
            end do
         end if

         call invert_singular_matrix(A_inv, 1d-12)
         do k = 1, tod%output_n_maps
            b_tot(k, 1:nmaps, i) = matmul(A_inv, b_tot(k, 1:nmaps, i))
         end do
         if (present(chisq_S)) then
            call invert_singular_matrix(As_inv, 1d-12)
            bs_tot(1, 1:ncol, i) = matmul(As_inv, bs_tot(1, 1:ncol, i))
            do k = tod%output_n_maps + 1, nout
               bs_tot(k, 1:ncol, i) = matmul(As_inv, bs_tot(k, 1:ncol, i))
            end do
         end if
    

         if (present(chisq_S)) then
            do j = 1, ndet - 1
               !write(*,*) mask(tod%info%pix(i + 1)), As_inv(nmaps + j, nmaps +j)
               if (mask(tod%info%pix(i + 1)) == 0.) cycle
               if (As_inv(nmaps + j, nmaps + j) <= 0.d0) cycle
               chisq_S(j, 1) = chisq_S(j, 1) + bs_tot(1, nmaps + j, i)**2/As_inv(nmaps + j, nmaps + j)
               do k = 2, ndelta
                  chisq_S(j, k) = chisq_S(j, k) + bs_tot(tod%output_n_maps + k - 1, nmaps + j, i)**2/As_inv(nmaps + j, nmaps + j)
               end do
               if (present(Sfilename) .and. As_inv(nmaps+j,nmaps+j) > 0.d0) then
                  !smap%map(i,j) = bs_tot(tod%output_n_maps+1,nmaps+j,i) / sqrt(As_inv(nmaps+j,nmaps+j))
                  smap%map(i,j) = bs_tot(1,nmaps+j,i) / sqrt(As_inv(nmaps+j,nmaps+j))
               end if
            end do
         end if
         do j = 1, nmaps
            rms%map(i, j) = sqrt(A_inv(j, j))*scale
            do k = 1, tod%output_n_maps
               binmap%outmaps(k)%p%map(i, j) = b_tot(k, j, i)*scale
            end do
         end do
      end do

      if (present(chisq_S)) then
         if (myid == 0) then
            call mpi_reduce(mpi_in_place, chisq_S, size(chisq_S), &
                 & MPI_DOUBLE_PRECISION, MPI_SUM, 0, comm, ierr)
         else
            call mpi_reduce(chisq_S, chisq_S, size(chisq_S), &
                 & MPI_DOUBLE_PRECISION, MPI_SUM, 0, comm, ierr)
         end if
         if (present(Sfilename)) then
            call smap%writeFITS(Sfilename)
            call smap%dealloc
         end if
      end if
      deallocate (A_inv, As_inv, A_tot, b_tot, bs_tot, W, eta)
      call timer%stop(TOD_MAPSOLVE, tod%band)

   end subroutine finalize_binned_map

   subroutine run_bicgstab(tod, handle, bicg_sol, npix, nmaps, num_cg_iters, epsil, procmask, map_full, M_diag, b_map, l, prefix, postfix)
     !
     !
     !  Subroutine that runs the biconjugate gradient-stabilized mapmaking
     !  routine on differential data, solving the P_m^T N^-1 P x = P_m^T N^-1 d
     !  mapmaking equation, where P_m takes into account the asymmetric masking
     !
     !  Arguments (fixed):
     !  ------------------
     !  tod: comm_tod
     !
     !  npix: int
     !
     !  nmaps: int
     !
     !  epsil: real (dp)
     !
     !  procmask: real(sp)
     !
     !  M_diag: real (dp)
     !
     !  b_map: real (dp)
     !
     !  l: int
     !
     !  Arguments (modified):
     !  ---------------------
     !  handle: planck_rng
     !
     !  bicg_sol: real (dp)
     !
     !  num_cg_iters: int
     !
     !  map_full: real (dp)
     !
     implicit none
     class(comm_tod),                         intent(in) :: tod
     type(planck_rng),                     intent(inout) :: handle
     real(dp),         dimension(:, :, :), intent(inout) :: bicg_sol
     integer(i4b),                            intent(in) :: npix, nmaps
     integer(i4b),                         intent(inout) :: num_cg_iters
     real(dp),                                intent(in) :: epsil
     real(sp),                  dimension(:), intent(in) :: procmask
     real(dp),               dimension(:), intent(inout) :: map_full
     real(dp),                dimension(:,:), intent(in) :: M_diag
     real(dp),              dimension(:,:,:), intent(in) :: b_map
     integer(i4b),                            intent(in) :: l
     character(len=512),                      intent(in) :: prefix
     character(len=512),                      intent(in) :: postfix




     real(dp),     allocatable, dimension(:, :) :: m_buf
     integer(i4b)                               :: i_max, i_min, ierr, i
     real(dp)                                   :: delta_0
     real(dp)                                   :: alpha, beta, sigma_mono
     real(dp),     allocatable, dimension(:, :) :: r, s, q
     real(dp)                                   :: monopole
     logical(lgt)                               :: finished, write_cg
     real(dp)                                   :: rho_old, rho_new
     real(dp)                                   :: omega, delta_r, delta_s
     real(dp),     allocatable, dimension(:, :) :: rhat, r0, shat, p, phat, v
     real(dp),        allocatable, dimension(:) :: determ
     character(len=512)                         :: i_str, l_str

     ! Maybe update so that it's only output the first time?
     !write_cg = .true.
     write_cg = tod%first_call

     if (tod%myid==0) then
        allocate (r     (0:npix-1, nmaps))
        allocate (rhat  (0:npix-1, nmaps))
        allocate (r0    (0:npix-1, nmaps))
        allocate (q     (0:npix-1, nmaps))
        allocate (p     (0:npix-1, nmaps))
        allocate (s     (0:npix-1, nmaps))
        allocate (shat  (0:npix-1, nmaps))
        allocate (m_buf (0:npix-1, nmaps))
        allocate (phat  (0:npix-1, nmaps))
        allocate (v     (0:npix-1, nmaps))
        allocate (determ(0:npix-1))
        determ = M_diag(:,2)*M_diag(:,3) - M_diag(:,4)**2

        i_max = 500
        if (write_cg) then
          i_min = 200
          i_min = 0
        else
          i_min = 0
        end if

        if (.false. .and. l == 1) then
           call compute_Ax(tod, tod%x_im, procmask, bicg_sol(:,:,1), v)
           r = b_map(:, :, l) - v 
        else
           r = b_map(:, :, l)
        end if
        r0 = b_map(:, :, l)
        rhat(:,1) =  r(:,1)/M_diag(:,1)
        rhat(:,2) = (r(:,2)*M_diag(:,3)- r(:,2)*M_diag(:,4))/determ
        rhat(:,3) = (r(:,3)*M_diag(:,2)- r(:,3)*M_diag(:,4))/determ
        delta_r = sum(r*rhat)
        delta_0 = delta_r
        delta_s = delta_s

        omega = 1d0
        alpha = 1d0

        rho_new = sum(r0*r)
        i = 0
        bicg: do
           i = i + 1
           rho_old = rho_new
           call update_status(status, 'dot product')
           rho_new = sum(r0*r)
           call update_status(status, 'done dot product')
           if (rho_new == 0d0) then
             if (tod%verbosity > 1) write(*,*) 'Residual norm is zero'
             finished = .true.
             call mpi_bcast(finished, 1,  MPI_LOGICAL, 0, tod%info%comm, ierr)
             exit bicg
           end if

           if (i==1) then
              p = r
           else
              beta = (rho_new/rho_old) * (alpha/omega)
              p = r + beta*(p - omega*v)
           end if
           phat(:,1) =  p(:,1)/M_diag(:,1)
           phat(:,2) = (p(:,2)*M_diag(:,3)- p(:,2)*M_diag(:,4))/determ
           phat(:,3) = (p(:,3)*M_diag(:,2)- p(:,3)*M_diag(:,4))/determ
           
           call update_status(status, 'v=A phat')
           call compute_Ax(tod, tod%x_im, procmask, phat, v)
           call update_status(status, 'done')
           num_cg_iters = num_cg_iters + 1

           alpha         = rho_new/sum(r0*v)
           s             = r - alpha*v
           shat(:,1) =  s(:,1)/M_diag(:,1)
           shat(:,2) = (s(:,2)*M_diag(:,3)- s(:,2)*M_diag(:,4))/determ
           shat(:,3) = (s(:,3)*M_diag(:,2)- s(:,3)*M_diag(:,4))/determ
           delta_s       = sum(s*shat)

           if (tod%verbosity > 1) then 
              write(*,101) 2*i-1, delta_s/delta_0
101           format (6X, I4, ':   delta_s/delta_0:',  2X, ES9.2)
           end if

           bicg_sol(:,:,l) = bicg_sol(:,:,l) + alpha*phat

           if (write_cg) then
             write(i_str, '(I0.3)') 2*i-1
             write(l_str, '(I1)') l
             call write_map(trim(prefix)//'cgest_'//trim(i_str)//'_'//trim(l_str)//trim(postfix), &
                          & bicg_sol(:,:,l))
             call write_map(trim(prefix)//'cgres_'//trim(i_str)//'_'//trim(l_str)//trim(postfix), &
                          & r)
           end if

           if (delta_s .le. (delta_0*epsil) .and. 2*i-1 .ge. i_min) then
              if (tod%verbosity > 1) write(*,*) 'Reached bicg-stab tolerance'
              finished = .true.
              call mpi_bcast(finished, 1,  MPI_LOGICAL, 0, tod%info%comm, ierr)
              exit bicg
           end if

           call update_status(status, 'q=A shat')
           call compute_Ax(tod, tod%x_im, procmask, shat, q)
           call update_status(status, 'done')

           omega         = sum(q*s)/sum(q*q)
           bicg_sol(:,:,l) = bicg_sol(:,:,l) + omega*shat


           if (omega == 0d0) then
             if (tod%verbosity > 1) write(*,*) 'omega is zero'
             finished = .true.
             call mpi_bcast(finished, 1,  MPI_LOGICAL, 0, tod%info%comm, ierr)
             exit bicg
           end if

           if (mod(i, 10) == 1 .or. beta > 1.d8) then
              call update_status(status, 'A xhat')
              call compute_Ax(tod, tod%x_im, procmask, bicg_sol(:,:,l), r)
              call update_status(status, 'done')
              r = b_map(:, :, l) - r
           else
              r = s - omega*q
           end if

           if (write_cg) then
             write(i_str, '(I0.3)') 2*i
             write(l_str, '(I1)') l
             call write_map(trim(prefix)//'cgest_'//trim(i_str)//'_'//trim(l_str)//trim(postfix), &
                          & bicg_sol(:,:,l))
             call write_map(trim(prefix)//'cgres_'//trim(i_str)//'_'//trim(l_str)//trim(postfix), &
                          & r)
           end if

           rhat(:,1) =  r(:,1)/M_diag(:,1)
           rhat(:,2) = (r(:,2)*M_diag(:,3)- r(:,2)*M_diag(:,4))/determ
           rhat(:,3) = (r(:,3)*M_diag(:,2)- r(:,3)*M_diag(:,4))/determ
           delta_r      = sum(r*rhat)
           num_cg_iters = num_cg_iters + 1

           if (tod%verbosity > 1) then 
              write(*,102) 2*i, delta_r/delta_0
102           format (6X, I4, ':   delta_r/delta_0:',  2X, ES9.2)
           end if
           if (delta_r .le. delta_0*epsil .and. 2*i .ge. i_min) then
              if (tod%verbosity > 1) write(*,*) 'Reached bicg-stab tolerance'
              finished = .true.
              call mpi_bcast(finished, 1,  MPI_LOGICAL, 0, tod%info%comm, ierr)
              exit bicg
           end if
           if (i==i_max) then
             if (tod%verbosity > 1) write(*,*) 'Reached maximum number of iterations'
             finished = .true.
             call mpi_bcast(finished, 1,  MPI_LOGICAL, 0, tod%info%comm, ierr)
             exit bicg
           end if
        end do bicg

        if (l == 1) then
           ! Maximum likelihood monopole
           monopole = sum((bicg_sol(:,1,1)-map_full)*M_diag(:,1)*procmask) &
                  & / sum(M_diag(:,1)*procmask)
           if (trim(tod%operation) == 'sample') then
              ! Add fluctuation term if requested
              sigma_mono = sum(M_diag(:,1) * procmask)
              if (sigma_mono > 0.d0) sigma_mono = 1.d0 / sqrt(sigma_mono)
              if (tod%verbosity > 1) then
                write(*,*) 'monopole, fluctuation sigma'
                write(*,*) monopole, sigma_mono
              end if
              monopole = monopole + sigma_mono * rand_gauss(handle)
           end if
           bicg_sol(:,1,1) = bicg_sol(:,1,1) - monopole
        end if
     else
        loop: do while (.true.) 
           call mpi_bcast(finished, 1,  MPI_LOGICAL, 0, tod%info%comm, ierr)
           if (finished) exit loop
           call compute_Ax(tod, tod%x_im, procmask)
        end do loop
     end if
     if (tod%myid == 0) deallocate (r, rhat, s, r0, q, shat, p, phat, v, m_buf, determ)

   end subroutine run_bicgstab


end module comm_tod_mapmaking_mod<|MERGE_RESOLUTION|>--- conflicted
+++ resolved
@@ -40,13 +40,7 @@
       procedure :: synchronize => synchronize_binmap
    end type comm_binmap
 
-
-
 contains
-
-
-
-
 
   subroutine init_binmap(self, tod, shared, solve_S)
     implicit none
@@ -62,26 +56,17 @@
     self%npix            = tod%info%npix
     self%numprocs_shared = tod%numprocs_shared
     self%chunk_size      = self%npix/self%numprocs_shared
-    if (self%chunk_size*self%numprocs_shared < self%npix) then
-       self%chunk_size   = self%chunk_size + 1
-    end if
     if (solve_S) then
        self%ncol = tod%nmaps + tod%ndet - 1
        self%n_A  = tod%nmaps*(tod%nmaps+1)/2 + 4*(tod%ndet-1)
-       self%nout = tod%output_n_maps + tod%n_bp_prop
+       self%nout = tod%output_n_maps + tod%n_bp_prop - 1
        !write(*,*) 'hei!', size(tod%bp_delta,2)
-    else if (tod%nmaps == 1) then
-       self%ncol = tod%nmaps
-       self%n_A  = tod%nmaps
-       self%nout = tod%output_n_maps
     else
        self%ncol = tod%nmaps
        self%n_A  = tod%nmaps*(tod%nmaps+1)/2
        self%nout = tod%output_n_maps
     end if
-!!$    write(*,*) 'nout = ', tod%output_n_maps, self%nout
-!!$    call mpi_finalize(ierr)
-!!$    stop
+    !write(*,*) 'nout = ', tod%output_n_maps, self%nout
     allocate(self%outmaps(self%nout))
     do i = 1, self%nout
        self%outmaps(i)%p => comm_map(tod%info)
@@ -133,11 +118,9 @@
 
     if (.not. self%shared) return
 
-    call timer%start(TOD_MAPSOLVE, tod%band)
     do i = 0, self%numprocs_shared-1
        start_chunk = mod(self%sA_map%myid_shared+i,self%numprocs_shared)*self%chunk_size
        end_chunk   = min(start_chunk+self%chunk_size-1,self%npix-1)
-       !if (i == self%numprocs_shared-1) end_chunk = self%npix-1
        do while (start_chunk < self%npix)
           if (tod%pix2ind(start_chunk) /= -1) exit
           start_chunk = start_chunk+1
@@ -157,12 +140,9 @@
           self%sb_map%a(:,:,tod%ind2pix(j)+1) = self%sb_map%a(:,:,tod%ind2pix(j)+1) + &
                   & self%b_map(:,:,j)
        end do
-      !  stop
     end do
-    
     call mpi_win_fence(0, self%sA_map%win, ierr)
     call mpi_win_fence(0, self%sb_map%win, ierr)
-    call timer%stop(TOD_MAPSOLVE, tod%band)
 
   end subroutine synchronize_binmap
 
@@ -204,60 +184,34 @@
     integer(i4b) :: det, i, t, pix_, off, nout, psi_
     real(dp)     :: inv_sigmasq
 
-    call timer%start(TOD_MAPBIN, tod%band)
-
     nout = size(data,1) 
     do det = 1, size(pix,2) ! loop over all the detectors
        if (.not. tod%scans(scan)%d(det)%accept) cycle
        off         = 6 + 4*(det-1)
        inv_sigmasq = (tod%scans(scan)%d(det)%gain/tod%scans(scan)%d(det)%N_psd%sigma0)**2
-
-       
        do t = 1, size(pix,1)
           
           if (iand(flag(t,det),tod%flag0) .ne. 0) cycle ! leave out all flagged data
           
           pix_    = tod%pix2ind(pix(t,det))  ! pixel index for pix t and detector det
           psi_    = psi(t,det)
-<<<<<<< HEAD
-
-          if (size(binmap%A_map, 1) == 1) then
-            binmap%A_map(1,pix_) = binmap%A_map(1,pix_) + 1.d0 * inv_sigmasq
-          else 
-            binmap%A_map(1,pix_) = binmap%A_map(1,pix_) + 1.d0                                 * inv_sigmasq
-=======
           
           binmap%A_map(1,pix_) = binmap%A_map(1,pix_) + 1.d0                                 * inv_sigmasq
           if(tod%nmaps > 1) then
->>>>>>> a969858e
             binmap%A_map(2,pix_) = binmap%A_map(2,pix_) + tod%cos2psi(psi_)                    * inv_sigmasq
             binmap%A_map(3,pix_) = binmap%A_map(3,pix_) + tod%cos2psi(psi_)**2                 * inv_sigmasq
             binmap%A_map(4,pix_) = binmap%A_map(4,pix_) + tod%sin2psi(psi_)                    * inv_sigmasq
             binmap%A_map(5,pix_) = binmap%A_map(5,pix_) + tod%cos2psi(psi_)*tod%sin2psi(psi_) * inv_sigmasq
             binmap%A_map(6,pix_) = binmap%A_map(6,pix_) + tod%sin2psi(psi_)**2                 * inv_sigmasq
-<<<<<<< HEAD
-          end if
-          !binmap%A_map(1,pix_) = binmap%A_map(8,pix_) + 1.d0
-=======
             !binmap%A_map(1,pix_) = binmap%A_map(8,pix_) + 1.d0
           end if 
->>>>>>> a969858e
 
           do i = 1, nout
-            if (size(binmap%A_map, 1) == 1) then
              binmap%b_map(i,1,pix_) = binmap%b_map(i,1,pix_) + data(i,t,det)                      * inv_sigmasq
-            else
-             binmap%b_map(i,1,pix_) = binmap%b_map(i,1,pix_) + data(i,t,det)                      * inv_sigmasq
-<<<<<<< HEAD
-             binmap%b_map(i,2,pix_) = binmap%b_map(i,2,pix_) + data(i,t,det) * tod%cos2psi(psi_) * inv_sigmasq
-             binmap%b_map(i,3,pix_) = binmap%b_map(i,3,pix_) + data(i,t,det) * tod%sin2psi(psi_) * inv_sigmasq
-            end if
-=======
              if(tod%nmaps > 1) then
                binmap%b_map(i,2,pix_) = binmap%b_map(i,2,pix_) + data(i,t,det) * tod%cos2psi(psi_) * inv_sigmasq
                binmap%b_map(i,3,pix_) = binmap%b_map(i,3,pix_) + data(i,t,det) * tod%sin2psi(psi_) * inv_sigmasq
              end if
->>>>>>> a969858e
           end do
           
           if (binmap%solve_S .and. det < tod%ndet) then
@@ -271,11 +225,9 @@
                 binmap%b_map(i,det+3,pix_) = binmap%b_map(i,det+3,pix_) + data(i,t,det) * inv_sigmasq 
              end do
           end if
- 
-         end do            
-      end do
-      
-    call timer%stop(TOD_MAPBIN, tod%band)
+          
+       end do
+    end do
 
   end subroutine bin_TOD
 
@@ -457,9 +409,6 @@
 
    end subroutine compute_Ax
 
-<<<<<<< HEAD
-  subroutine finalize_binned_map(tod, binmap, handle, rms, scale, chisq_S, Sfilename, mask)
-=======
   subroutine finalize_binned_map_unpol(tod, binmap, rms, scale, chisq_S, mask)
     !
     ! Routine to finalize temperature-only binned maps
@@ -584,7 +533,6 @@
 
 
   subroutine finalize_binned_map(tod, binmap, rms, scale, chisq_S, mask)
->>>>>>> a969858e
     !
     ! Routine to finalize the binned maps
     ! 
@@ -603,7 +551,6 @@
     class(comm_map),                      intent(inout) :: rms
     real(dp),                             intent(in)    :: scale
     real(dp),        dimension(1:,1:),    intent(out),   optional :: chisq_S
-    character(len=*),                     intent(in),    optional :: Sfilename
     real(sp),        dimension(0:),       intent(in),    optional :: mask
 
     integer(i4b) :: i, j, k, nmaps, ierr, ndet, ncol, n_A, off, ndelta
@@ -612,30 +559,17 @@
     real(dp), allocatable, dimension(:,:,:) :: b_tot, bs_tot
     real(dp), allocatable, dimension(:)     :: W, eta
     real(dp), allocatable, dimension(:,:)   :: A_tot
-    class(comm_mapinfo), pointer :: info 
-    class(comm_map),     pointer :: smap 
-
-    call timer%start(TOD_MAPSOLVE, tod%band)
 
     myid  = tod%myid
     nprocs= tod%numprocs
     comm  = tod%comm
     np0   = tod%info%np
     nout  = size(binmap%sb_map%a,dim=1)
-!!$    write(*,*) 'nout = ', nout
-!!$    call mpi_finalize(ierr)
-!!$    stop
     nmaps = tod%info%nmaps
     ndet  = tod%ndet
     n_A   = size(binmap%sA_map%a,dim=1)
     ncol  = size(binmap%sb_map%a,dim=2)
     ndelta = 0; if (present(chisq_S)) ndelta = size(chisq_S,dim=2)
-
-    if (present(Sfilename)) then
-       info => comm_mapinfo(tod%comm, tod%info%nside, 0, ndet-1, .false.)
-       smap => comm_map(info)
-       smap%map = 0.d0
-    end if
 
     ! Collect contributions from all nodes
     call mpi_win_fence(0, binmap%sA_map%win, ierr)
@@ -655,27 +589,14 @@
       end if
       call mpi_win_fence(0, binmap%sb_map%win, ierr)
 
-      allocate(A_tot(n_A, 0:np0 - 1), b_tot(nout, nmaps, 0:np0 - 1), bs_tot(nout, ncol, 0:np0 - 1), W(nmaps), eta(nmaps))
-
+      allocate (A_tot(n_A, 0:np0 - 1), b_tot(nout, nmaps, 0:np0 - 1), bs_tot(nout, ncol, 0:np0 - 1), W(nmaps), eta(nmaps))
       A_tot = binmap%sA_map%a(:, tod%info%pix + 1)
       b_tot = binmap%sb_map%a(:, 1:nmaps, tod%info%pix + 1)
       bs_tot = binmap%sb_map%a(:, :, tod%info%pix + 1)
 
-      write(*, *) "!!!"
-      write(*, *) "A_tot", A_tot(1, 1)
-      write(*, *) "np0:",np0
-
-      write(*, *) "A_map size 1:",size(binmap%A_map, 1)
-      write(*, *) "A_map size 2:",size(binmap%A_map, 2)
-
-      ! write(*, *) "A_tot:",A_tot
-      write(*, *) "!!!"
-      ! write(*, *) "A_map:", binmap%A_map
-      ! write(*, *) "!!!"
       ! Solve for local map and rms
-      allocate(A_inv(nmaps, nmaps), As_inv(ncol, ncol))
+      allocate (A_inv(nmaps, nmaps), As_inv(ncol, ncol))
       if (present(chisq_S)) chisq_S = 0.d0
-
       do i = 0, np0 - 1
          if (all(b_tot(1, :, i) == 0.d0)) then
             if (.not. present(chisq_S)) then
@@ -686,20 +607,17 @@
             end if
             cycle
          end if
-         if (size(binmap%A_map, 1) == 1) then
-            A_inv = 1.d0 / A_tot(1, i)  ! Not sure if this is correct
-         else
-            A_inv = 0.d0
-            A_inv(1, 1) = A_tot(1, i)
-            A_inv(2, 1) = A_tot(2, i)
-            A_inv(1, 2) = A_inv(2, 1)
-            A_inv(2, 2) = A_tot(3, i)
-            A_inv(3, 1) = A_tot(4, i)
-            A_inv(1, 3) = A_inv(3, 1)
-            A_inv(3, 2) = A_tot(5, i)
-            A_inv(2, 3) = A_inv(3, 2)
-            A_inv(3, 3) = A_tot(6, i)
-         end if
+
+         A_inv = 0.d0
+         A_inv(1, 1) = A_tot(1, i)
+         A_inv(2, 1) = A_tot(2, i)
+         A_inv(1, 2) = A_inv(2, 1)
+         A_inv(2, 2) = A_tot(3, i)
+         A_inv(3, 1) = A_tot(4, i)
+         A_inv(1, 3) = A_inv(3, 1)
+         A_inv(3, 2) = A_tot(5, i)
+         A_inv(2, 3) = A_inv(3, 2)
+         A_inv(3, 3) = A_tot(6, i)
          if (present(chisq_S)) then
             As_inv = 0.d0
             As_inv(1:nmaps, 1:nmaps) = A_inv
@@ -726,21 +644,15 @@
                bs_tot(k, 1:ncol, i) = matmul(As_inv, bs_tot(k, 1:ncol, i))
             end do
          end if
-    
 
          if (present(chisq_S)) then
             do j = 1, ndet - 1
-               !write(*,*) mask(tod%info%pix(i + 1)), As_inv(nmaps + j, nmaps +j)
                if (mask(tod%info%pix(i + 1)) == 0.) cycle
                if (As_inv(nmaps + j, nmaps + j) <= 0.d0) cycle
                chisq_S(j, 1) = chisq_S(j, 1) + bs_tot(1, nmaps + j, i)**2/As_inv(nmaps + j, nmaps + j)
                do k = 2, ndelta
                   chisq_S(j, k) = chisq_S(j, k) + bs_tot(tod%output_n_maps + k - 1, nmaps + j, i)**2/As_inv(nmaps + j, nmaps + j)
                end do
-               if (present(Sfilename) .and. As_inv(nmaps+j,nmaps+j) > 0.d0) then
-                  !smap%map(i,j) = bs_tot(tod%output_n_maps+1,nmaps+j,i) / sqrt(As_inv(nmaps+j,nmaps+j))
-                  smap%map(i,j) = bs_tot(1,nmaps+j,i) / sqrt(As_inv(nmaps+j,nmaps+j))
-               end if
             end do
          end if
          do j = 1, nmaps
@@ -759,13 +671,9 @@
             call mpi_reduce(chisq_S, chisq_S, size(chisq_S), &
                  & MPI_DOUBLE_PRECISION, MPI_SUM, 0, comm, ierr)
          end if
-         if (present(Sfilename)) then
-            call smap%writeFITS(Sfilename)
-            call smap%dealloc
-         end if
       end if
+
       deallocate (A_inv, As_inv, A_tot, b_tot, bs_tot, W, eta)
-      call timer%stop(TOD_MAPSOLVE, tod%band)
 
    end subroutine finalize_binned_map
 
