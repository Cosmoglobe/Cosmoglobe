--- conflicted
+++ resolved
@@ -62,14 +62,9 @@
     self%npix            = tod%info%npix
     self%numprocs_shared = tod%numprocs_shared
     self%chunk_size      = self%npix/self%numprocs_shared
-<<<<<<< HEAD
-    if (self%chunk_size*self%numprocs_shared /= self%npix) self%chunk_size = self%chunk_size+1 !!!!!!!!!!!!!!!!!!!!!!!!!!!!!!!!!!!!!!!!!!!!!
-
-=======
     if (self%chunk_size*self%numprocs_shared < self%npix) then
        self%chunk_size   = self%chunk_size + 1
     end if
->>>>>>> 468a0bfc
     if (solve_S) then
        self%ncol = tod%nmaps + tod%ndet - 1
        self%n_A  = tod%nmaps*(tod%nmaps+1)/2 + 4*(tod%ndet-1)
@@ -137,11 +132,7 @@
     do i = 0, self%numprocs_shared-1
        start_chunk = mod(self%sA_map%myid_shared+i,self%numprocs_shared)*self%chunk_size
        end_chunk   = min(start_chunk+self%chunk_size-1,self%npix-1)
-<<<<<<< HEAD
-      
-=======
        !if (i == self%numprocs_shared-1) end_chunk = self%npix-1
->>>>>>> 468a0bfc
        do while (start_chunk < self%npix)
           if (tod%pix2ind(start_chunk) /= -1) exit
           start_chunk = start_chunk+1
@@ -487,15 +478,11 @@
     ncol  = size(binmap%sb_map%a,dim=2)
     ndelta = 0; if (present(chisq_S)) ndelta = size(chisq_S,dim=2)
 
-<<<<<<< HEAD
-
-=======
     if (present(Sfilename)) then
        info => comm_mapinfo(tod%comm, tod%info%nside, 0, ndet-1, .false.)
        smap => comm_map(info)
        smap%map = 0.d0
     end if
->>>>>>> 468a0bfc
 
     ! Collect contributions from all nodes
     call mpi_win_fence(0, binmap%sA_map%win, ierr)
