!================================================================================
!
! Copyright (C) 2020 Institute of Theoretical Astrophysics, University of Oslo.
!
! This file is part of Commander3.
!
! Commander3 is free software: you can redistribute it and/or modify
! it under the terms of the GNU General Public License as published by
! the Free Software Foundation, either version 3 of the License, or
! (at your option) any later version.
!
! Commander3 is distributed in the hope that it will be useful,
! but WITHOUT ANY WARRANTY; without even the implied warranty of
! MERCHANTABILITY or FITNESS FOR A PARTICULAR PURPOSE. See the
! GNU General Public License for more details.
!
! You should have received a copy of the GNU General Public License
! along with Commander3. If not, see <https://www.gnu.org/licenses/>.
!
!================================================================================
submodule (comm_tod_gain_mod) comm_tod_gain_smod
contains

  module subroutine calculate_gain_mean_std_per_scan(tod, scan_id, s_invsqrtN, mask, s_tot, handle, mask_lowres, tod_arr)
      ! 
      ! Calculate the scan-specific contributions to the gain estimation. 
      !
      ! This subroutine is called during the processing of each scan, and the
      ! results are stored in the TOD object. Then, after each scan has been
      ! processed in the main loop, these data are used to calculate the total
      ! gain estimate for each detector, since these gain estimates depend on
      ! knowing all the scan-specific gain contributions. The data will be
      ! downsampled before calculating the estimate.
      !
      ! Arguments:
      ! ----------
      ! tod:           derived class (comm_tod)
      !                TOD object containing all scan-relevant data. Will be
      !                modified.
      ! scan_id:       integer(i4b)
      !                The ID of the current scan.
      ! s_invsqrtN:    real(sp) array
      !                The product of the reference signal we want to calibrate
      !                on multiplied by the square root of the inverse noise
      !                matrix for this scan.
      ! handle:        derived class (planck_rng)
      !                Random number generator handle. Will be modified.
      ! mask_lowres:   real(sp) array
      !                The mask for the low-resolution downsampled data.
      !
      ! tod_arr:       To be deprecated soon.
      !
      ! Returns:
      ! --------
      ! tod:           derived class (comm_tod)
      !                Will update the fields tod%scans(scan_id)%d(:)%dgain and
      !                tod%scans(scan_id)%d(:)%gain_invsigma, which contain
      !                incremental estimates to be used for global gain
      !                estimation. 
      !                dgain = s_ref * n_invN * residual where residual is
      !                     d - (g_0 + g_i) * s_tot (g_0 being the absolute gain, and
      !                     g_i the absolute gain per detector)
      !                gain_invsigma =  s_ref * n_invN * s_ref

      
    implicit none
    class(comm_tod),                      intent(inout) :: tod
    real(sp),             dimension(:,:), intent(in)    :: tod_arr
    real(sp),             dimension(:,:), intent(in)    :: s_invsqrtN, mask, s_tot
    integer(i4b),                         intent(in)    :: scan_id
    type(planck_rng),                     intent(inout) :: handle
    real(sp),             dimension(:,:), intent(in), optional :: mask_lowres


    real(sp), allocatable, dimension(:,:) :: residual
    real(sp), allocatable, dimension(:)   :: r_fill
    integer(i4b) :: ext(2), j, i, ndet, ntod
    character(len=5) :: itext

    ndet = tod%ndet
    ntod = size(s_tot,1)

    allocate(r_fill(size(s_tot,1)))
    call tod%downsample_tod(s_tot(:,1), ext)    
    allocate(residual(ext(1):ext(2),ndet))
    do j = 1, ndet
       if (.not. tod%scans(scan_id)%d(j)%accept) then
          residual(:,j) = 0.d0
          cycle
       end if
       r_fill = tod_arr(:, j) - (tod%gain0(0) + tod%gain0(j)) * s_tot(:,j)
       call fill_all_masked(r_fill, mask(:,j), ntod, trim(tod%operation) == 'sample', real(tod%scans(scan_id)%d(j)%N_psd%sigma0, sp), handle, tod%scans(scan_id)%chunk_num)
       call tod%downsample_tod(r_fill, ext, residual(:,j))
    end do
    call multiply_inv_N(tod, scan_id, residual, sampfreq=tod%samprate_lowres, pow=0.5d0)

    do j = 1, ndet
       if (.not. tod%scans(scan_id)%d(j)%accept) then
          tod%scans(scan_id)%d(j)%gain  = 0.d0
          tod%scans(scan_id)%d(j)%dgain = 0.d0
       else
          if (present(mask_lowres)) then
             tod%scans(scan_id)%d(j)%dgain         = sum(s_invsqrtN(:,j) * residual(:,j) * mask_lowres(:,j))
             tod%scans(scan_id)%d(j)%gain_invsigma = sum(s_invsqrtN(:,j) ** 2  * mask_lowres(:,j))
          else
             tod%scans(scan_id)%d(j)%dgain         = sum(s_invsqrtN(:,j) * residual(:,j))
             tod%scans(scan_id)%d(j)%gain_invsigma = sum(s_invsqrtN(:,j) ** 2)
          end if
          if (tod%scans(scan_id)%d(j)%gain_invsigma < 0.d0) then
             write(*,*) 'Warning: Not positive definite invN = ', tod%scanid(scan_id), j, tod%scans(scan_id)%d(j)%gain_invsigma
          end if
       end if
    end do
!    tod%scans(scan_id)%d(det)%dgain      = sum(stot_invN * residual)
!    tod%scans(scan_id)%d(det)%gain_invsigma = sum(stot_invN * s_tot)
!    if (tod%scans(scan_id)%d(det)%gain_invsigma < 0) then
!       write(*,*) 's', sum(mask * stot_invN * s_tot), sum(stot_invN * s_tot)
!    end if

    !write(*,*) det, scan_id, real(tod%scans(scan_id)%d(det)%dgain/tod%scans(scan_id)%d(det)%gain_invsigma,sp), real(tod%gain0(0),sp), real(tod%gain0(det),sp), real(g_old,sp)

   ! write(*,*) tod%scanid(scan_id), real(tod%scans(scan_id)%d(1)%dgain/tod%scans(scan_id)%d(3)%gain_invsigma,sp), real(tod%gain0(0) + tod%gain0(3) + tod%scans(scan_id)%d(3)%dgain/tod%scans(scan_id)%d(3)%gain_invsigma,sp), '# deltagain'

    !if (.false. .and. trim(tod%freq) == '030' .and. mod(tod%scanid(scan_id),100) == 0) then
    if (.false.) then
       call int2string(tod%scanid(scan_id), itext)
       !write(*,*) 'gain'//itext//'   = ', tod%gain0(0) + tod%gain0(1), tod%scans(scan_id)%d(1)%dgain/tod%scans(scan_id)%d(1)%gain_invsigma
       open(58,file='gain_delta_'//itext//'.dat')
       do i = ext(1), ext(2)
          write(58,*) i, residual(i,1)
       end do
       write(58,*)
       write(58,*)
       do i = 1, size(s_invsqrtN,1)
          write(58,*) i, s_invsqrtN(i,1)
       end do
       write(58,*)
       do i = 1, size(s_tot,1)
          write(58,*) i, tod_arr(i, 1) - (tod%gain0(0) +  tod%gain0(1)) * s_tot(i,1)
       end do
       write(58,*)
       do i = 1, size(s_tot,1)
          write(58,*) i, tod_arr(i, 1)
       end do
       close(58)
    end if

    deallocate(residual, r_fill)

  end subroutine calculate_gain_mean_std_per_scan

! Compute gain as g = (d-n_corr-n_temp)/(map + dipole_orb), where map contains an 
  ! estimate of the stationary sky
  ! Eirik: Update this routine to sample time-dependent gains properly; results should be stored in self%scans(i)%d(j)%gain, with gain0(0) and gain0(i) included
  module subroutine sample_smooth_gain(tod, handle, dipole_mods, smooth)
    implicit none
    class(comm_tod),                   intent(inout)  :: tod
    type(planck_rng),                  intent(inout)  :: handle
    real(dp),   dimension(:, :),       intent(in)     :: dipole_mods
    logical(lgt), optional,            intent(in)     :: smooth


!    real(sp), dimension(:, :) :: inv_gain_covar ! To be replaced by proper matrix, and to be input as an argument
    integer(i4b) :: i, j, k, l, ndet, nscan_tot, ierr, ind(1)
    integer(i4b) :: currstart, currend, window, i1, i2, pid_id, range_end
    real(dp)     :: mu, denom, sum_inv_sigma_squared, sum_weighted_gain, g_tot, g_curr, sigma_curr, fknee, sigma_0, alpha, invvar, minvar, var
    real(dp), allocatable, dimension(:)     :: lhs, rhs, g_smooth
    real(dp), allocatable, dimension(:)     :: g_over_s, temp_invsigsquared
    real(dp), allocatable, dimension(:)     :: summed_invsigsquared, smoothed_gain
    real(dp), allocatable, dimension(:,:,:) :: g
    real(dp), allocatable, dimension(:,:)   :: pidrange_gainarr
    integer(i4b),   allocatable, dimension(:, :) :: window_sizes
    integer(i4b), save :: cnt = 0
    character(len=128)  :: kernel_type
<<<<<<< HEAD
    logical(lgt) :: smooth_

    smooth_ = .true.
    if (present(smooth) ) smooth_ = smooth
=======
    logical(lgt)        :: sample_per_jump
>>>>>>> 0bd394d9

    ndet       = tod%ndet
    nscan_tot  = tod%nscan_tot

    ! Collect all gain estimates on the root processor
    allocate(g(nscan_tot,ndet,2))
    allocate(g_over_s(nscan_tot))
    allocate(lhs(nscan_tot), rhs(nscan_tot))
    g = 0.d0
    do j = 1, ndet
       do i = 1, tod%nscan
          k        = tod%scanid(i)
          if (.not. tod%scans(i)%d(j)%accept) cycle
          g(k,j,1) = tod%scans(i)%d(j)%dgain
          g(k,j,2) = tod%scans(i)%d(j)%gain_invsigma
       end do
    end do

<<<<<<< HEAD
    if (.not. smooth) then
       ! If the time-dependent gain has high signal-to-noise per scan, then we
       ! don't need to Wiener filter, and instead implement equation (28) of
       ! Gjerlow et al. 2020.
       do j = 1, ndet
          do i = 1, tod%nscan
             k        = tod%scanid(i)
             if (.not. tod%scans(i)%d(j)%accept) cycle
             tod%scans(i)%d(j)%dgain = g(k,j,1)/g(k,j,2)
             if (trim(tod%operation)=='sample') tod%scans(i)%d(j)%dgain = tod%scans(i)%d(j)%dgain + rand_gauss(handle)/sqrt(g(k,j,2))
             tod%scans(i)%d(j)%gain  = tod%gain0(0) + tod%gain0(j) + tod%scans(i)%d(j)%dgain
          end do
       end do
    else
=======
!    if (tod%myid == 0) then
>>>>>>> 0bd394d9
       call mpi_allreduce(mpi_in_place, g, size(g), MPI_DOUBLE_PRECISION, MPI_SUM, &
            & tod%comm, ierr)

       do j = 1+tod%myid, ndet, tod%numprocs
         if (all(g(:, j, 1) == 0)) continue
      
          ! Tune uncertainties to allow for proper compromise between smoothing and stiffness; set gain sigma_0 to minimum of the empirical variance
          call normalize_gain_variance(g(:,j,1), g(:,j,2), tod%gain_sigma_0(j))
          tod%gain_alpha(j) = -1.d0             ! Physically motivated value
          tod%gain_fknee(j) = tod%gain_samprate ! makes sigma_0 = true standard devation per sample

          if (j == 1) then
             open(58,file='gain_in.dat')
             do k = 1, size(g,1)
                if (g(k,j,2) > 0) then
                   write(58,*) k, g(k,j,1)/g(k,j,2), 1/sqrt(g(k,j,2))
                end if
             end do
             close(58)
             write(*,*) 'psd = ', tod%gain_sigma_0(j), tod%gain_alpha(j), tod%gain_fknee(j)

             open(68,file='g.unf', form='unformatted')
             write(68) size(g,1)
             write(68) g(:,j,1)
             write(68) g(:,j,2)
             write(68) tod%gain_sigma_0(j)
             write(68) tod%gain_alpha(j)
             write(68) tod%gain_fknee(j)
             close(68)
          end if

          sample_per_jump = .true. .and. (size(tod%jumplist(j, :)) > 2)
          if (sample_per_jump) then
             if (tod%myid == 0) then
                write(*, *) 'Estimating per gain jump'
             end if
             do k = 1, size(tod%jumplist(j, :)) - 2
                call wiener_filtered_gain(g(tod%jumplist(j, k):tod%jumplist(j, k+1), j, 1), g(tod%jumplist(j, k):tod%jumplist(j, k+1), j, 2), tod%gain_sigma_0(j), tod%gain_alpha(j), &
                   & tod%gain_fknee(j), trim(tod%operation)=='sample', handle)
             end do
               ! Final chunk
                call wiener_filtered_gain(g(tod%jumplist(j, k+1):, j, 1), g(tod%jumplist(j, k+1):, j, 2), tod%gain_sigma_0(j), tod%gain_alpha(j), &
                   & tod%gain_fknee(j), trim(tod%operation)=='sample', handle)
          else
             call wiener_filtered_gain(g(:, j, 1), g(:, j, 2), tod%gain_sigma_0(j), tod%gain_alpha(j), &
                & tod%gain_fknee(j), trim(tod%operation)=='sample', handle)
          end if

         ! Force noise-weighted average to zero
         mu = 0.d0
         denom = 0.d0
         do k = 1, nscan_tot
            if (g(k, j, 2) > 0.d0) then
               mu    = mu + g(k,j,1)/g(k,j,2)
               denom = denom + g(k,j,2)
            end if
         end do
         mu = mu / denom
         !write(*,*) 'g = ', mu
         where(g(:,j,2) > 0.d0) 
            g(:,j,1) = g(:,j,1) - mu * g(:,j,2)
         end where

          if (j == 1) then
             open(58,file='gain_out.dat')
             do k = 1, size(g,1)
                if (g(k,j,2) > 0) then
                   write(58,*) k, g(k,j,1), 1/sqrt(g(k,j,2))
                end if
             end do
             close(58)
          end if
       end do

       ! Distribute and update results
       do j = 1, ndet
         !call mpi_bcast(tod%gain_sigma_0(j), 1, MPI_DOUBLE_PRECISION, &
         !     & mod(j-1,tod%numprocs), tod%comm, ierr)
         call mpi_bcast(g(:,j,:), size(g(:,j,:)),  MPI_DOUBLE_PRECISION, mod(j-1,tod%numprocs), tod%comm, ierr)    
       end do
       do j = 1, ndet
          do i = 1, tod%nscan
             k        = tod%scanid(i)
             !if (g(k, j, 2) <= 0.d0) cycle
             tod%scans(i)%d(j)%dgain = g(k,j,1)
             tod%scans(i)%d(j)%gain  = tod%gain0(0) + tod%gain0(j) + g(k,j,1)
             !write(*,*) j, k,  tod%gain0(0), tod%gain0(j), g(k,j,1), tod%scans(i)%d(j)%gain 
          end do
       end do
    end if

    deallocate(g, lhs, rhs, g_over_s)

  end subroutine sample_smooth_gain

  module subroutine normalize_gain_variance(g1, g2, sigma0)
    implicit none
    real(dp), dimension(:), intent(inout) :: g1
    real(dp), dimension(:), intent(inout) :: g2
    real(dp),               intent(out)   :: sigma0

    integer(i4b) :: k, l, nscan_tot, window
    real(dp)     :: var, minvar, invvar
    real(dp), allocatable, dimension(:)   :: g_over_s

    nscan_tot = size(g1)
    allocate(g_over_s(nscan_tot))

    ! Rescale uncertainties to have local unit reduced variance
    where (g2 > 0) 
       g_over_s = g1/sqrt(g2)  ! gain / stddev
    elsewhere
       g_over_s = 0.d0
    end where
    var = 0.
    do k = 1, nscan_tot-1
       if (g_over_s(k) /= 0.d0 .and. g_over_s(k+1) /= 0.d0) then
          g_over_s(k) = (g_over_s(k+1)-g_over_s(k))/sqrt(2.d0)
          var         = var + g_over_s(k)**2
       end if
    end do
    if (count(g_over_s > 0) > 0) then
       var = var/count(g_over_s > 0)
       write(*,*) '  normalize_gain_variance -- rescaling by ', real(1.d0/var,sp)
       g2 = g2 / var
       g1 = g1 / var
    end if

    ! Compute minimum variance 
    window = 100
    minvar = 0.d0
    do k = window+1, nscan_tot-window ! First, compute the minimum variance, as estimated over a gliding window
       invvar = 0.d0
       do l = -window, window
          if (g2(k+l) > 0) then
             invvar = invvar + g2(k+1)
          end if
       end do
       if (count(g2(k-window:k+window) > 0) > 0) then
          invvar = invvar / count(g2(k-window:k+window) > 0)
          if (invvar > minvar) minvar = invvar
       end if
    end do
    sigma0 = 1d0 * 1/sqrt(minvar)
    write(*,*) ' New sigma0 = ', sigma0

    deallocate(g_over_s)

  end subroutine normalize_gain_variance


   ! This is implementing equation 16, adding up all the terms over all the sums
   ! the sum i is over the detector.
  module subroutine accumulate_abscal(tod, scan, mask, s_sub, s_invsqrtN, A_abs, b_abs, handle, out, s_highres, mask_lowres, tod_arr)
    implicit none
    class(comm_tod),                   intent(inout)  :: tod
    integer(i4b),                      intent(in)     :: scan
    real(sp),          dimension(:,:), intent(in)     :: mask, s_sub
    real(sp),          dimension(:,:), intent(in)     :: s_invsqrtN
    real(dp),          dimension(:),   intent(inout)  :: A_abs, b_abs
    type(planck_rng),                  intent(inout)  :: handle
    logical(lgt), intent(in) :: out
    real(sp),          dimension(:,:), intent(in), optional :: s_highres
    real(sp),          dimension(:,:), intent(in), optional :: mask_lowres
    real(sp),          dimension(:,:), intent(in), optional :: tod_arr
 
    real(sp), allocatable, dimension(:,:)     :: residual
    real(sp), allocatable, dimension(:)       :: r_fill
    real(dp)     :: A, b, scale, dA, db
    integer(i4b) :: i, j, ext(2), ndet, ntod
    character(len=5) :: itext

    ndet = tod%ndet
    ntod = size(s_sub,1)
!    p = 5000 ! Buffer width
!    q = size(mask)-p
    call tod%downsample_tod(s_sub(:,1), ext)    
    allocate(residual(ext(1):ext(2),ndet), r_fill(size(s_sub,1)))
    do j = 1, ndet
       if (.not. tod%scans(scan)%d(j)%accept) then
          residual(:,j) = 0.
          cycle
       end if
       r_fill = tod_arr(:,j) - s_sub(:,j)
       call fill_all_masked(r_fill, mask(:,j), ntod, trim(tod%operation) == 'sample', abs(real(tod%scans(scan)%d(j)%N_psd%sigma0, sp)), handle, tod%scans(scan)%chunk_num)
       call tod%downsample_tod(r_fill, ext, residual(:,j))
    end do

    call multiply_inv_N(tod, scan, residual, sampfreq=tod%samprate_lowres, pow=0.5d0)

    do j = 1, ndet
       if (.not. tod%scans(scan)%d(j)%accept) cycle
       if (present(mask_lowres)) then
          dA = sum(s_invsqrtN(:,j) ** 2    * mask_lowres(:,j))
          db = sum(s_invsqrtN(:,j) * residual(:,j) * mask_lowres(:,j))
       else
          dA = sum(s_invsqrtN(:,j) ** 2)
          db = sum(s_invsqrtN(:,j) * residual(:,j))
       end if

       if (dA == 0.) then
          tod%scans(scan)%d(j)%accept = .false.
          write(*,*) 'Rejecting scan in gain due to no unmasked samples: ', tod%scanid(scan), j, dA
!       else if (abs(db/sqrt(dA)) > 1000. .or. 1/sqrt(dA) < 1d-6) then
!          tod%scans(scan)%d(j)%accept = .false.
!          write(*,*) 'Rejecting scan in abs gain due to dubious uncertainty: ', tod%scanid(scan), j, db/dA, 1/sqrt(dA)
       else 
          A_abs(j) = A_abs(j) + dA
          b_abs(j) = b_abs(j) + db
       end if

       !if (tod%scanid(scan) == 30 .and. out) then
!       if (out .and. dA > 0.d0) then
!          write(*,*) tod%scanid(scan), real(db/dA,sp), real(1/sqrt(dA),sp), '  # abs', j
!         !write(*,*) tod%scanid(scan), sum(abs(s_invN(:,j))), sum(abs(residual(:,j))), sum(abs(s_ref(:,j))), '  # absK', j
!       else if (dA > 0.d0) then
!          write(*,*) tod%scanid(scan), real(db/dA,sp), real(1/sqrt(dA),sp), '  # rel', j, tod%gain0(0), tod%scans(scan)%d(j)%gain
!       end if
    end do

    deallocate(residual, r_fill)

  end subroutine accumulate_abscal

  ! Sample absolute gain from orbital dipole alone 
  module subroutine sample_abscal_from_orbital(tod, handle, A_abs, b_abs)
    implicit none
    class(comm_tod),                   intent(inout)  :: tod
    type(planck_rng),                  intent(inout)  :: handle
    real(dp),            dimension(:), intent(in)     :: A_abs, b_abs

    integer(i4b) :: i, j, ierr
    real(dp), allocatable, dimension(:) :: A, b

    ! Collect contributions from all cores
    allocate(A(tod%ndet), b(tod%ndet))
    call mpi_reduce(A_abs, A, tod%ndet, MPI_DOUBLE_PRECISION, MPI_SUM, 0,&
         & tod%info%comm, ierr)
    call mpi_reduce(b_abs, b, tod%ndet, MPI_DOUBLE_PRECISION, MPI_SUM, 0,&
         & tod%info%comm, ierr)

    ! Compute gain update and distribute to all cores
    if (tod%myid == 0) then
       tod%gain0(0) = sum(b)/sum(A)
       if (trim(tod%operation) == 'sample') then
          ! Add fluctuation term if requested
          tod%gain0(0) = tod%gain0(0) + 1.d0/sqrt(sum(A)) * rand_gauss(handle)
       end if
       if (tod%verbosity > 1) then
         write(*,fmt='(a,f12.8)') '      Abscal = ', tod%gain0(0)
         !write(*,*) 'sum(b), sum(A) = ', sum(b), sum(A)
       end if
    end if
    call mpi_bcast(tod%gain0(0), 1,  MPI_DOUBLE_PRECISION, 0, &
         & tod%info%comm, ierr)

    do j = 1, tod%nscan
       do i = 1, tod%ndet
          tod%scans(j)%d(i)%gain = tod%gain0(0) + tod%gain0(i) + tod%scans(j)%d(i)%dgain 
       end do
    end do

    deallocate(A, b)

  end subroutine sample_abscal_from_orbital

  ! Sample absolute gain from orbital dipole alone 
  ! Eirik: Change this routine to sample the constant offset per radiometer; put the result in tod%gain0(i)
  module subroutine sample_relcal(tod, handle, A_abs, b_abs)
    implicit none
    class(comm_tod),                   intent(inout)  :: tod
    type(planck_rng),                  intent(inout)  :: handle
    real(dp),            dimension(:), intent(in)     :: A_abs, b_abs

    integer(i4b) :: i, j, k, ierr
    integer(i4b), allocatable, dimension(:) :: ind
    real(dp),     allocatable, dimension(:) :: A, b, rhs, x, tmp
    real(dp),     allocatable, dimension(:, :) :: coeff_matrix

    ! Collect contributions from all cores
    allocate(A(tod%ndet), b(tod%ndet), rhs(tod%ndet+1), x(tod%ndet+1), ind(tod%ndet+1), tmp(tod%ndet+1))
    allocate(coeff_matrix(tod%ndet+1, tod%ndet+1))
    call mpi_reduce(A_abs, A, tod%ndet, MPI_DOUBLE_PRECISION, MPI_SUM, 0,&
         & tod%info%comm, ierr)
    call mpi_reduce(b_abs, b, tod%ndet, MPI_DOUBLE_PRECISION, MPI_SUM, 0,&
         & tod%info%comm, ierr)

    coeff_matrix = 0.d0
    rhs          = 0.d0
    x            = 0.d0
    ind          = 0     ! List of indices for active (non-zero) elements in linear system
    k            = 0
    if (tod%myid == 0) then
       do j = 1, tod%ndet
         coeff_matrix(j, j) = A(j)
         rhs(j) = b(j) 
         if (trim(tod%operation) == 'sample') rhs(j) = rhs(j) + sqrt(A(j)) * rand_gauss(handle)
         coeff_matrix(j, tod%ndet+1) = 0.5d0
         coeff_matrix(tod%ndet+1, j) = 1
         if (coeff_matrix(j,j) > 0.d0) then
            k      = k+1
            ind(k) = j
         end if
       end do
       k = k+1
       ind(k) = tod%ndet+1
       coeff_matrix(tod%ndet+1, tod%ndet+1) = 0.d0
       rhs(tod%ndet+1) = 0.d0
       call solve_system_real(coeff_matrix(ind(1:k),ind(1:k)), tmp(1:k), rhs(ind(1:k)))
       x(ind(1:k)) = tmp(1:k)
       if (tod%verbosity > 1) then
         write(*,*) 'relcal = ', real(x,sp)
       end if
    end if
    call mpi_bcast(x, tod%ndet+1, MPI_DOUBLE_PRECISION, 0, &
       & tod%info%comm, ierr)

    tod%gain0(1:tod%ndet) = x(1:tod%ndet)
    deallocate(coeff_matrix, rhs, A, b, x, ind, tmp)

    do j = 1, tod%nscan
       do i = 1, tod%ndet
          tod%scans(j)%d(i)%gain = tod%gain0(0) + tod%gain0(i) + tod%scans(j)%d(i)%dgain 
       end do
    end do

  end subroutine sample_relcal

  module subroutine sample_imbal_cal(tod, handle, A_abs, b_abs)
    !  Subroutine to sample the transmission imbalance parameters, defined in
    !  the WMAP data model as the terms x_im; given the definition
    !  d_{A/B} = T_{A/B} \pm Q_{A/B} cos(2 gamma_{A/B}) \pm U_{A/B} sin(2 gamma_{A/B})
    !  we have
    !  d = g[(1+x_im)*d_A - (1-x_im)*d_B]
    !    = g(d_A - d_B) + g*x_im*(d_A + d_B)
    !  Returns x_{im,1} for detectors 13/14, and x_{im,2} for detectors 23/24.
    !
    !
    !  Arguments (fixed):
    !  ------------------
    !  A_abs: real(dp)
    !     Accumulated A_abs = s_ref^T N^-1 s_ref for all scans
    !  b_abs: real(dp)
    !     Accumulated b_abs = s_ref^T N^-1 s_sub for all scans
    !
    !  
    !  Arguments (modified):
    !  ---------------------
    !  tod: comm_WMAP_tod
    !     The entire tod object. tod%x_im estimated and optionally sampled
    !  handle: planck_rng derived type 
    !     Healpix definition for random number generation
    !     so that the same sequence can be resumed later on from that same point
    !
    implicit none
    class(comm_tod),                   intent(inout)  :: tod
    type(planck_rng),                  intent(inout)  :: handle
    real(dp),            dimension(:), intent(in)     :: A_abs, b_abs

    integer(i4b) :: i, j, ierr
    real(dp), allocatable, dimension(:) :: A, b

    ! Collect contributions from all cores
    allocate(A(tod%ndet), b(tod%ndet))
    call mpi_reduce(A_abs, A, tod%ndet, MPI_DOUBLE_PRECISION, MPI_SUM, 0,&
         & tod%info%comm, ierr)
    call mpi_reduce(b_abs, b, tod%ndet, MPI_DOUBLE_PRECISION, MPI_SUM, 0,&
         & tod%info%comm, ierr)

    ! Compute gain update and distribute to all cores
    if (tod%myid == 0) then
       tod%x_im(1) = sum(b(1:2))/sum(A(1:2))
       tod%x_im(3) = sum(b(3:4))/sum(A(3:4))
       if (trim(tod%operation) == 'sample') then
          ! Add fluctuation term if requested
          tod%x_im(1) = tod%x_im(1) + 1.d0/sqrt(sum(A(1:2))) * rand_gauss(handle)
          tod%x_im(3) = tod%x_im(3) + 1.d0/sqrt(sum(A(3:4))) * rand_gauss(handle)
       end if
       tod%x_im(2) = tod%x_im(1)
       tod%x_im(4) = tod%x_im(3)
       if (tod%verbosity > 1) then
         write(*,*) 'b', b
         write(*,*) 'A', A
         write(*,*) 'imbal =', tod%x_im(1), tod%x_im(3)
         ! WMAP has only used the orbital dipole alone to solve for the
         ! transmission imbalance terms. For K11 and K12, the results they have
         ! are
         ! 1-year: -0.00204             -0.00542
         ! 3-year:  0.0000  \pm 0.0007   0.0056  \pm 0.0001
         ! 5-year:  0.00012              0.00589
         ! 7-year: -0.00063 \pm 0.00022  0.00539 \pm 0.00010
         ! 9-year: -0.00067 \pm 0.00017  0.00536 \pm 0.00014
         !
         ! The values that I have been getting using Commander are closer to
         !         -0.00483              0.00439
         ! There are certainly some differences in how the WMAP analysis
         ! proceeded versus the Commander analysis. My thoughts currently are:
         ! 1. Calibrating against the total sky signal versus orbital dipole
         ! 2. A difference in how x_im is determined algorithmically
         ! 3. A typo in my implementation of the imbalance sampling.
         !
         ! To me, these are in reverse order of likelihood. I also wonder if
         ! there is some degeneracy with x_im and the gain. The best way to
         ! determine this is to see if this difference still exists with
         ! identical gain solutions.

       end if
    end if
    call mpi_bcast(tod%x_im, 4,  MPI_DOUBLE_PRECISION, 0, &
         & tod%info%comm, ierr)


    deallocate(A, b)

  end subroutine sample_imbal_cal

  module subroutine get_smoothing_windows(tod, windows, dipole_mods)
     implicit none

     integer(i4b), dimension(:, :), intent(out)         :: windows
     class(comm_tod),               intent(in)          :: tod
     real(dp), dimension(:, :),     intent(in)          :: dipole_mods

     real(sp), allocatable, dimension(:)                :: nonzero_mask
     integer(i4b)  :: window_size_dipole_minimum, window_size_dipole_maximum
     real(dp)   :: low_dipole_thresh, curr_dipole
     real(dp)   :: high_dipole_thresh

     real(dp)   :: reduce_fac 

     integer(i4b)   :: i, j, window_size


     high_dipole_thresh = 5d-6
     low_dipole_thresh = 1d-6
     reduce_fac = 1.d0

     select case (trim(tod%freq))
         case ('030')
            window_size_dipole_minimum = 1200
            window_size_dipole_maximum = 400
         case ('044')
            window_size_dipole_minimum = 1500
            window_size_dipole_maximum = 300
         case ('070')
            window_size_dipole_minimum = 1880
            window_size_dipole_maximum = 400
         case ('023-WMAP_K')
             window_size_dipole_minimum = 1 !120
             window_size_dipole_maximum = 1 ! 40
         case default
            window_size_dipole_minimum = 1 !1800
            window_size_dipole_maximum = 1 !400
      end select

      do i = 1, tod%nscan_tot
         do j = 1, tod%ndet
            curr_dipole = dipole_mods(i, j)
            if (curr_dipole == 0) then
               windows(j, i) = 0
            else if (curr_dipole < low_dipole_thresh) then
               windows(j, i) = window_size_dipole_minimum
            else if (curr_dipole > high_dipole_thresh) then
               windows(j, i) = window_size_dipole_maximum
            else
               ! Interpolate
               windows(j, i) = window_size_dipole_minimum + &
                  & int(real(window_size_dipole_maximum - & 
                  & window_size_dipole_minimum, dp) / (high_dipole_thresh - &
                  & low_dipole_thresh) * (curr_dipole - low_dipole_thresh))
            end if
            windows(j, i) = windows(j, i) * reduce_fac
         end do
      end do

  end subroutine get_smoothing_windows


  module subroutine wiener_filtered_gain(b, inv_N_wn, sigma_0, alpha, fknee, sample, &
     & handle)
     !
     ! Given a spectral model for the gain, samples a wiener filtered (smoothed)
     ! estimate of the gain given data. The basic equation to be solved for is
     !  Ax = b where
     !  A = inv_G + s_ref * inv_N_wn * s_ref, where inv_G is the covariance
     !                                        matrix of the gain, given by the
     !                                        spectral model.
     !  and 
     !  b = s_ref * inv_N_wn * residual.
     !
     ! If a sample is to be drawn, a fluctuation term will also be added.
     !
     ! The spectral model is given by P(f) = sigma_0**2 * (f/f_knee) ** alpha
     !
     ! Arguments:
     ! ----------
     ! b:           real(dp) array
     !              The "right hand side" of the equation Ax = b, where x is the
     !              wiener filtered solution. b = dgain from
     !              calculate_gain_mean_std_per_scan. Will contain the solution.
     ! inv_N_wn:    real(dp) array
     !              The inverse white noise diagonal covariance matrix
     ! sigma_0:     real(dp)
     !              The current estimate of sigma_0 in the spectral model
     ! alpha:       real(dp)
     !              The current estimate of alpha in the spectral model
     ! fknee:       real(dp)
     !              The current estimate of fknee in the spectral model
     ! sample:      logical(lgt)
     !              Whether to draw a sample from the distribution or just
     !              return the best-fit solution.
     ! handle:      derived class (planck_rng)
     !              Random number generator handle. Will be modified.
     !
     ! Returns:
     ! --------
     ! b:           real(dp) array
     !              At exit, will contain the solution to Ax = b, including
     !              fluctuations if sampling is turned on.

     implicit none

     real(dp), dimension(:), intent(inout)   :: b
     real(dp), dimension(:), intent(in)      :: inv_N_wn
     real(dp), intent(in)                    :: sigma_0, alpha, fknee
     logical(lgt), intent(in)                :: sample
     type(planck_rng)                        :: handle

     real(dp), allocatable, dimension(:)     :: freqs, dt, inv_N_corr
     complex(dpc), allocatable, dimension(:) :: dv
     real(dp), allocatable, dimension(:)     :: fluctuations, temp
     real(dp), allocatable, dimension(:)     :: precond
     complex(dpc), allocatable, dimension(:) :: fourier_fluctuations
     integer*8          :: plan_fwd, plan_back
     integer(i4b)       :: nscan, nfft, n, nomp, err
     real(dp)           :: samprate, sigma0_wn

     integer(i4b)   :: i

     nscan = size(b)
     nfft = nscan
     n = nfft / 2 + 1
     samprate = 1.d0 / (60.d0 * 60.d0) ! Just assuming a pid per hour for now
     allocate(freqs(0:n-1))
     do i = 0, n - 1
        freqs(i) = i * (samprate * 0.5) / (n - 1)
     end do

     nomp = OMP_GET_THREAD_NUM()
     call dfftw_init_threads(err)
     call dfftw_plan_with_nthreads(nomp)
     allocate(dt(nfft), dv(0:n-1))
     call dfftw_plan_dft_r2c_1d(plan_fwd, nfft, dt, dv, fftw_estimate + fftw_unaligned)
     call dfftw_plan_dft_c2r_1d(plan_back, nfft, dv, dt, fftw_estimate + fftw_unaligned)
     ! We use temporary arrays inside the transformation function, so no need
     ! for these anymore
     deallocate(dt, dv)

     allocate(inv_N_corr(0:n-1))
     allocate(fluctuations(nscan))
     allocate(precond(0:n-1))
     allocate(fourier_fluctuations(0:n-1))

     !write(*, *) 'Sigma_0: ', sigma_0
     !write(*, *) 'alpha: ', alpha
     !write(*, *) 'fknee: ', fknee

     call calculate_invcov(sigma_0, alpha, fknee, freqs, inv_N_corr)
     if (sample) then
        fourier_fluctuations = 0.d0
        do i = 1, n-1
           fourier_fluctuations(i) = cmplx(rand_gauss(handle),rand_gauss(handle))/sqrt(2.d0) * sqrt(inv_N_corr(i))
        end do
        call fft_back(fourier_fluctuations, fluctuations, plan_back)

        do i = 1, nscan
           if (inv_N_wn(i) > 0) then
              fluctuations(i) = fluctuations(i) + sqrt(inv_N_wn(i)) * rand_gauss(handle)
           end if
           b(i) = b(i) + fluctuations(i)
         end do
      end if

      !write(*,*) 'precond = ', maxval(inv_N_wn), median(inv_N_wn)
      do i = 0, n-1
         precond(i) = 1.d0/(inv_N_corr(i) + maxval(inv_N_wn))
         !write(*,*) i, inv_N_corr(i), maxval(inv_N_wn), precond(i)
         !precond(i) = 1.d0/inv_N_wn(i)
      end do
      !write(*,*) i, inv_N_corr(i), maxval(inv_N_wn), precond(i)

      b = solve_cg_gain(inv_N_wn, inv_N_corr, b, precond, plan_fwd, plan_back)
      deallocate(inv_N_corr, freqs, fluctuations, fourier_fluctuations, precond)
          
      call dfftw_destroy_plan(plan_fwd)                                           
      call dfftw_destroy_plan(plan_back) 

  end subroutine wiener_filtered_gain

  module subroutine fft_fwd(time, fourier, plan_fwd)
     !
     ! Given a fft plan, transforms a vector from time domain to Fourier domain.
     !
     ! Arguments:
     ! ----------
     ! time:            real(dp) array
     !                  The original time-domain vector.
     ! fourier:         complex(dpc) array
     !                  The array that will contain the Fourier vector.
     ! plan_fwd:        integer*8
     !                  The fft plan to carry out the transformation
     !
     ! Returns:
     ! --------
     ! fourier_vector:  complex(dpc) array
     !                  At exit will contain the Fourier domain vector.

     implicit none
     real(dp),     dimension(1:), intent(in)     :: time
     complex(dpc), dimension(0:), intent(out)    :: fourier
     integer*8,                   intent(in)     :: plan_fwd
     real(dp),     dimension(1:size(time))       :: dt
     integer(i4b)                                :: ntime

     ntime = size(time)
     dt(1:ntime) = time
     !dt(2*ntime:ntime+1:-1) = dt(1:ntime)
     call dfftw_execute_dft_r2c(plan_fwd, dt, fourier)
     fourier = fourier/sqrt(real(size(dt),dp))

   end subroutine fft_fwd

  module subroutine fft_back(fourier, time, plan_back)
     !
     ! Given a fft plan, transforms a vector from Fourier domain to time domain.
     !
     ! Arguments:
     ! ----------
     ! fourier:              complex(dpc) array
     !                  The original Fourier domain vector.
     ! time:            real(dp) array
     !                  The vector that will contain the transformed vector.
     ! plan_back:       integer*8
     !                  The fft plan to carry out the transformation.
     !
     ! Returns:
     ! --------
     ! vector:          real(dp) array
     !                  At exit will contain the time-domain vector.
     implicit none
     complex(dpc), dimension(0:), intent(in)     :: fourier
     real(dp),     dimension(1:), intent(out)    :: time
     real(dp),     dimension(size(time))         :: dt
     integer*8,                   intent(in)     :: plan_back

     call dfftw_execute_dft_c2r(plan_back, fourier, dt)
     dt = dt/sqrt(real(size(dt),dp))
     time = dt(1:size(time))

   end subroutine fft_back

  module function solve_cg_gain(inv_N_wn, inv_N_corr, b, precond, plan_fwd, plan_back) result(solution) !, &
!     & with_precond)
     !
     ! Specialized function for solving the gain Wiener filter equation using
     ! the CG algorithm.
     !
     ! Arguments:
     ! ----------
     ! inv_N_wn:    real(dp) array
     !              The inverse white noise covariance matrix in time domain.
     ! inv_N_corr:  real(dp) array
     !              The inverse gain covariance matrix in Fourier domain.
     ! b:           real(dp) array
     !              The right hand side of the Wiener filter equation.
     ! precond:     real(dp) array
     !              The preconditioner matrix in time domain.
     ! plan_fwd:    integer*8
     !              The FFT forward plan.
     ! plan_back:   integer*8
     !              The FFT backward plan.
     !
     ! Returns:
     ! --------
     ! solve_cg_gain real(dp) array
     !               The solution to the Wiener filter equation.
     implicit none
     real(dp), dimension(1:), intent(in) :: inv_N_wn, b
     real(dp), dimension(0:), intent(in) :: inv_N_corr, precond
     integer*8             ,  intent(in) :: plan_fwd, plan_back
     real(dp), dimension(size(b))       :: solution
!     logical(lgt)                       :: with_precond


     real(dp), allocatable, dimension(:)    :: initial_guess, prop_sol, residual
     real(dp), allocatable, dimension(:)    :: p, Abyp, new_residual, z, new_z
     real(dp)       :: alpha, beta, orig_residual
     integer(i4b)   :: iterations, nscan, i
     logical(lgt)   :: converged
     character(len=8)   :: itext

!      open(58, file='gain_cg_invcov.dat')
!      do i = 1, size(inv_N_corr)
!         write(58, *) inv_N_corr(i)
!      end do
!      close(58)
!      open(58, file='gain_cg_invnwn.dat')
!      do i = 1, size(inv_N_wn)
!         write(58, *) inv_N_wn(i)
!      end do
!      close(58)


     nscan = size(b)
     allocate(initial_guess(nscan), prop_sol(nscan), residual(nscan), p(nscan))
     allocate(Abyp(nscan), new_residual(nscan), z(nscan), new_z(nscan))

     initial_guess = 0.d0
     prop_sol = initial_guess
     residual = b - tot_mat_mul_by_vector(inv_N_wn, inv_N_corr, prop_sol, &
        & plan_fwd, plan_back)
     orig_residual = sum(abs(residual))
     !z = residual / precond
     call apply_cg_precond(residual, z, precond, plan_fwd, plan_back)
!      open(58, file='gain_cg_residual.dat')
!      do i = 1, nscan
!         write(58, *) residual(i)
!      end do
!      close(58)

     p = z
     iterations = 0
     converged = .false.
     do while ((.not. converged) .and. (iterations < 100000))
         Abyp = tot_mat_mul_by_vector(inv_N_wn, inv_N_corr, p, plan_fwd, &
            & plan_back, filewrite=(iterations == 0))
!         if (iterations == 0) then
!            open(58, file='gain_cg_abyp.dat')
!            do i = 1, nscan
!               write(58, *) Abyp(i)
!            end do
!            close(58)
!         end if

         alpha = sum(residual * z) / sum(p * Abyp) 
         prop_sol = prop_sol + alpha * p
!         if (iterations == 0) then
!            write(*,*) 'Alpha:', alpha
!            open(58, file='gain_cg_prop_sol.dat')
!            do i = 1, nscan
!               write(58, *) prop_sol(i)
!            end do
!            close(58)
!         end if

         new_residual = residual - alpha * Abyp
!         if (iterations == 0) then
!            open(58, file='gain_cg_new_residual.dat')
!            do i = 1, nscan
!               write(58, *) new_residual(i)
!            end do
!            close(58)
!         end if

         !if (mod(iterations,1000) == 0) write(*,*) iterations, sum(abs(new_residual))/orig_residual
         if (sum(abs(new_residual))/orig_residual < 1e-6) then 
            converged = .true.
            exit
         end if
         !new_z = new_residual / precond
         call apply_cg_precond(new_residual, new_z, precond, plan_fwd, plan_back)
         beta = sum(new_residual * new_z) / sum(residual * z)
         p = new_z + beta * p
!         if (iterations == 0) then
!            write(*,*) 'Beta:', beta
!            open(58, file='gain_cg_p.dat')
!            do i = 1, nscan
!               write(58, *) p(i)
!            end do
!            close(58)
!         end if

         residual = new_residual
         z = new_z
         iterations = iterations + 1
         if (.true. .and. mod(iterations, 1) == 0) then
!            write(*, *) "Gain CG search res: ", sum(abs(new_residual))/orig_residual, sum(abs(new_residual))
!            call int2string(iterations, itext)
!            open(58, file='gain_cg_' // itext // '.dat')
!            do i = 1, nscan
!               write(58, *) prop_sol(i)
!            end do
!            close(58)
         end if
!         if (iterations == 1) then
!            open(58, file='gain_cg_' // itext // '.dat')
!            call int2string(iterations, itext)
!            do i = 1, nscan
!               write(58, *) prop_sol(i)
!            end do
!            close(58)
!         end if
     end do
     if (.not. converged) then
        write(*, *) "Gain CG search did not converge."
     end if
!     if (with_precond) then
!        write(*, *) "With preconditioner"
!     else
!        write(*, *) "Without preconditioner"
!     end if
     !write(*, *) "Gain CG iterations: ", iterations
     solution = prop_sol

     deallocate(initial_guess, prop_sol, residual, p, Abyp, new_residual, z, new_z)

  end function solve_cg_gain

  module subroutine apply_cg_precond(vec_in, vec_out, precond, plan_fwd, plan_back)
    implicit none
    real(dp), dimension(1:), intent(in)  :: vec_in
    real(dp), dimension(0:), intent(in)  :: precond
    real(dp), dimension(1:), intent(out) :: vec_out
    integer*8             , intent(in)  :: plan_fwd, plan_back    

    integer(i4b) :: i
    complex(dpc), dimension(size(precond))        :: fourier_vector

    call fft_fwd(vec_in, fourier_vector, plan_fwd)
    fourier_vector = fourier_vector * precond
    call fft_back(fourier_vector, vec_out, plan_back)

    !vec_out = vec_in !* precond

  end subroutine apply_cg_precond

  module function tot_mat_mul_by_vector(time_mat, fourier_mat, vector, plan_fwd, &
     & plan_back, filewrite) result(res)
     !
     ! Multiplies a sum of a time-domain diagonal matrix and a Fourier-domain
     ! diagonal matrix by a time-domain vector.
     !
     ! Arguments:
     ! ----------
     ! time_mat:    real(dp) array
     !              The matrix that is diagonal in time domain.
     ! fourier_mat: real(dp) array
     !              The matrix that is diagonal in Fourier domain.
     ! vector:      real(dp) array
     !              The vector to multiply by.
     ! plan_fwd:    integer*8
     !              The FFT forward plan.
     ! plan_back:   integer*8
     !              The FFT backward plan.
     ! filewrite:   logical(lgt), optional
     !              If present, writes various debug info into files.
     !
     ! Returns:
     ! --------
     ! tot_mat_mul_by_vector:   real(dp) array
     !                          The time-domain result of multiplying the
     !                          matrices by the input vector.
     implicit none

     real(dp), dimension(1:), intent(in)               :: vector
     real(dp), dimension(size(vector))                 :: res
     real(dp), dimension(size(vector)), intent(in)     :: time_mat
     real(dp), dimension(0:) , intent(in)     :: fourier_mat
     integer*8              , intent(in)     :: plan_fwd, plan_back
     logical(lgt)           , optional       :: filewrite

     logical(lgt)       :: write_file
     integer(i4b)       :: i
     real(dp), dimension(size(vector))       :: temp_vector
     complex(dpc), dimension(0:size(fourier_mat)-1)        :: fourier_vector

     write_file = .false.
     if (present(filewrite)) then
         write_file = filewrite
      end if

     if (all(vector .eq. 0)) then
        res = 0.d0
        return
     end if
!     if (write_file) then
!         open(58, file='gain_cg_vector_in.dat')
!         do i = 1, size(vector)
!            write(58, *) vector(i)
!         end do
!         close(58)
!      end if

     call fft_fwd(vector, fourier_vector, plan_fwd)
!     if (write_file) then
!         open(58, file='gain_cg_fourier_vector.dat')
!         do i = 1, size(fourier_vector)
!            write(58, *) abs(fourier_vector(i))
!         end do
!         close(58)
!      end if

     fourier_vector = fourier_vector * fourier_mat
!     if (write_file) then
!         open(58, file='gain_cg_matmul_fourier_vector.dat')
!         do i = 1, size(fourier_vector)
!            write(58, *) abs(fourier_vector(i))
!         end do
!         close(58)
!      end if


     call fft_back(fourier_vector, temp_vector, plan_back)
     !call fft_back(fourier_vector, temp_vector, plan_back, norm='transpose')
!     if (write_file) then
!         open(58, file='gain_cg_vector_after_fourier.dat')
!         do i = 1, size(temp_vector)
!            write(58, *) temp_vector(i)
!         end do
!         close(58)
!      end if

!     if (write_file) then
!         open(58, file='gain_cg_vector_time_matmul.dat')
!         do i = 1, size(vector)
!            write(58, *) vector(i) * time_mat(i)
!         end do
!         close(58)
!      end if

     !res = size(vector)*vector * time_mat + size(vector)**4*temp_vector
     !res = size(vector)*vector * time_mat + temp_vector
     !write(*,*) 'a', real(vector(1:4) * time_mat(1:4),sp)
     !write(*,*) 'b', real(temp_vector(1:4),sp)

     res = vector * time_mat + temp_vector
     !res = vector * time_mat

  end function tot_mat_mul_by_vector

  module subroutine calculate_invcov(sigma_0, alpha, fknee, freqs, invcov)
     !
     ! Calculate the inverse covariance matrix of the gain PSD given the PSD
     ! parameters as a diagonal matrix in Fourier domain.
     !
     ! The spectral model is given by P(f) = sigma_0**2 * (f/f_knee) ** alpha
     !
     ! Arguments:
     ! ----------
     ! sigma_0:     real(dp)
     !              The sigma_0 parameter of the spectral model. 
     ! alpha:       real(dp)
     !              The alpha parameter of the spectral model. 
     ! fknee:       real(dp)
     !              The fknee parameter of the spectral model. 
     ! freqs:       real(dp) array
     !              The frequencies at which to calculate the covariance matrix.
     !
     ! Returns:
     ! --------
     ! calculate_invcov:    real(dp) array
     !                      The covariance matrix in Fourier space, evaluated at
     !                      the frequencies given by 'freqs'.

     implicit none
     real(dp), dimension(0:), intent(in)     :: freqs
     real(dp), intent(in)                   :: sigma_0, fknee, alpha
     real(dp), dimension(0:), intent(out)    :: invcov
     real(dp)                               :: target_apod_freq
     integer(i4b)       :: apod_ind

     integer(i4b) :: i
     real(dp) :: apod

     invcov(0) = 1d12 !0.d0
     target_apod_freq = 1d-6
      do i = 1, size(freqs) -1
         apod = (1 + freqs(i)/target_apod_freq)**5
         invcov(i) = min(1.d0 / (sigma_0 ** 2 * (1+(freqs(i)/fknee) ** alpha)) * apod, 1d12)
!        else
!           invcov(i) = 1.d12
!        end if
     end do

  end subroutine calculate_invcov

  module function calc_sigma_0(gain)
     !
     ! Function to estimate sigma_0 in the gain PSD model. Sigma_0 is estimated
     ! as the standard deviation of
     !      res(i) = gain(i) - gain(i-1)
     ! over all scans.
     !
     ! Arguments:
     ! ----------
     ! gain:        real(dp) array
     !              The gains per scan.
     !
     ! Returns:
     ! --------
     ! calc_sigma_0: real(dp)
     !               The estimated sigma_0.
     implicit none
     real(dp)       :: calc_sigma_0
     real(dp), dimension(:) :: gain

     real(dp), dimension(size(gain))    :: res
     real(dp)   :: std, mean
     integer(i4b)   :: i

     mean = gain(1) 
     res = 0.d0
     do i = 2, size(gain)
         res(i) = gain(i) - gain(i-1)
         mean = mean + res(i)
      end do
      mean = mean / size(gain)
      std = 0.d0
      do i = 2, size(gain)
         std = std + (res(i) - mean) ** 2
      end do
      if (std == 0) then
         open(58, file='gain_cg_std_gain.dat')
         do i = 1, size(gain)
            write(58, *) gain(i)
         end do
         close(58)
      end if
         
      calc_sigma_0 = sqrt(std / (2 * (size(gain) - 1)))
  end function calc_sigma_0

  module subroutine sample_gain_psd(tod, handle)
     !
     ! "Master" subroutine for gain PSD sampling. Uses the current gain solution
     ! and current values for the PSD parameters to sample new values for these
     ! parameters.
     !
     ! Arguments:
     ! ----------
     ! tod:         derived class (comm_tod)
     !              The TOD object that contains all relevant data. The fields
     !              containing the gain PSD parameters will be updated.
     ! handle:      derived class (planck_rng)
     !              Random number generator handle. Will be modified.
     !
     ! Returns:
     ! --------
     ! tod will be updated with a new set of values for the gain PSD model,
     ! drawn from their conditional distribution given the current gain
     ! solution.
    implicit none
    class(comm_tod),                   intent(inout)  :: tod
    type(planck_rng),                  intent(inout)  :: handle

    real(dp), allocatable, dimension(:,:) :: g
    real(dp), allocatable, dimension(:)     :: freqs, dt, currgain, gain_ps
    complex(dpc), allocatable, dimension(:) :: dv, gain_fourier
    real(dp)    :: samprate
    integer(i4b)    :: nscan, nfft, n, ndet, nscan_tot, ierr
    integer(i4b)    :: i, j, k
    integer*8       :: plan_fwd, plan_back

    ndet       = tod%ndet
    nscan_tot  = tod%nscan_tot
    ! Collect gains on all processors
    allocate(g(nscan_tot,ndet))
    g = 0.d0
    do j = 1, ndet
       do i = 1, tod%nscan
          k        = tod%scanid(i)
          if (.not. tod%scans(i)%d(j)%accept) cycle
          g(k,j) = tod%scans(i)%d(j)%gain
       end do
    end do
    call mpi_allreduce(mpi_in_place, g, size(g), MPI_DOUBLE_PRECISION, MPI_SUM, &
         & tod%comm, ierr)

!          tod%scans(j)%d(i)%gain = tod%gain0(0) + tod%gain0(i) + tod%scans(j)%d(i)%dgain 
    nfft = nscan_tot !* 2
    n = nfft / 2 + 1
    samprate = 1.d0 / (60.d0 * 60.d0) ! Just assuming a pid per hour for now
    allocate(dt(nfft), dv(0:n-1))
    call dfftw_plan_dft_r2c_1d(plan_fwd, nfft, dt, dv, fftw_estimate + fftw_unaligned)
    call dfftw_plan_dft_c2r_1d(plan_back, nfft, dv, dt, fftw_estimate + fftw_unaligned)
    ! We use temporary arrays inside the transformation function, so no need
    ! for these anymore
    deallocate(dt, dv)

    allocate(freqs(0:n-1))
    do i = 0, n - 1
       freqs(i) = i * (samprate * 0.5) / (n - 1)
    end do
    allocate(currgain(nscan_tot))
    allocate(gain_ps(0:n-1), gain_fourier(0:n-1))
    do j = 1 + tod%myid, tod%ndet, tod%numprocs
!      currgain = 0.d0
!      do i = 1, tod%nscan
!         k        = tod%scanid(i)
!         currgain(k) = tod%scans(i)%d(j)%gain
!      end do
      call fft_fwd(g(:, j), gain_fourier, plan_fwd)
      gain_ps = abs(gain_fourier) ** 2
!       inv_N_corr = calculate_invcov(tod%gain_sigma_0(j), tod%gain_alpha(j), tod%gain_fknee(j), freqs)
      call sample_psd_params_by_mh(gain_ps, freqs, &
         & tod%gain_sigma_0(j), tod%gain_fknee(j), tod%gain_alpha(j), &
         & tod%gain_sigma0_std, tod%gain_fknee_std, tod%gain_alpha_std, handle)
    end do
    do j = 1, ndet
      call mpi_bcast(tod%gain_sigma_0(j), 1, MPI_DOUBLE_PRECISION, &
           & mod(j-1,tod%numprocs), tod%comm, ierr)
      call mpi_bcast(tod%gain_fknee(j), 1, MPI_DOUBLE_PRECISION, &
           & mod(j-1,tod%numprocs), tod%comm, ierr)
      call mpi_bcast(tod%gain_alpha(j), 1, MPI_DOUBLE_PRECISION, &
           & mod(j-1,tod%numprocs), tod%comm, ierr)
    end do
    deallocate(freqs, currgain, gain_ps)

  end subroutine sample_gain_psd

  module subroutine sample_psd_params_by_mh(gain_ps, freqs, sigma_0, fknee, alpha, &
     & sigma0_std, fknee_std, alpha_std, handle)
    ! 
    ! Uses the Metropolis-Hastings algorithm to draw a sample of the gain PSD
    ! parameters given the current gain solution.
    !
    ! The subroutine will do an initial run to estimate a proposal covariance
    ! matrix, then use that covariance matrix in the final run. The last sample
    ! of the chain is used as the drawn sample.
    !
    ! Arguments:
    ! ----------
    ! gain_ps:      real(dp) array
    !               The current gain power spectrum in fourier space.
    ! freqs:        real(dp) array
    !               The frequencies at which the power spectrum is calculated.
    ! sigma_0:      real(dp)
    !               The sigma_0 parameter of the spectral model. 
    ! fknee:        real(dp)
    !               The fknee parameter of the spectral model. Will be modified.
    ! alpha:        real(dp)
    !               The alpha parameter of the spectral model. Will be modified.
    ! fknee_std:    real(dp)
    !               The initial proposal standard deviation for fknee - will be
    !               re-estimated during the sampling.
    ! alpha_std:    real(dp)
    !               The initial proposal standard deviation for alpha - will be
    !               re-estimated during the sampling.
    ! handle:       derived class (planck_rng)
    !               Random number generator handle. Will be modified.
    !
    ! Returns:
    !---------
    ! fknee and alpha will contain new values sampled from the posterior given
    ! by the current gain power spectrum.
    implicit none

    real(dp), dimension(0:), intent(in)      :: gain_ps
    real(dp), dimension(0:), intent(in)      :: freqs
    real(dp), intent(inout)                 :: sigma_0, fknee, alpha
    real(dp), intent(in)                    :: sigma0_std, fknee_std, alpha_std
    type(planck_rng),                  intent(inout)  :: handle

    real(dp), dimension(3, 3)               :: propcov
    real(dp), allocatable, dimension(:, :)  :: samples
    integer(i4b)        :: i, nsamp_tot, nsamp_tune, nsamp_burnin

    nsamp_tot  = 5000
    nsamp_tune = 2000
    nsamp_burnin = 1000

    propcov = 0.d0
    propcov(1, 1) = sigma0_std ** 2
    propcov(2, 2) = fknee_std ** 2
    propcov(3, 3) = alpha_std ** 2

    allocate(samples(nsamp_tot, 3))
    samples = 0.d0
    call run_mh(sigma_0, fknee, alpha, propcov, nsamp_tune, samples, gain_ps, freqs, .true., handle)
    open(58, file='samples_first.dat')
    do i = 1, nsamp_tune
      write(58, *) real(samples(i, :),sp)
    end do
    close(58)
    call compute_covariance_matrix(samples(nsamp_burnin+1:nsamp_tune, :), propcov)
    sigma_0 = samples(nsamp_tune, 1)
    fknee = samples(nsamp_tune, 2)
    alpha = samples(nsamp_tune, 3)
    call run_mh(sigma_0, fknee, alpha, propcov, nsamp_tot, samples, gain_ps, freqs, .false., handle)
    open(58, file='samples_second.dat')
    do i = 1, nsamp_tot
      write(58, *) real(samples(i, :),sp)
    end do
    close(58)
    sigma_0 = samples(nsamp_tot, 1)
    fknee = samples(nsamp_tot, 2)
    alpha = samples(nsamp_tot, 3)
    write(*,fmt='(a,2f18.12,f8.3)') "Gain PSD {sigma0,fknee,alpha}:", sigma_0, fknee, alpha

  end subroutine sample_psd_params_by_mh

  module subroutine run_mh(sigma_0, fknee, alpha, propcov, num_samples, samples, &
     & gain_ps, freqs, adjust_scaling_full, handle)
  !
  ! The core Metropolis-Hastings routine used for gain PSD sampling.
  !
  ! Arguments:
  ! ----------
  ! fknee:                  real(dp)
  !                         The current value of fknee.
  ! alpha:                  real(dp)
  !                         The current value of alpha.
  ! propcov:                real(dp) 2x2 matrix
  !                         The covariance matrix of the proposal density.
  ! sigma_0:                real(dp)
  !                         The sigma_0 parameter.
  ! num_samples:            integer(i4b)
  !                         The number of samples to draw.
  ! samples:                real(dp) array
  !                         Output array for the samples.
  ! gain_ps:                real(dp) array
  !                         The current gain power spectrum.
  ! freqs:                  real(dp) array
  !                         The frequencies at which the gain power spectrum is
  !                         evaluated.
  ! adjust_scaling_full:    logical(lgt)
  !                         If true, will continue to adjust the scaling
  !                         parameter (the step length) throughout. If false,
  !                         will only adjust the step length during the first
  !                         half of the sampling.
  ! handle:                 derived class (planck_rng)
  !                         Random number generator handle. Will be modified.
  !
  ! Returns:
  ! --------
  ! the 'samples' array will contain num_samples samples drawn from the
  ! posterior distribution of the gain PSD given the current gain power
  ! spectrum. Only the last half of the samples are strictly speaking
  ! statistically proper samples, and only if adjust_scaling_full is false.
    implicit none

    real(dp), intent(in)       :: fknee, alpha, sigma_0
    real(dp), dimension(3, 3), intent(in)  :: propcov
    integer(i4b), intent(in)       :: num_samples
    real(dp), dimension(:, :), intent(out) :: samples
    real(dp), dimension(0:),    intent(in)  :: freqs  
    real(dp), dimension(0:), intent(in)  :: gain_ps
    logical(lgt)          ,    intent(in)  :: adjust_scaling_full
    type(planck_rng),                  intent(inout)  :: handle


    integer(i4b)       :: i, accepted
    real(dp)                :: scaling_factor
    real(dp), dimension(3, 3)   :: sqrt_cov
    real(dp), dimension(3)  :: curr_vec, prop_vec, eta
    real(dp)                :: curr_lnl, prop_lnl, acc_rate

    samples = 0.d0
    curr_vec = 0.d0
    prop_vec = 0.d0
    accepted = 0
    scaling_factor = 1.d0
    
    curr_vec(1) = sigma_0
    curr_vec(2) = fknee
    curr_vec(3) = alpha
    curr_lnL = psd_loglike(curr_vec(1), curr_vec(2), curr_vec(3), gain_ps, freqs)
!    write(*, *) "Curr_lnl: ", curr_lnL
    sqrt_cov = propcov
    call compute_hermitian_root_with_mask(sqrt_cov, 0.5d0)
    do i = 1, num_samples
      eta = [rand_gauss(handle), rand_gauss(handle), rand_gauss(handle)]
      prop_vec = curr_vec + scaling_factor * matmul(sqrt_cov, eta)
      prop_lnL = psd_loglike(prop_vec(1), prop_vec(2), prop_vec(3), gain_ps, freqs)
      !write(*, *) "prop_lnL", prop_lnL
!      if (prop_lnL /= -1d30 .and. rand_uni(handle) <= exp(prop_lnL - curr_lnL)) then
      !write(*,*) prop_vec
      if (log(rand_uni(handle)) <= prop_lnL - curr_lnL) then
         !write(*,*) prop_lnL, curr_lnL, 'accept'
         curr_vec = prop_vec
         curr_lnL = prop_lnL
         accepted = accepted + 1
      else
         !write(*,*) prop_lnL, curr_lnL, 'reject'
      end if
      samples(i, :) = curr_vec
      if (mod(i, 100) == 0) then
         acc_rate = real(accepted, dp) / real(i, dp)
         if ((adjust_scaling_full) .or. (i < int(num_samples / 2))) then
            if (acc_rate > 0.5) then
               scaling_factor = scaling_factor * 2
            else if (acc_rate < 0.2) then
               scaling_factor = scaling_factor * 0.5
            end if
         end if
      end if
    end do
!    write(*, *) "Final acceptance rate: ", acc_rate
!    write(*, *) "Final scaling factor: ", scaling_factor

  end subroutine run_mh

  module function psd_loglike(sigma_0, fknee, alpha, gain_ps, freqs)
     !
     ! Calculates the log-likelihood given the gain and psd parameters.
     !
     ! The spectral model is given by P(f) = sigma_0**2 * (f/f_knee) ** alpha,
     ! and the log-likelihood is given by taking the sum over all frequencies of
     ! the gain power spectrum times the inverse of the covariance matrix given
     ! by the spectral model, minus the logarithm of this covariance matrix.
     !
     ! Arguments:
     ! ----------
     ! fknee:       real(dp)
     !              The value of the fknee parameter.
     ! alpha:       real(dp)
     !              The value of the alpha parameter.
     ! sigma_0:     real(dp)
     !              The value of sigma_0
     ! gain_ps:     real(dp) array
     !              The power spectrum of the current gain solution.
     ! freqs:       real(dp) array
     !              The frequencies at which the gain power spectrum is
     !              evaluated.
     !
     ! Returns:
     ! --------
     ! psd_loglike      real(dp)
     !                  The log-likelihood value of the parameter combination
     !                  given the current gain power spectrum.
     implicit none

     real(dp)        :: psd_loglike
     real(dp)        :: fknee, alpha, sigma_0
     real(dp), dimension(0:)  :: gain_ps, freqs

     real(dp) :: lambda
     real(dp), dimension(size(gain_ps))  :: inv_N_corr

     if (sigma_0 <= 0.d0 .or. fknee <= 0.d0 .or. alpha < -3.d0) then
        psd_loglike = -1d30
        return
     end if
     !lambda = 1e8
     call calculate_invcov(sigma_0, alpha, fknee, freqs, inv_N_corr)
     
     psd_loglike = -sum(gain_ps(1:2000) * inv_N_corr(1:2000) - log(inv_N_corr(1:2000))) !- lambda*sigma_0
     !write(*,*) sigma_0, sum(gain_ps(2:) * inv_N_corr(2:) - log(inv_N_corr(2:)))!,  lambda*sigma_0

  end function psd_loglike
    

end submodule comm_tod_gain_smod<|MERGE_RESOLUTION|>--- conflicted
+++ resolved
@@ -172,14 +172,10 @@
     integer(i4b),   allocatable, dimension(:, :) :: window_sizes
     integer(i4b), save :: cnt = 0
     character(len=128)  :: kernel_type
-<<<<<<< HEAD
-    logical(lgt) :: smooth_
+    logical(lgt) :: smooth_, sample_per_jump
 
     smooth_ = .true.
     if (present(smooth) ) smooth_ = smooth
-=======
-    logical(lgt)        :: sample_per_jump
->>>>>>> 0bd394d9
 
     ndet       = tod%ndet
     nscan_tot  = tod%nscan_tot
@@ -198,7 +194,6 @@
        end do
     end do
 
-<<<<<<< HEAD
     if (.not. smooth) then
        ! If the time-dependent gain has high signal-to-noise per scan, then we
        ! don't need to Wiener filter, and instead implement equation (28) of
@@ -213,9 +208,6 @@
           end do
        end do
     else
-=======
-!    if (tod%myid == 0) then
->>>>>>> 0bd394d9
        call mpi_allreduce(mpi_in_place, g, size(g), MPI_DOUBLE_PRECISION, MPI_SUM, &
             & tod%comm, ierr)
 
