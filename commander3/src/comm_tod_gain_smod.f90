--- conflicted
+++ resolved
@@ -1052,13 +1052,8 @@
      !                          matrices by the input vector.
      implicit none
 
-<<<<<<< HEAD
-     real(dp), dimension(1:)                            :: vector
+     real(dp), dimension(1:), intent(in)               :: vector
      real(dp), dimension(size(vector))                 :: res
-=======
-     real(dp), dimension(1:), intent(in)               :: vector
-     real(dp), dimension(size(vector))                 :: tot_mat_mul_by_vector
->>>>>>> 32bc7283
      real(dp), dimension(size(vector)), intent(in)     :: time_mat
      real(dp), dimension(0:) , intent(in)     :: fourier_mat
      integer*8              , intent(in)     :: plan_fwd, plan_back
