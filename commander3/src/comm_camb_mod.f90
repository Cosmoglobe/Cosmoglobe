--- conflicted
+++ resolved
@@ -23,815 +23,6 @@
 !  use CAMB
   implicit none
 
-<<<<<<< HEAD
-   private
-   public comm_camb, comm_camb_sample
- 
-   type comm_camb_sample
-      real(dp), dimension(6)                :: theta    ! Cosmological parameters
-      real(dp), dimension(:,:), allocatable :: c_l      ! Angular power spectrum
-      real(dp), dimension(:,:), allocatable :: s_lm     ! Mean-field alms
-      real(dp), dimension(:,:), allocatable :: f_lm     ! Fluctuation alms
-    contains
-      procedure :: dealloc => dealloc_camb_sample
-      procedure :: equal   => camb_sample_set_equal
-   end type comm_camb_sample
- 
-   type comm_camb
-      type(comm_camb_sample), pointer :: theta_curr   ! Current sample 
- 
-      integer(i4b)     :: lmin               ! Minimum multipole
-      integer(i4b)     :: lmax               ! Maximum multipole
-      integer(i4b)     :: nalm               ! Number of alms = (l_lmax+1)**2
-      integer(i4b)     :: nmaps              ! Number of polarization maps (typically {T,E,B})
-      integer(i4b)     :: nspec              ! Number of power spectra (typically six, {TT,TE,TB,EE,EB,BB})
-      integer(i4b)     :: nr_of_samples      
-      character(len=4) :: dat_length
-      real(dp)         :: proposal_multiplier
-      real(dp),         dimension(2)   :: noise_l
-      real(dp),         dimension(6)   :: correct_cosmo_param ! [Ombh2, omch2, H0, tau, ln(10^10As), n_s]
-      real(dp),         dimension(6)   :: sigma_cosmo_param   ! [Ombh2, omch2, H0, tau, ln(10^10As), n_s]
-      real(dp),         dimension(6,6) :: L_mat               ! Cholesky factor
-      character(len=2), dimension(3)   :: spectra_list
-    contains
-      procedure sample_camb_params
-      procedure get_new_sample
-      procedure init_covariance_matrix
-      procedure get_c_l_from_a_lm
-      procedure cosmo_param_proposal
-      procedure acceptance
-      procedure init_CMB_and_noise
-      procedure get_s_lm_f_lm
-      procedure get_scaled_f_lm
-      procedure get_c_l_from_camb
-   end type comm_camb
- 
-   interface comm_camb
-      procedure constructor
-   end interface comm_camb
- 
-   interface comm_camb_sample
-      procedure constructor_camb_sample
-   end interface comm_camb_sample
- 
- contains
- 
-   function constructor(lmin, lmax)
-     ! 
-     ! Constructor for CAMB object
-     ! 
-     ! Arguments
-     ! --------- 
-     ! lmin:    int (scalar)
-     !          Minimum multipole to be used for parameter fitting
-     ! lmax:    int (scalar)
-     !          Maximum multipole to be used for parameter fitting
-     !
-     ! Returns
-     ! -------
-     ! constructor: 
-     !          pointer to CAMB object
-     ! 
-     implicit none
-     integer(i4b),              intent(in) :: lmin, lmax
-     class(comm_camb), pointer             :: constructor
- 
-     allocate(constructor)
-     constructor%lmin = lmin
-     constructor%lmax = lmax
-     constructor%nmaps = 3
-     constructor%nspec = constructor%nmaps*(constructor%nmaps+1)/2
-     constructor%nalm  = (lmax+1)**2
-     constructor%theta_curr => comm_camb_sample(lmin, lmax, constructor%nmaps)
- 
-     ! Static variables
-     constructor%nr_of_samples       = 10
-     constructor%dat_length          = '1501'
-     constructor%proposal_multiplier = 0.3d0
-     constructor%noise_l             = [3.04d-16, 6.08d-16] ! Noise for TT and EE power spectra
-     constructor%correct_cosmo_param = [0.02202d0, 0.1153d0, 68.2d0, 0.066d0, 3.035d0, 0.960d0] ! Cosmo Params used to simulate CMB power spectra
-     constructor%sigma_cosmo_param   = [0.001d0,   0.005d0,  1.d0,   0.005d0, 0.005d0, 0.005d0] ! Hard coded uncertainty in cosmo param proposal
-     constructor%spectra_list        = ['TT', 'EE', 'TE']
- 
-   end function constructor
- 
-   function constructor_camb_sample(lmin, lmax, nmaps, s_init)
-     ! 
-     ! Constructor for CAMB sample object
-     ! 
-     ! Arguments
-     ! --------- 
-     ! lmin:    int (scalar)
-     !          Minimum multipole to be used for parameter fitting
-     ! lmax:    int (scalar)
-     !          Maximum multipole to be used for parameter fitting
-     ! nmaps:   int (scalar)
-     !          Number of polarization maps (typically 3; {T,E,B})
-     ! s_init:  derived type (comm_camb_sample; optional)
-     !          Existing object; if passed, the returned object will be set equal to this
-     !
-     ! Returns
-     ! -------
-     ! constructor: 
-     !          pointer to CAMB sample object
-     ! 
-     implicit none
-     integer(i4b),                      intent(in)           :: lmin, lmax, nmaps
-     class(comm_camb_sample),           intent(in), optional :: s_init
-     class(comm_camb_sample),   pointer                      :: constructor_camb_sample
-   
-     integer(i4b) :: nalm, nspec
- 
-     nspec = nmaps*(nmaps+1)/2
-     nalm  = (lmax+1)**2
- 
-     allocate(constructor_camb_sample%c_l(0:lmax,nspec))
-     allocate(constructor_camb_sample%s_lm(0:nalm,nmaps))    
-     allocate(constructor_camb_sample%f_lm(0:nalm,nmaps))
- 
-     if (present(s_init)) then
-        constructor_camb_sample%c_l  = s_init%c_l
-        constructor_camb_sample%s_lm = s_init%s_lm
-        constructor_camb_sample%f_lm = s_init%f_lm
-     end if
- 
-   end function constructor_camb_sample
- 
-   subroutine dealloc_camb_sample(self)
-     ! 
-     ! Cleanup routine for comm_camb_sample object
-     ! 
-     ! Arguments
-     ! --------- 
-     ! self:    derived type (comm_camb_sample)
-     !          Object to be deallocated
-     ! 
-     implicit none
-     class(comm_camb_sample), intent(inout) :: self
-   
-     if (allocated(self%c_l))  deallocate(self%c_l)
-     if (allocated(self%s_lm)) deallocate(self%s_lm)
-     if (allocated(self%f_lm)) deallocate(self%f_lm)
- 
-   end subroutine dealloc_camb_sample
- 
-   subroutine camb_sample_set_equal(self, s_in)
-     ! 
-     ! Routine for current object equal to s_in
-     ! 
-     ! Arguments
-     ! --------- 
-     ! self:    derived type (comm_camb_sample)
-     !          Object to overwritten
-     ! s_in:    derived type (comm_camb_sample)
-     !          Object to copy
-     ! 
-     implicit none
-     class(comm_camb_sample), intent(inout) :: self
-     class(comm_camb_sample), intent(in)    :: s_in
-   
-     self%c_l  = s_in%c_l
-     self%f_lm = s_in%f_lm
-     self%s_lm = s_in%s_lm
-     
-   end subroutine camb_sample_set_equal
- 
- 
-   subroutine sample_camb_params(self, rng_handle)
-     ! 
-     ! Routine for drawing new samples with Metropolis MCMC and a joint (C_l, s) accept-reject ratio;
-     ! see Racine et al. (2016) for details.
-     ! 
-     ! Arguments
-     ! ---------
-     ! self:    derived type (comm_camb)
-     !          CAMB object
-     ! rng_handle: derived type (planck_rng)
-     !          Random number handle
-     ! 
-     implicit none
-     class(comm_camb), intent(inout) :: self
-     type(planck_rng), intent(inout) :: rng_handle
- 
-     real(dp), dimension(:, :),    allocatable :: list_of_cosmo_param
-     real(dp), dimension(:, :, :), allocatable :: list_of_sigma_l
- 
-     real(dp), dimension(:, :),    allocatable :: cur_sigma_l, hat_c_l, d_lm, correct_c_l
- 
-     integer(i4b) :: sample_nr, i, j, accepted_samples
-     logical(lgt) :: accept
-     real(dp), dimension(6) :: average, var
-     class(comm_camb_sample), pointer :: old_sample, new_sample, correct_sample
- 
-     integer(i4b) :: nalm, nspec, nmaps, lmax
- 
-     lmax  = self%lmax
-     nmaps = self%nmaps
-     nspec = nmaps*(nmaps+1)/2
-     nalm  = (lmax+1)**2
-     
-     allocate(d_lm(nmaps, nalm))
-     allocate(list_of_cosmo_param(6, self%nr_of_samples))
-     allocate(list_of_sigma_l(nmaps, 0 : lmax, self%nr_of_samples))
-     allocate(cur_sigma_l(nmaps, 0 : lmax))
-     allocate(hat_c_l(nmaps, 0 : lmax))
-     allocate(old_sample%c_l(nmaps, 0 : lmax))
-     allocate(new_sample%c_l(nmaps, 0 : lmax))
-     list_of_sigma_l = 0.d0
-     cur_sigma_l = 0.d0
-     hat_c_l = 0.d0
-     accepted_samples = 0
- 
-     ! Initialize
-     correct_sample%theta = self%correct_cosmo_param
-     call self%get_c_l_from_camb(correct_sample)
-     call self%init_CMB_and_noise(correct_sample, rng_handle, d_lm)
-     call self%init_covariance_matrix(self%L_mat)
-     
-     ! First sample, initial guess are the correct cosmological parameters
-     old_sample%theta = self%correct_cosmo_param
-     call self%get_c_l_from_camb(old_sample)
-     call self%get_s_lm_f_lm(d_lm, rng_handle, old_sample)
-     
-     DO sample_nr = 1, self%nr_of_samples
-        ! Get new theta, get c_l, s_lm and f_lm from new theta. Then rescale f_lm
-        call self%get_new_sample(old_sample, d_lm, self%L_mat, rng_handle, accept, new_sample)
-        
-        print *, 'Sample:', sample_nr, 'Out of', self%nr_of_samples
-        print *, 'New Sample OmbH2', new_sample%theta(1)
-        print *, 'Old Sample OmbH2', old_sample%theta(1)
-        
-        ! Save information about new sample that will be printed to dat files
-        list_of_cosmo_param(:, sample_nr) = new_sample%theta
-        call self%get_c_l_from_a_lm(new_sample%s_lm + new_sample%f_lm, cur_sigma_l)
-        list_of_sigma_l(:, :, sample_nr) = cur_sigma_l
-        
-        if (accept) then
-           ! Sample was accepted
-           accepted_samples = accepted_samples + 1 
-           call old_sample%equal(new_sample)
-        end if
-     END DO
- 
-     ! Done sampling, save data
-     print*, 'Accepted Samples: ', accepted_samples, 'Ratio:', real(accepted_samples)/real(self%nr_of_samples)
-     average = sum(list_of_cosmo_param, dim = 2)/self%nr_of_samples
-     print *, 'Average:', average
-     var = 0.d0
-     DO i = 1, self%nr_of_samples
-        var = var + (list_of_cosmo_param(:, i) - average)**2
-     END DO
-     var = var / (self%nr_of_samples - 1)
-     print *, 'Deviation Param:', sqrt(var)
-     
-     call get_c_l_from_a_lm(self, d_lm, hat_c_l)
- 
-     DO i = 1, 3
-        open(unit=1, file='sigma_'//self%spectra_list(i)//'_l_out.dat', status='replace', action='write')
-        open(unit=2, file='hat_'//self%spectra_list(i)//'_c_l_out.dat', status='replace', action='write')
-        DO j = 1, self%nr_of_samples  
-           write(1, '( '//self%dat_length//'(2X, ES14.6) )') list_of_sigma_l(i, :, j)
-        END DO
-        write(2, '( '//self%dat_length//'(2X, ES14.6) )') hat_c_l(i, :)
-        close(1)
-        close(2)
-     END DO
- 
-     open(unit=1, file='cosmo_param_out.dat', status='replace', action='write')
-     do i = 1, self%nr_of_samples
-        write(1, '( 6(2X, ES14.6) )') list_of_cosmo_param(:, i)
-     end do
-     close(1)
- 
-   end subroutine sample_camb_params
- 
- 
-   subroutine get_new_sample(self, old_sample, d_lm, L_mat, rng_handle, accept, new_sample)
-     ! 
-     ! Gets new cosmological parameter theta sample. Finds c_l from theta, and then s_lm
-     ! and scaled f_lm
-     ! 
-     ! Arguments
-     ! ---------
-     ! self: derived type (comm_camb)
-     !    CAMB object
-     ! old_sample: derived type (comm_camb_sample)
-     !    Previous sample used to get new cosmological parameters and to
-     !    scale fluctuation term f_lm
-     ! d_lm: array
-     !    Observed alms
-     ! L_mat: array
-     !    Matrix Cholesky decomposition of covariance matrix used for to propose
-     !    new cosmological parameters
-     ! rng_handle: derived type (planck_rng)
-     !    Random number handle
-     !
-     ! Returns:
-     ! --------
-     ! accept: bool
-     !    True if proposal is accepted
-     ! new_sample: derived type (comm_camb_sample)
-     !    New sample which includes proposed cosmological parameters
-     !    with its corresponding mean field s_lm and (un-scaled) fluctuation f_lm
-     ! 
-     implicit none
-     class(comm_camb),                                 intent(inout) :: self
-     logical(lgt),                                     intent(out)   :: accept
-     type(comm_camb_sample),                           intent(out)   :: new_sample
-     type(comm_camb_sample),                           intent(in)    :: old_sample
-     real(dp),         dimension(2, (self%lmax+1)**2), intent(in)    :: d_lm
-     real(dp),         dimension(6, 6),                intent(in)    :: L_mat
-     type(planck_rng),                                 intent(inout) :: rng_handle
-      
-     real(dp), dimension(2, (self%lmax+1)**2) :: scaled_f_lm
-     
-     call self%cosmo_param_proposal(old_sample, L_mat, rng_handle, new_sample)
-     call self%get_c_l_from_camb(new_sample)
-     call self%get_s_lm_f_lm(d_lm, rng_handle, new_sample)
-     call self%get_scaled_f_lm(new_sample, old_sample, scaled_f_lm) 
-     accept = acceptance(self, scaled_f_lm, new_sample, old_sample, d_lm, rng_handle)
-   end subroutine get_new_sample
- 
-   subroutine init_covariance_matrix(self, L)
-     ! 
-     ! Caclulates a multivariate Gaussian for the proposal function w
-     ! If there exists a cosmo_param_out.dat file in the parent folder it uses
-     ! that to calculate a covariance matrix and then uses Cholesky decomposition
-     ! to find the L (L*L^T=Covariance matrix), and so theta_new = theta_old + L*z
-     ! where z is a random Gaussian vector
-     ! 
-     ! Arguments
-     ! ---------
-     ! self: derived type (comm_camb)
-     !    CAMB object
-     !
-     ! Returns
-     ! ---------
-     ! L: array
-     !    Cholesky decomposition matrix L from covariance matrix (L*L^T)      
-     implicit none
-     class(comm_camb),                  intent(inout) :: self
-     real(dp),         dimension(6, 6), intent(out)   :: L
- 
-     real(dp), dimension(6, 6) :: covariance_matrix
-     integer(i4b) :: i, j, k, nlines
-     real(dp)     :: tot
-     logical(lgt) :: previous_sample
-     real(dp),    dimension(:, :), allocatable :: old_samples 
-     real(dp),    dimension(6)                 :: averages
-     
-     INQUIRE(FILE="../cosmo_param_out.dat", EXIST=previous_sample)
- 
-     if (previous_sample) then
-        ! Caclulate covariance matrix
-        print *, 'Found previous sample chain. Calculating covariance matrix and use Cholesky decomposition in proposals for this run'
-        open(1, file="../cosmo_param_out.dat", status='old', action='read')
-        
-        nlines = 0
-        DO
-           READ (1, *, END=10)
-           nlines = nlines + 1 
-        END DO
- 10     close(1)
-        
-        allocate(old_samples(nlines, 6))
-        
-        open(1, file="../cosmo_param_out.dat", status='old', action='read')
-        DO k = 1, nlines
-           READ (1, *) old_samples(k, :)
-        END DO
-        close(1)
-        
-        averages = sum(old_samples, dim = 1) / nlines
-        print *, averages
-        DO j = 1,6
-           DO k = 1,6
-              covariance_matrix(j, k) = 0.d0
-              DO i = 1, nlines
-                 covariance_matrix(j, k) = covariance_matrix(j, k) + (old_samples(i, j) - averages(j))*(old_samples(i, k) - averages(k))
-              END DO
-           END DO
-        END DO
-        covariance_matrix = covariance_matrix / (nlines - 1)
-     else
-        print *, 'Did not find previous sample chain. Using hard-coded diagonal covariance matrix.'
-        covariance_matrix = 0.d0
-        do i = 1, 6
-           covariance_matrix(i, i) = self%sigma_cosmo_param(i)**2
-        end do
-     end if
-     
-     L = 0.d0
-     DO i = 1, 6
-        DO j = 1, i
-           tot = 0.d0
-           if (i == j) then
-              DO k = 1, j
-                 tot = tot + L(j, k)**2
-              END DO
-              L(j, j) = sqrt(covariance_matrix(j, j) - tot)
-              
-           else
-              DO k = 1, j
-                 tot = tot + L(i, k) * L(j, k)
-              END DO
-              L(i, j) = (covariance_matrix(i, j) - tot) / L(j, j)
-           end if
-        END DO
-     END DO
-   end subroutine init_covariance_matrix
- 
-   subroutine get_c_l_from_a_lm(self, a_lm, c_l)  
-     ! 
-     ! Calculates power spectra from a_lm. TT, EE, and TE
-     !
-     ! Arguments
-     ! ---------
-     ! self: derived type (comm_camb)
-     !    CAMB object
-     ! a_lm: array
-     !    alms
-     ! Returns
-     ! -------
-     ! c_l: array
-     !    Power spectra caculated from a_lm
-     implicit none
- 
-     class(comm_camb),                          intent(inout) :: self
-     real(dp), dimension(2, (self%lmax+1)**2),  intent(in) :: a_lm
-     real(dp), dimension(3, 0:self%lmax),       intent(out) :: c_l
- 
-     integer(i4b) :: k, l, m, index
-     real(dp)     :: cur_c_l
- 
-     c_l = 0.d0
-     ! Do TT and EE
-     DO k = 1, 2
-        DO l = self%lmin, self%lmax
-           cur_c_l = a_lm(k, l**2 + l + 1)**2
-           DO m = 1, l
-              index = l**2 + l + m + 1
-              cur_c_l = cur_c_l + 2*a_lm(k, index)**2
-           END DO
-           c_l(k, l) = cur_c_l / (2*l+1)
-        END DO
-     END DO
-     
-     ! Do TE
-     DO l = self%lmin, self%lmax
-        cur_c_l = a_lm(1, l**2 + l + 1)*a_lm(2, l**2 + l + 1)
-        DO m = 1, l
-           index = l**2 + l + m + 1
-           cur_c_l = cur_c_l + 2*a_lm(1, index)*a_lm(2, index)
-        END DO
-        c_l(3, l) = cur_c_l / (2*l+1)
-     END DO
- 
-   end subroutine get_c_l_from_a_lm
- 
- 
-   subroutine cosmo_param_proposal(self, old_sample, L, rng_handle, new_sample)
-     ! 
-     ! Proposal function w. Finds new sample based on covariance
-     ! matrix L*L^T. Proposal_multiplier = 0.3 to make sure the proposal theta
-     ! becomes too large.
-     !
-     ! Arguments
-     ! ---------
-     ! old_sample: derived type (comm_camb_sample)
-     !    Previous sample used to get new cosmological parameters and to
-     !    scale fluctuation term f_lm
-     ! L: array
-     !    Matrix Cholesky decomposition of covariance matrix used for to propose
-     !    new cosmological parameters
-     ! rng_handle: derived type (planck_rng)
-     !    Random number handle
-     !
-     ! Returns:
-     ! --------
-     ! new_sample: derived type (comm_camb_sample)
-     !    New sample which includes proposed cosmological parameters
-     ! 
-     implicit none
-     class(comm_camb),                        intent(inout) :: self
-     type(comm_camb_sample),                  intent(in)    :: old_sample
-     real(dp),               dimension(6, 6), intent(in)    :: L
-     type(planck_rng),                        intent(inout) :: rng_handle
-     type(comm_camb_sample),                  intent(out)   :: new_sample
-     
-     real(dp), dimension(6) :: z
-     integer(i4b) :: i
-     
-     do i = 1, 6
-        z(i) = self%proposal_multiplier * rand_gauss(rng_handle)
-     end do
-     new_sample%theta = old_sample%theta + matmul(L, z)
-     
-   end subroutine cosmo_param_proposal
- 
- 
-   function acceptance(self, scaled_f_lm, new_sample, old_sample, d_lm, rng_handle)
-     ! 
-     ! This function determines if the new sample should be accepted or not.
-     ! Assumes no priors and that the proposal is symmetric. Hence 
-     ! A = min(1, pi(theta^{i+1})/pi(theta^i))
-     !
-     ! Arguments
-     ! ---------
-     ! self: derived type (comm_camb)
-     !    CAMB object
-     ! scaled_f_lm: array
-     !    Scaled fluctutaion term f_lm. See Racine et al. (2016) for details.
-     ! new_sample: derived type (comm_camb_sample)
-     !    Proposed sample with cosmological parameters, CAMB power spectras, s_lm and f_lm
-     ! old_sample: derived type (comm_camb_sample)
-     !    Previous sample with cosmological parameters, CAMB power spectras, s_lm and f_lm
-     ! d_lm: array
-     !    Observed alms
-     ! rng_handle: derived type (planck_rng)
-     !    Random number handle
-     !
-     ! Returns
-     ! -------
-     ! acceptance: boolean
-     !    Returns true if sample is accepted
-     ! 
-     implicit none
-     class(comm_camb),                                   intent(inout) :: self
-     real(dp),               dimension(2, (self%lmax+1)**2),  intent(in)    :: scaled_f_lm, d_lm
-     type(comm_camb_sample),                             intent(in)    :: old_sample, new_sample
-     type(planck_rng),                                   intent(inout) :: rng_handle
- 
-     real(dp), dimension(2, (self%lmax+1)**2) :: old_s_lm, old_f_lm, new_s_lm
-     real(dp), dimension(3, 0: self%lmax) :: old_c_l, new_c_l
-     real(dp) :: ln_pi_ip1, ln_pi_i, probability, uni
-     real(dp), dimension(2, 2) :: new_S, old_S
-     integer(i4b) :: k, i, l, m
-     logical(i4b) :: acceptance
- 
-     old_s_lm = old_sample%s_lm
-     old_f_lm = old_sample%f_lm
-     old_c_l  = old_sample%c_l
-     new_s_lm = new_sample%s_lm
-     new_c_l  = new_sample%c_l
- 
-     ln_pi_ip1 = 0.d0
-     ln_pi_i   = 0.d0
-   
-     DO l = self%lmin, self%lmax
-        new_S = reshape((/ new_c_l(1, l), new_c_l(3, l), new_c_l(3, l), new_c_l(2, l) /), shape(new_S))
-        old_S = reshape((/ old_c_l(1, l), old_c_l(3, l), old_c_l(3, l), old_c_l(2, l) /), shape(old_S))
-        call invert_matrix(new_S)
-        call invert_matrix(old_S)
-        DO m = 0, l   ! HKE: Shouldn't this sum run from -m to m?
-           i = l**2 + l + m + 1
-           
-           ! This part is a bit ugly. Everything is diagonal except c_l (because of
-           ! C^TE) and so that is done after the k loop. k=1 is a^T_lm and k=2 is
-           ! a^E_lm
-           DO k = 1, 2   
-              ln_pi_ip1 = ln_pi_ip1 + (d_lm(k, i) - new_s_lm(k, i))**2 / self%noise_l(k) + scaled_f_lm(k, i)**2 / self%noise_l(k)
-              ln_pi_i   = ln_pi_i   + (d_lm(k, i) - old_s_lm(k, i))**2 / self%noise_l(k) + old_f_lm(k, i)**2 / self%noise_l(k)
-           END DO
-           ln_pi_ip1 = ln_pi_ip1 + dot_product(new_s_lm(:, i), matmul(new_S, new_s_lm(:, i)))
-           ln_pi_i   = ln_pi_i + dot_product(old_s_lm(:, i), matmul(old_S, old_s_lm(:, i)))
-        END DO
-     END DO
-   
-     probability = exp(-(ln_pi_ip1 - ln_pi_i) / 2.0d0)
-     print *, 'prob:', probability
-   
-     uni = rand_uni(rng_handle) 
-     if (uni < probability) then
-        acceptance = .true.
-        print *, '---------- ACCEPTED -----------'
-     else
-        acceptance = .false.
-        print *, '-------- NOT ACCEPTED ---------'
-     end if
-   end function acceptance
- 
-   subroutine init_CMB_and_noise(self, cur_sample, rng_handle, d_lm)
-     ! 
-     ! Initializes simulated d_lm which is a_lm from CMB plus noise.
-     !
-     ! Arguments
-     ! ---------
-     ! self: derived type (comm_camb)
-     !    CAMB object
-     ! cur_sample: derived type (comm_camb_sample)
-     !    Sample from which the power spectras are used to simulate d_lm
-     ! rng_handle: derived type (planck_rng)
-     !    Random number handle
-     !
-     ! Returns
-     ! -------
-     ! d_lm: array
-     !    Simulated observed alms which are CMB + noise
-     ! 
-     implicit none
-     class(comm_camb),                           intent(inout) :: self
-     real(dp),               dimension(2, (self%lmax+1)**2), intent(out)   :: d_lm
-     type(comm_camb_sample),                             intent(in)    :: cur_sample
-     type(planck_rng),                                   intent(inout) :: rng_handle  
-     
-     integer(i4b) :: index, i, l, m, k
-     real(dp), dimension(4) :: z
-     real(dp), dimension(3, 0: self%lmax) :: c_l  
-     
-     ! Do a^T_lm and a^E_lm
-     c_l = cur_sample%c_l
-     d_lm = 0.d0
-     do l = self%lmin, self%lmax
-        do m = 0, l
-           index = l**2 + l + m + 1
-           z = (/ rand_gauss(rng_handle), rand_gauss(rng_handle), rand_gauss(rng_handle), rand_gauss(rng_handle) /)  
-           
-           d_lm(1, index) = sqrt(c_l(1, l)) * z(1) + sqrt(self%noise_l(1)) * z(2)
-           d_lm(2, index) = c_l(3, l) / sqrt(c_l(1, l)) * z(1) + sqrt(c_l(2, l) - c_l(3, l)**2 / c_l(1, l)) * z(3) + sqrt(self%noise_l(2)) * z(4)
-        end do
-     end do
-     do i = 1, 3
-        open(unit=1, file='lcdm_c_'//self%spectra_list(i)//'_l_out.dat', status='replace', action='write')
-        write(1, '( '//self%dat_length//'(2X, ES14.6) )') c_l(i, :)
-        close(1)
-     end do
- 
-   end subroutine init_CMB_and_noise
- 
-   subroutine get_s_lm_f_lm(self, d_lm, rng_handle, cur_sample)
-     ! 
-     ! Calculates mean field s_lm and fluctuation f_lm from c_l from cur_sample
-     !
-     ! Arguments
-     ! ---------
-     ! self: derived type (comm_camb)
-     !    CAMB object
-     ! d_lm: Array
-     !    The observed power spectra
-     ! rng_handle: derived type (planck_rng)
-     !    Random number handle
-     ! 
-     ! Returns
-     ! -------
-     ! cur_sample: derived type (comm_camb_sample)
-     !    Returns s_lm and f_lm in cur_sample
-     !
-     implicit none
-     class(comm_camb),                           intent(inout) :: self
-     type(comm_camb_sample),                             intent(inout) :: cur_sample
-     real(dp),               dimension(2, (self%lmax+1)**2), intent(in)    :: d_lm
-     type(planck_rng),                                   intent(inout) :: rng_handle
-     
-     integer(i4b) :: l, m, k, index
-     real(dp), dimension(2, (self%lmax+1)**2) :: s_lm, f_lm
-     real(dp), dimension(3, 0: self%lmax) :: c_l  
-     real(dp), dimension(2, 2) :: common_matrix, S_mat, N, S_inv, N_inv, S_sqrt_inv, N_sqrt_inv
-     real(dp), dimension(2) :: d_vector, omega_1, omega_2 
- 
-     c_l = cur_sample%c_l
-     s_lm = 0.d0
-     f_lm = 0.d0
-     
-     do l = self%lmin, self%lmax
-        S_inv      = reshape((/ c_l(1, l), c_l(3, l), c_l(3, l), c_l(2, l) /), shape(S_mat))
-        S_sqrt_inv = S_inv
-        call invert_matrix(S_inv)
-        call compute_hermitian_root(S_sqrt_inv, -0.5d0)
-        N_inv      = reshape((/ self%noise_l(1), 0.d0, 0.d0, self%noise_l(2) /), shape(N))
-        N_sqrt_inv = N_inv
-        call invert_matrix(N_inv)
-        call compute_hermitian_root(N_sqrt_inv, -0.5d0)
-        common_matrix = S_inv + N_inv
-        call invert_matrix(common_matrix)
-        do m = 0, l
-           index          = l**2 + l + m + 1
-           d_vector       = [d_lm(1, index), d_lm(2, index)]
-           omega_1        = [rand_gauss(rng_handle), rand_gauss(rng_handle)]
-           omega_2        = [rand_gauss(rng_handle), rand_gauss(rng_handle)]
-           s_lm(:, index) = matmul(common_matrix, matmul(N_inv, d_vector))
-           f_lm(:, index) = matmul(common_matrix, matmul(S_sqrt_inv, omega_1)) + matmul(common_matrix, matmul(N_sqrt_inv, omega_2))
-        end do
-     end do
-     cur_sample%s_lm = s_lm
-     cur_sample%f_lm = f_lm 
-   end subroutine get_s_lm_f_lm
-   
-   subroutine get_scaled_f_lm(self, new_sample, old_sample, scaled_f_lm)
-     ! 
-     ! Scaled f_lm from new_sample. f_scaled = sqrt(c_l^{i+1}/c_l^i)f^{i+1}
-     !
-     ! Arguments
-     ! ---------
-     ! self: derived type (comm_camb)
-     !    CAMB object
-     ! new_sample: derived type (comm_camb_sample)
-     !    Proposed sample with cosmological parameters, CAMB power spectras, s_lm and f_lm
-     ! old_sample: derived type (comm_camb_sample)
-     !    Previous sample with cosmological parameters, CAMB power spectras, s_lm and f_lm
-     !
-     ! Returns
-     ! -------
-     ! scaled_f_lm: array
-     !    Scaled fluctutaion term f_lm. See Racine et al. (2016) for details.
-     ! 
-     implicit none
- 
-     class(comm_camb),       intent(inout) :: self
-     type(comm_camb_sample), intent(in)    :: new_sample, old_sample
- 
-     integer(i4b) :: index, l, m, k
-     real(dp) :: prefactor
-     real(dp), dimension(3, 0: self%lmax)     :: old_c_l, new_c_l
-     real(dp), dimension(2, (self%lmax+1)**2) :: old_f_lm
-     real(dp), dimension(2, (self%lmax+1)**2) :: scaled_f_lm
-     real(dp), dimension(2, 2)            :: new_S, old_S, inv_old_S
-     
-     old_f_lm = old_sample%f_lm
-     old_c_l  = old_sample%c_l
-     new_c_l  = new_sample%c_l
-     do l = self%lmin, self%lmax
-        !Scaling is non-trivial when C^TE != 0, then we need to do matrix operations
-        new_S = reshape((/ new_c_l(1, l), new_c_l(3, l), new_c_l(3, l), new_c_l(2, l) /), shape(new_S))
-        call compute_hermitian_root(new_S, 0.5d0)
-        old_S = reshape((/ old_c_l(1, l), old_c_l(3, l), old_c_l(3, l), old_c_l(2, l) /), shape(old_S))
-        call compute_hermitian_root(old_S, -0.5d0)
-        DO m = 0, l ! HKE: Should this loop run from 0 to l?
-           index = l**2 + l + m + 1
-           scaled_f_lm(:, index) = matmul(new_S, matmul(old_S, old_f_lm(:, index)))
-        END DO
-     END DO
-   end subroutine get_scaled_f_lm
-   
-   subroutine get_c_l_from_camb(self, cur_sample)
-     ! 
-     ! Gets TT, EE, and TE power spectra from camb using the cosmological
-     ! parameters in theta.
-     !
-     ! Arguments
-     ! ---------
-     ! self: derived type (comm_camb)
-     !    CAMB object
-     !
-     ! Returns
-     ! -------
-     ! cur_sample: derived type (comm_camb_sample)
-     !    Proposed sample with power spectras from CAMB
-     ! 
-     implicit none
-     class(comm_camb),                           intent(inout) :: self
-     type(comm_camb_sample) :: cur_sample 
-     real(dp), dimension(6) :: cosmo_param
-     type(CAMBparams) P
-     type(CAMBdata) camb_data
-     integer(i4b) :: l, k
-     real(dp), dimension(3, 0: self%lmax) :: c_l
-     cosmo_param = cur_sample%theta
-     call CAMB_SetDefParams(P)
-     
-     P%ombh2 = cosmo_param(1)
-     P%omch2 = cosmo_param(2)
-     P%omk = 0.d0
-     P%H0= cosmo_param(3)
-     !call P%set_H0_for_theta(0.0104d0)!cosmo_param(4)
-     select type(InitPower=>P%InitPower)
-     class is (TInitialPowerLaw)
-        InitPower%As = exp(cosmo_param(5))*1e-10
-        InitPower%ns = cosmo_param(6)
-        InitPower%r = 0.0
-     end select
-     
-     select type(Reion=>P%Reion)
-     class is (TTanhReionization)
-        Reion%use_optical_depth = .true.
-        Reion%optical_depth = cosmo_param(4)
-     end select
-     
-     P%WantScalars = .true.
-     P%WantTensors = .true.
-     P%Accuracy%AccurateBB  = .true.
-     
-     P%Max_l=2500
-     P%Max_eta_k=6000
-     P%Max_l_tensor=2500
-     P%Max_eta_k_tensor=6000
-     
-     call CAMB_GetResults(camb_data, P)
-     
-     ! Set TT, EE, and TE
-     c_l = 0.d0
-     DO k = 1, 3
-        c_l(k, :) = camb_data%CLData%Cl_scalar(0:self%lmax, k)
-        
-        c_l(k, 0) = 0.d0
-        c_l(k, 1) = 0.d0
-        DO l = 2, self%lmax
-           c_l(k, l) = 2.d0 * pi / (l * (l + 1)) * c_l(k, l)
-        END DO
-     END DO
-     cur_sample%c_l = c_l
-   end subroutine get_c_l_from_camb
-=======
 !!$  private
 !!$  public comm_camb, comm_camb_sample
 !!$
@@ -1639,6 +830,5 @@
 !!$    END DO
 !!$    cur_sample%c_l = c_l
 !!$  end subroutine get_c_l_from_camb
->>>>>>> 834ce1c0
 
 end module comm_camb_mod
