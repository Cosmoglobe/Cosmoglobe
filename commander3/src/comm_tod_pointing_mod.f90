!================================================================================
!
! Copyright (C) 2020 Institute of Theoretical Astrophysics, University of Oslo.
!
! This file is part of Commander3.
!
! Commander3 is free software: you can redistribute it and/or modify
! it under the terms of the GNU General Public License as published by
! the Free Software Foundation, either version 3 of the License, or
! (at your option) any later version.
!
! Commander3 is distributed in the hope that it will be useful,
! but WITHOUT ANY WARRANTY; without even the implied warranty of
! MERCHANTABILITY or FITNESS FOR A PARTICULAR PURPOSE. See the
! GNU General Public License for more details.
!
! You should have received a copy of the GNU General Public License
! along with Commander3. If not, see <https://www.gnu.org/licenses/>.
!
!================================================================================
module comm_tod_pointing_mod
   use comm_tod_mod
   use comm_map_mod
   use comm_utils
   implicit none

contains

   ! Sky signal template
   subroutine project_sky(tod, map, pix, psi, flag, pmask, scan_id, &
        & s_sky, tmask, s_bp)
      implicit none
      class(comm_tod),                   intent(in)             :: tod
      real(sp),     dimension(0:),       intent(in)             :: pmask
      real(sp),     dimension(1:,1:,0:), intent(in)             :: map
      integer(i4b), dimension(:,:),      intent(in)             :: pix, psi
      integer(i4b), dimension(:,:),      intent(in)             :: flag
      integer(i4b),                      intent(in)             :: scan_id
      real(sp),     dimension(:,:),      intent(out)            :: s_sky, tmask
      real(sp),     dimension(:,:),      intent(out), optional  :: s_bp

      integer(i4b)                                      :: i, p, det, nmap
      real(sp)                                          :: s

      ! s = T + Q * cos(2 * psi) + U * sin(2 * psi)
      ! T - temperature; Q, U - Stoke's parameters
<<<<<<< HEAD
=======
!      if (tod%myid == 78) write(*,*) 'c611', tod%myid, tod%correct_sl, tod%ndet, tod%slconv(1)%p%psires

      nmap = SIZE(map, 1)
>>>>>>> a969858e
      do det = 1, tod%ndet
         if (.not. tod%scans(scan_id)%d(det)%accept) then
            s_sky(:, det) = 0.d0
            tmask(:, det) = 0.d0
            cycle
         end if
         do i = 1, tod%scans(scan_id)%ntod
            p = tod%pix2ind(pix(i,det))
<<<<<<< HEAD
            if (size(map, 1) == 1) then
               s_sky(i,det) = map(1,p,det)
            else
               s_sky(i,det) = map(1,p,det) + &
                           & map(2,p,det) * tod%cos2psi(psi(i,det)) + &
                           & map(3,p,det) * tod%sin2psi(psi(i,det))
            end if
=======
            !if (tod%myid == 78 .and. p == 7863) write(*,*) 'c61121', tod%myid, tod%correct_sl, tod%ndet, tod%slconv(1)%p%psires, i, p
            
            if (nmap == 3) then
                s_sky(i,det) = map(1,p,det) + &
                         & map(2,p,det) * tod%cos2psi(psi(i,det)) + &
                         & map(3,p,det) * tod%sin2psi(psi(i,det))
            else if (nmap == 1) then
                s_sky(i,det) = map(1,p,det)  ! HFI 545 thing
            end if  


            !if (tod%myid == 78 .and. p == 7863) write(*,*) 'c61122', tod%myid, tod%correct_sl, tod%ndet, tod%slconv(1)%p%psires, i, p
>>>>>>> a969858e
            tmask(i,det) = pmask(pix(i,det))
            if (iand(flag(i,det), tod%flag0) .ne. 0) tmask(i,det) = 0.
         end do
      end do

      if (present(s_bp)) then
         do det = 1, tod%ndet
            if (.not. tod%scans(scan_id)%d(det)%accept) then
               s_bp(:,det) = 0.d0
               cycle
            end if
            do i = 1, tod%scans(scan_id)%ntod
               p = tod%pix2ind(pix(i,det))
<<<<<<< HEAD
               if (size(map, 1) == 1) then
                  s = map(1,p,0)
               else
                  s = map(1,p,0) + &
                  & map(2,p,0) * tod%cos2psi(psi(i,det)) + &
                  & map(3,p,0) * tod%sin2psi(psi(i,det))
=======
               if (nmap == 3) then
                   s = map(1,p,0) + &
                      & map(2,p,0) * tod%cos2psi(psi(i,det)) + &
                      & map(3,p,0) * tod%sin2psi(psi(i,det))
               else if (nmap == 1) then
                   s = map(1,p,0)
>>>>>>> a969858e
               end if
               s_bp(i,det) = s_sky(i,det) - s
            end do
         end do
      end if

   end subroutine project_sky

   ! Sky signal template
   subroutine project_sky_differential(tod, map, pix, psi, flag, pmask, scan_id,&
        & s_skyA, s_skyB, tmask, s_bpA, s_bpB)
      implicit none
      !class(comm_tod), intent(in)  :: tod
      ! It is only inout for simulating data
      class(comm_tod),                      intent(inout)  :: tod
      real(sp),        dimension(0:),       intent(in)     :: pmask
      real(sp),        dimension(1:,1:,0:), intent(in)     :: map
      integer(i4b),    dimension(:,:),      intent(in)     :: pix, psi
      integer(i4b),    dimension(:),        intent(in)     :: flag
      integer(i4b),                         intent(in)     :: scan_id
      real(sp),        dimension(:,:),      intent(out)    :: s_skyA, s_skyB, tmask
      real(sp),        dimension(:,:),      intent(out), optional :: s_bpA, s_bpB

      integer(i4b) :: i, j, lpoint, rpoint, det
      real(sp)     :: sA, sB, tr, pr, tl, pl
      real(sp), dimension(4) :: sgn=[1., 1., -1., -1.]


      if (any(.not. tod%scans(scan_id)%d(:)%accept)) then
         s_skyA = 0.
         s_skyB = 0.
         tmask  = 0.
         if (present(s_bpA) .and. present(s_bpB)) then
            s_bpA = 0.
            s_bpB = 0.
         end if
         return
      end if

      do i = 1, tod%ndet
         do j = 1, tod%scans(scan_id)%ntod
            lpoint = tod%pix2ind(pix(j, 1))
            rpoint = tod%pix2ind(pix(j, 2))
            ! The gain imbalance parameters x are different for each radiometer.
            ! d13 = (1+x1)*[T(pA) + P(pA,gA) + S(pA)]
            !      -(1-x1)*[T(pB) + P(pB,gB) + S(pB)]
            ! We need to make sure that the imbalance parameters are redundant,
            ! i.e., d13 and d14 have the same model,
            ! d14 = (1+x1)*[T(pA) + P(pA,gA) + S(pA)]
            !      -(1-x1)*[T(pB) + P(pB,gB) + S(pB)]
            ! but d23 and d24 have different models,
            ! i.e., d13 and d14 have the same model,
            ! d23 = (1+x2)*[T(pA) - P(pA,gA) - S(pA)]
            !      -(1-x2)*[T(pB) - P(pB,gB) - S(pB)]

            s_skyA(j, i) = map(1, lpoint, i) + &
                       &  sgn(i)*( &
                       &  map(2, lpoint, i)*tod%cos2psi(psi(j, 1)) + &
                       &  map(3, lpoint, i)*tod%sin2psi(psi(j, 1))) 
            s_skyB(j, i) = map(1, rpoint, i) + &
                       &  sgn(i) *( &
                       &  map(2, rpoint, i)*tod%cos2psi(psi(j, 2)) + &
                       &  map(3, rpoint, i)*tod%sin2psi(psi(j, 2)))
                    
            if (i == 1) then
               if (iand(flag(j), tod%flag0) .ne. 0) then
                  tmask(j, :) = 0.
               else
                  tmask(j, :) = pmask(pix(j, 1))*pmask(pix(j,2))
               end if
            end if
         end do
      end do

      if (present(s_bpA) .and. present(s_bpB)) then
         do i = 1, tod%scans(scan_id)%ntod
            lpoint = tod%pix2ind(pix(i, 1))
            rpoint = tod%pix2ind(pix(i, 2))
            tl     = map(1, lpoint, 0) 
            tr     = map(1, rpoint, 0) 
            pl     = map(2, lpoint, 0)*tod%cos2psi(psi(i, 1)) + &
                  &  map(3, lpoint, 0)*tod%sin2psi(psi(i, 1))
            pr     = map(2, rpoint, 0)*tod%cos2psi(psi(i, 2)) + &
                  &  map(3, rpoint, 0)*tod%sin2psi(psi(i, 2))

            do det = 1, tod%ndet      
               s_bpA(i, det) = s_skyA(i, det) - (tl + sgn(det)*pl) 
               s_bpB(i, det) = s_skyB(i, det) - (tr + sgn(det)*pr) 
            end do
         end do
      end if

   end subroutine project_sky_differential

end module comm_tod_pointing_mod<|MERGE_RESOLUTION|>--- conflicted
+++ resolved
@@ -44,12 +44,9 @@
 
       ! s = T + Q * cos(2 * psi) + U * sin(2 * psi)
       ! T - temperature; Q, U - Stoke's parameters
-<<<<<<< HEAD
-=======
 !      if (tod%myid == 78) write(*,*) 'c611', tod%myid, tod%correct_sl, tod%ndet, tod%slconv(1)%p%psires
 
       nmap = SIZE(map, 1)
->>>>>>> a969858e
       do det = 1, tod%ndet
          if (.not. tod%scans(scan_id)%d(det)%accept) then
             s_sky(:, det) = 0.d0
@@ -58,15 +55,6 @@
          end if
          do i = 1, tod%scans(scan_id)%ntod
             p = tod%pix2ind(pix(i,det))
-<<<<<<< HEAD
-            if (size(map, 1) == 1) then
-               s_sky(i,det) = map(1,p,det)
-            else
-               s_sky(i,det) = map(1,p,det) + &
-                           & map(2,p,det) * tod%cos2psi(psi(i,det)) + &
-                           & map(3,p,det) * tod%sin2psi(psi(i,det))
-            end if
-=======
             !if (tod%myid == 78 .and. p == 7863) write(*,*) 'c61121', tod%myid, tod%correct_sl, tod%ndet, tod%slconv(1)%p%psires, i, p
             
             if (nmap == 3) then
@@ -79,7 +67,6 @@
 
 
             !if (tod%myid == 78 .and. p == 7863) write(*,*) 'c61122', tod%myid, tod%correct_sl, tod%ndet, tod%slconv(1)%p%psires, i, p
->>>>>>> a969858e
             tmask(i,det) = pmask(pix(i,det))
             if (iand(flag(i,det), tod%flag0) .ne. 0) tmask(i,det) = 0.
          end do
@@ -93,21 +80,12 @@
             end if
             do i = 1, tod%scans(scan_id)%ntod
                p = tod%pix2ind(pix(i,det))
-<<<<<<< HEAD
-               if (size(map, 1) == 1) then
-                  s = map(1,p,0)
-               else
-                  s = map(1,p,0) + &
-                  & map(2,p,0) * tod%cos2psi(psi(i,det)) + &
-                  & map(3,p,0) * tod%sin2psi(psi(i,det))
-=======
                if (nmap == 3) then
                    s = map(1,p,0) + &
                       & map(2,p,0) * tod%cos2psi(psi(i,det)) + &
                       & map(3,p,0) * tod%sin2psi(psi(i,det))
                else if (nmap == 1) then
                    s = map(1,p,0)
->>>>>>> a969858e
                end if
                s_bp(i,det) = s_sky(i,det) - s
             end do
