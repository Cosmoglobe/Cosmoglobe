!================================================================================
!
! Copyright (C) 2020 Institute of Theoretical Astrophysics, University of Oslo.
!
! This file is part of Commander3.
!
! Commander3 is free software: you can redistribute it and/or modify
! it under the terms of the GNU General Public License as published by
! the Free Software Foundation, either version 3 of the License, or
! (at your option) any later version.
!
! Commander3 is distributed in the hope that it will be useful,
! but WITHOUT ANY WARRANTY; without even the implied warranty of
! MERCHANTABILITY or FITNESS FOR A PARTICULAR PURPOSE. See the
! GNU General Public License for more details.
!
! You should have received a copy of the GNU General Public License
! along with Commander3. If not, see <https://www.gnu.org/licenses/>.
!
!================================================================================
module comm_tod_noise_psd_mod
  ! 
  !   Module for defining noise PSD models
  !
  !   Main Classes
  !   ------------
  !   comm_noise_psd
  !       Class for basic 1/f noise model
  !   comm_noise_psd_2oof
  !       Class for two-component 1/f noise model
  use comm_utils
  use spline_1D_mod
  implicit none

  private
  public comm_noise_psd, comm_noise_psd_2oof, comm_noise_psd_oof_gauss, comm_noise_psd_oof_f

  integer(i4b), parameter :: SIGMA0 = 1
  integer(i4b), parameter :: FKNEE  = 2
  integer(i4b), parameter :: ALPHA  = 3
  integer(i4b), parameter :: FKNEE2 = 4
  integer(i4b), parameter :: ALPHA2 = 5
  integer(i4b), parameter :: G_AMP  = 4
  integer(i4b), parameter :: G_LOC  = 5
  integer(i4b), parameter :: G_SIG  = 6

  type :: comm_noise_psd
     ! 
     ! Class definition for basic 1/f noise PSD model
     !
     integer(i4b) :: npar                                            ! Number of free parameters
     real(sp)     :: nu_fit(2)                                       ! Frequency range used to fit non-linear parameters
     real(sp),     pointer :: sigma0                                 ! Pointer to xi_n(1)
     real(sp),     allocatable, dimension(:)    :: xi_n              ! Active sampling parameters, xi_n(1) = sigma0
     real(sp),     allocatable, dimension(:,:)  :: P_uni             ! Uniform prior on xi_n (n_xi,lower/upper)
     real(sp),     allocatable, dimension(:,:)  :: P_active          ! Informative prior on xi_n (n_xi, mean/rms)
     logical(lgt), allocatable, dimension(:)    :: P_lognorm         ! true = lognorm prior; false = Gaussian prior
     logical(lgt)                               :: apply_filter      ! If we should apply the spline filter to the noise output
     type(spline_type)                          :: modulation_filter ! The filter multiplied to the output noise
   contains
     procedure :: eval_full   => eval_noise_psd_full
     procedure :: eval_corr   => eval_noise_psd_corr
     procedure :: init_common
  end type comm_noise_psd

  interface comm_noise_psd
     procedure constructor_oof
  end interface comm_noise_psd


  type, extends(comm_noise_psd) :: comm_noise_psd_2oof
     ! 
     ! Class definition for 2-component 1/f noise PSD model
     !
   contains
     procedure :: eval_full   => eval_noise_psd_2oof_full
     procedure :: eval_corr   => eval_noise_psd_2oof_corr
  end type comm_noise_psd_2oof

  type, extends(comm_noise_psd) :: comm_noise_psd_oof_gauss
     ! 
     ! Class definition for 2-component 1/f + Gauss noise PSD model
     !
   contains
     procedure :: eval_full   => eval_noise_psd_oof_gauss_full
     procedure :: eval_corr   => eval_noise_psd_oof_gauss_corr
  end type comm_noise_psd_oof_gauss

  type, extends(comm_noise_psd) :: comm_noise_psd_oof_f
     ! 
     ! Class definition for 2-component 1/f + Gauss noise PSD model
     !
   contains
     procedure :: eval_full   => eval_noise_psd_oof_f_full
     procedure :: eval_corr   => eval_noise_psd_oof_f_corr
  end type comm_noise_psd_oof_f

  interface comm_noise_psd_2oof
     procedure constructor_2oof
  end interface comm_noise_psd_2oof

  interface comm_noise_psd_oof_gauss
     procedure constructor_oof_gauss
  end interface comm_noise_psd_oof_gauss

  interface comm_noise_psd_oof_f
     procedure constructor_oof_f
  end interface comm_noise_psd_oof_f

contains

  function constructor_oof(P_active_mean, P_active_rms, P_uni, nu_fit, filter)
    ! 
    ! Constructor for basic 1/f noise PSD object, where
    !     
    !     P(nu) = sigma0^2 * (1 + (nu/fknee)^alpha)
    ! 
    ! Arguments
    ! --------- 
    ! xi_n_def: sp (array)
    !          3-element array containing default {sigma0, alpha, fknee}, where
    !          [sigma0] = du/volts/tod unit, [alpha] = 1, and [fknee] = Hz
    ! P_uni: sp (2D array)
    !          Array containing absolute upper and lower limits for each parameter (npar,upper/lower)
    ! P_active: sp (2D array)
    !          Array containing informative priors for each parameter (npar,mean/rms)
    ! nu_fit: sp (2-element array)
    !          Array with [nu_min,nu_max] in Hz, defining ranged used for fittig non-linear parameters
    ! 
    ! filter : dp of size (2, :), optional
    !          The noise filter to apply, in the form (x(:), y(:)). Regions 
    !          outside x(1) -> x(n) will not be filtered. Omit this if you
    !          don't want filtering

    implicit none
<<<<<<< HEAD
    real(sp),               dimension(:),   intent(in)      :: P_active_mean
    real(sp),               dimension(:),   intent(in)      :: P_active_rms
    real(sp),               dimension(:,:), intent(in)      :: P_uni
    real(sp),               dimension(:,:), intent(in)      :: nu_fit
    real(dp),     optional, dimension(:,:), intent(in)      :: filter
=======
    real(sp),              dimension(:),   intent(in)      :: P_active_mean
    real(sp),              dimension(:),   intent(in)      :: P_active_rms
    real(sp),              dimension(:,:), intent(in)      :: P_uni
    real(sp),              dimension(2),   intent(in)      :: nu_fit
>>>>>>> 05a0e9c3
    class(comm_noise_psd), pointer                         :: constructor_oof

    allocate(constructor_oof)

    if (P_active_mean(FKNEE) <= 0.0)     write(*,*) 'comm_noise_psd error: Default fknee less than zero'
    if (P_uni(FKNEE,1) <= 0.0)           write(*,*) 'comm_noise_psd error: Lower fknee prior less than zero'
    if (P_uni(FKNEE,1) > P_uni(FKNEE,2)) write(*,*) 'comm_noise_psd error: Lower fknee prior higher than upper prior'
    if (P_uni(ALPHA,1) > P_uni(ALPHA,2)) write(*,*) 'comm_noise_psd error: Lower alpha prior higher than upper prior'

    constructor_oof%npar = 3
<<<<<<< HEAD
=======
    allocate(constructor_oof%xi_n(constructor_oof%npar))
    allocate(constructor_oof%P_uni(constructor_oof%npar,2))
    allocate(constructor_oof%P_active(constructor_oof%npar,2))
    allocate(constructor_oof%P_lognorm(constructor_oof%npar))

    constructor_oof%xi_n          = P_active_mean
    constructor_oof%P_uni         = P_uni
    constructor_oof%P_active(:,1) = P_active_mean
    constructor_oof%P_active(:,2) = P_active_rms
    constructor_oof%nu_fit        = nu_fit
    constructor_oof%P_lognorm     = [.false., .true., .false.] ! [sigma0, fknee, alpha]
>>>>>>> 05a0e9c3

    call constructor_oof%init_common(P_active_mean, P_active_rms, P_uni, nu_fit, filter)

    constructor_oof%P_lognorm     = [.false., .true., .false.] ! [sigma0, fknee, alpha]

  end function constructor_oof

  subroutine init_common(self, P_active_mean, P_active_rms, P_uni, nu_fit, filter)
    ! Contains common initialization for all classes of noise model
    !
    ! Arguments:
    !
    ! self : comm_tod_noise_psd_mod
    !        The noise model object to initialize
    implicit none
    class(comm_noise_psd), target,         intent(inout)   :: self
    real(sp),              dimension(:),   intent(in)      :: P_active_mean
    real(sp),              dimension(:),   intent(in)      :: P_active_rms
    real(sp),              dimension(:,:), intent(in)      :: P_uni
    real(sp),              dimension(:,:), intent(in)      :: nu_fit
    real(dp),     optional, dimension(:,:), intent(in)   :: filter

    allocate(self%xi_n(self%npar))
    allocate(self%nu_fit(self%npar, 2))
    allocate(self%P_uni(self%npar,2))
    allocate(self%P_active(self%npar,2))
    allocate(self%P_lognorm(self%npar))

    self%xi_n          = P_active_mean
    self%P_uni         = P_uni
    self%P_active(:,1) = P_active_mean
    self%P_active(:,2) = P_active_rms
    self%nu_fit        = nu_fit

    self%sigma0 => self%xi_n(1)

    if(.not. present(filter)) then
      self%apply_filter = .false.
    else
      self%apply_filter = .true.
    end if

    if(self%apply_filter) then
      call spline(self%modulation_filter, filter(1,:), filter(2,:))
    end if


  end subroutine

  function eval_noise_psd_full(self, nu)
    ! 
    ! Evaluation routine for basic 1/f noise PSD object
    ! 
    ! Arguments
    ! ---------
    ! self:    derived type (comm_noise_psd)
    !          Basic noise PSD object
    ! nu:      sp (scalar)
    !          Frequency (in Hz) at which to evaluate PSD
    ! 
    implicit none
    class(comm_noise_psd),               intent(in)      :: self
    real(sp),                            intent(in)      :: nu
    real(sp)                                             :: eval_noise_psd_full

    eval_noise_psd_full = self%xi_n(SIGMA0)**2 * (1. + (nu/self%xi_n(FKNEE))**self%xi_n(ALPHA))

    if(self%apply_filter) then
      if(nu >= self%modulation_filter%x(1) .and. nu <= self%modulation_filter%x(size(self%modulation_filter%x))) then
        eval_noise_psd_full = eval_noise_psd_full * splint(self%modulation_filter, dble(nu))
      end if
    end if

  end function eval_noise_psd_full

  function eval_noise_psd_corr(self, nu)
    ! 
    ! Evaluation routine for basic 1/f noise PSD object; correlated noise only
    ! 
    ! Arguments
    ! ---------
    ! self:    derived type (comm_noise_psd)
    !          Basic noise PSD object
    ! nu:      sp (scalar)
    !          Frequency (in Hz) at which to evaluate PSD
    ! 
    implicit none
    class(comm_noise_psd),               intent(in)      :: self
    real(sp),                            intent(in)      :: nu
    real(sp)                                             :: eval_noise_psd_corr

    eval_noise_psd_corr = self%xi_n(SIGMA0)**2 * (nu/self%xi_n(FKNEE))**self%xi_n(ALPHA)

    if(self%apply_filter) then
      if(nu >= self%modulation_filter%x(1) .and. nu <= self%modulation_filter%x(size(self%modulation_filter%x))) then
        eval_noise_psd_corr = eval_noise_psd_corr * splint(self%modulation_filter, dble(nu))
      end if
    end if

  end function eval_noise_psd_corr

  function constructor_2oof(P_active_mean, P_active_rms, P_uni, nu_fit, filter)
    ! 
    ! Constructor for two-component 1/f noise PSD object, where
    !     
    !     P(nu) = sigma0^2 * (1 + (nu/fknee)^alpha + (nu/fknee2)^alpha2)
    ! 
    ! Arguments
    ! --------- 
    ! xi_n_def: sp (array)
    !          5-element array containing default {sigma0, fknee, alpha, fknee2, alpha2}, where
    !          [sigma0] = du/volts/tod unit, [alpha] = 1, and [fknee] = Hz
    ! P_uni: sp (2D array)
    !          Array containing absolute upper and lower limits for each parameter (npar,upper/lower)
    ! P_active: sp (2D array)
    !          Array containing informative priors for each parameter (npar,mean/rms)
    ! nu_fit: sp (2-element array)
    !          Array with [nu_min,nu_max] in Hz, defining ranged used for fittig non-linear parameters
    !
    ! filter : dp of size (2, :), optional
    !          The noise filter to apply, in the form (x(:), y(:)). Regions 
    !          outside x(1) -> x(n) will not be filtered. Omit this if you
    !          don't want filtering
 
    implicit none
    real(sp),                   dimension(:),   intent(in)      :: P_active_mean
    real(sp),                   dimension(:),   intent(in)      :: P_active_rms
    real(sp),                   dimension(:,:), intent(in)      :: P_uni
<<<<<<< HEAD
    real(sp),                   dimension(:,:), intent(in)      :: nu_fit
    real(dp),     optional,     dimension(:,:), intent(in)      :: filter
=======
    real(sp),                   dimension(2),   intent(in)      :: nu_fit
>>>>>>> 05a0e9c3
    class(comm_noise_psd_2oof), pointer                         :: constructor_2oof

    allocate(constructor_2oof)

    if (P_active_mean(FKNEE) <= 0.0)       write(*,*) 'comm_noise_psd error: fknee prior mean less than zero'
    if (P_active_mean(FKNEE2) <= 0.0)      write(*,*) 'comm_noise_psd error: fknee2 prior mean less than zero'
    if (P_uni(FKNEE,1) <= 0.0)             write(*,*) 'comm_noise_psd error: Lower fknee prior less than zero'
    if (P_uni(FKNEE2,1) <= 0.0)            write(*,*) 'comm_noise_psd error: Lower fknee2 prior less than zero'
    if (P_uni(FKNEE,1) > P_uni(FKNEE,2))   write(*,*) 'comm_noise_psd error: Lower fknee prior higher than upper prior'
    if (P_uni(ALPHA,1) > P_uni(ALPHA,2))   write(*,*) 'comm_noise_psd error: Lower alpha prior higher than upper prior'
    if (P_uni(FKNEE2,1) > P_uni(FKNEE2,2)) write(*,*) 'comm_noise_psd error: Lower fknee2 prior higher than upper prior'
    if (P_uni(ALPHA2,1) > P_uni(ALPHA2,2)) write(*,*) 'comm_noise_psd error: Lower alpha2 prior higher than upper prior'

    constructor_2oof%npar = 5
<<<<<<< HEAD
=======
    allocate(constructor_2oof%xi_n(constructor_2oof%npar))
    allocate(constructor_2oof%P_uni(constructor_2oof%npar,2))
    allocate(constructor_2oof%P_active(constructor_2oof%npar,2))
    allocate(constructor_2oof%P_lognorm(constructor_2oof%npar))

    constructor_2oof%xi_n          = P_active_mean
    constructor_2oof%P_uni         = P_uni
    constructor_2oof%P_active(:,1) = P_active_mean
    constructor_2oof%P_active(:,2) = P_active_rms
    constructor_2oof%nu_fit        = nu_fit
    constructor_2oof%P_lognorm     = [.false., .true., .false., .true., .false.] !  [sigma0, fknee, alpha, fknee2, alpha2]
>>>>>>> 05a0e9c3

    call constructor_2oof%init_common(P_active_mean, P_active_rms, P_uni, nu_fit, filter)

    constructor_2oof%P_lognorm     = [.false., .true., .false., .true., .false.] !  [sigma0, fknee, alpha, fknee2, alpha2]

  end function constructor_2oof
  
  function eval_noise_psd_2oof_full(self, nu)
    ! 
    ! Evaluation routine for 2-component 1/f noise PSD object
    ! 
    ! Arguments
    ! ---------
    ! self:    derived type (comm_noise_psd)
    !          Basic noise PSD object
    ! nu:      sp (scalar)
    !          Frequency (in Hz) at which to evaluate PSD
    ! 
    implicit none
    class(comm_noise_psd_2oof),          intent(in)      :: self
    real(sp),                            intent(in)      :: nu
    real(sp)                                             :: eval_noise_psd_2oof_full

    eval_noise_psd_2oof_full = self%xi_n(SIGMA0)**2 * (1. + (nu/self%xi_n(FKNEE))**self%xi_n(ALPHA) + (nu/self%xi_n(FKNEE2))**self%xi_n(ALPHA2))

    if(self%apply_filter) then
      if(nu >= self%modulation_filter%x(1) .and. nu <= self%modulation_filter%x(size(self%modulation_filter%x))) then
        eval_noise_psd_2oof_full = eval_noise_psd_2oof_full * splint(self%modulation_filter, dble(nu))
      end if
    end if

  end function eval_noise_psd_2oof_full

  function eval_noise_psd_2oof_corr(self, nu)
    ! 
    ! Evaluation routine for 2-component 1/f noise PSD object; correlated noise only
    ! 
    ! Arguments
    ! ---------
    ! self:    derived type (comm_noise_psd)
    !          Basic noise PSD object
    ! nu:      sp (scalar)
    !          Frequency (in Hz) at which to evaluate PSD
    ! 
    implicit none
    class(comm_noise_psd_2oof),          intent(in)      :: self
    real(sp),                            intent(in)      :: nu
    real(sp)                                             :: eval_noise_psd_2oof_corr

    eval_noise_psd_2oof_corr = self%xi_n(SIGMA0)**2 * ((nu/self%xi_n(FKNEE))**self%xi_n(ALPHA) + (nu/self%xi_n(FKNEE2))**self%xi_n(ALPHA2))

    if(self%apply_filter) then
      if(nu >= self%modulation_filter%x(1) .and. nu <= self%modulation_filter%x(size(self%modulation_filter%x))) then
        eval_noise_psd_2oof_corr = eval_noise_psd_2oof_corr * splint(self%modulation_filter, dble(nu))
      end if
    end if


  end function eval_noise_psd_2oof_corr


  function constructor_oof_gauss(P_active_mean, P_active_rms, P_uni, nu_fit, filter)
    ! 
    ! Constructor for two-component 1/f noise PSD object, where
    !     
    !     P(nu) = sigma0^2 * (1 + (nu/fknee)^alpha + (nu/fknee2)^alpha2)
    ! 
    ! Arguments
    ! --------- 
    ! xi_n_def: sp (array)
    !          5-element array containing default {sigma0, fknee, alpha, fknee2, alpha2}, where
    !          [sigma0] = du/volts/tod unit, [alpha] = 1, and [fknee] = Hz
    ! P_uni: sp (2D array)
    !          Array containing absolute upper and lower limits for each parameter (npar,upper/lower)
    ! P_active: sp (2D array)
    !          Array containing informative priors for each parameter (npar,mean/rms)
    ! nu_fit: sp (2-element array)
    !          Array with [nu_min,nu_max] in Hz, defining ranged used for fittig non-linear parameters
    ! 
    ! filter : dp of size (2, :), optional
    !          The noise filter to apply, in the form (x(:), y(:)). Regions 
    !          outside x(1) -> x(n) will not be filtered. Omit this if you
    !          don't want filtering

    implicit none
    real(sp),                        dimension(:),   intent(in)      :: P_active_mean
    real(sp),                        dimension(:),   intent(in)      :: P_active_rms
    real(sp),                        dimension(:,:), intent(in)      :: P_uni
<<<<<<< HEAD
    real(sp),                        dimension(:,:), intent(in)      :: nu_fit
    real(dp),     optional,          dimension(:,:), intent(in)      :: filter
=======
    real(sp),                        dimension(2),   intent(in)      :: nu_fit
>>>>>>> 05a0e9c3
    class(comm_noise_psd_oof_gauss), pointer                         :: constructor_oof_gauss

    allocate(constructor_oof_gauss)

    if (P_active_mean(FKNEE) <= 0.0)       write(*,*) 'comm_noise_psd error: fknee prior mean less than zero'
    if (P_active_mean(G_SIG) <= 0.0)     write(*,*) 'comm_noise_psd error: g_sig prior mean less than zero'
    if (P_uni(FKNEE,1) <= 0.0)             write(*,*) 'comm_noise_psd error: Lower fknee prior less than zero'
    if (P_uni(FKNEE,1) > P_uni(FKNEE,2))   write(*,*) 'comm_noise_psd error: Lower fknee prior higher than upper prior'
    if (P_uni(ALPHA,1) > P_uni(ALPHA,2))   write(*,*) 'comm_noise_psd error: Lower alpha prior higher than upper prior'

    constructor_oof_gauss%npar = 6
<<<<<<< HEAD
=======
    allocate(constructor_oof_gauss%xi_n(constructor_oof_gauss%npar))
    allocate(constructor_oof_gauss%P_uni(constructor_oof_gauss%npar,2))
    allocate(constructor_oof_gauss%P_active(constructor_oof_gauss%npar,2))
    allocate(constructor_oof_gauss%P_lognorm(constructor_oof_gauss%npar))
>>>>>>> 05a0e9c3

    call constructor_oof_gauss%init_common(P_active_mean, P_active_rms, P_uni, nu_fit, filter)

    !write(*,*) size(constructor_oof_gauss%P_uni, 1), size(constructor_oof_gauss%P_uni, 2), size(P_uni, 1), size(P_uni,2)
    !write(*,*) P_uni
    constructor_oof_gauss%P_lognorm     = [.false., .true., .false., .false., .false., .false.] !  [sigma0, fknee, alpha, fknee2, alpha2]

  end function constructor_oof_gauss
  
  function eval_noise_psd_oof_gauss_full(self, nu)
    ! 
    ! Evaluation routine for 2-component 1/f noise PSD object
    ! 
    ! Arguments
    ! ---------
    ! self:    derived type (comm_noise_psd)
    !          Basic noise PSD object
    ! nu:      sp (scalar)
    !          Frequency (in Hz) at which to evaluate PSD
    ! 
    implicit none
    class(comm_noise_psd_oof_gauss),     intent(in)      :: self
    real(sp),                            intent(in)      :: nu
    real(sp)                                             :: eval_noise_psd_oof_gauss_full
 
!!$    real(sp) :: S1, S2
!!$
!!$    S1 = self%xi_n(SIGMA0)**2 * (1. + (nu/self%xi_n(FKNEE))**self%xi_n(ALPHA))
!!$    S2 = self%xi_n(SIGMA0)**2 * self%xi_n(G_AMP) / nu * exp(-0.5 * ((log10(nu) - log10(self%xi_n(G_LOC))/self%xi_n(G_SIG)))**2 ) 
!!$    eval_noise_psd_oof_gauss_full = S1 + S2

    eval_noise_psd_oof_gauss_full = self%xi_n(SIGMA0)**2 * (1. + (nu/self%xi_n(FKNEE))**self%xi_n(ALPHA)) + self%xi_n(SIGMA0)**2 * self%xi_n(G_AMP) / nu * exp(-0.5 * ((log10(nu) - log10(self%xi_n(G_LOC))/self%xi_n(G_SIG)))**2 ) 

    if(self%apply_filter) then
      if(nu >= self%modulation_filter%x(1) .and. nu <= self%modulation_filter%x(size(self%modulation_filter%x))) then
        eval_noise_psd_oof_gauss_full = eval_noise_psd_oof_gauss_full * splint(self%modulation_filter, dble(nu))
      end if
    end if


  end function eval_noise_psd_oof_gauss_full

  function eval_noise_psd_oof_gauss_corr(self, nu)
    ! 
    ! Evaluation routine for 2-component 1/f noise PSD object; correlated noise only
    ! 
    ! Arguments
    ! ---------
    ! self:    derived type (comm_noise_psd)
    !          Basic noise PSD object
    ! nu:      sp (scalar)
    !          Frequency (in Hz) at which to evaluate PSD
    ! 
    implicit none
    class(comm_noise_psd_oof_gauss),          intent(in)      :: self
    real(sp),                            intent(in)      :: nu
    real(sp)                                             :: eval_noise_psd_oof_gauss_corr

    real(sp) :: S1, S2

    S1 = self%xi_n(SIGMA0)**2 * (nu/self%xi_n(FKNEE))**self%xi_n(ALPHA)
    S2 = self%xi_n(SIGMA0)**2 * self%xi_n(G_AMP) / nu * exp(-0.5 * (log10(nu) - log10(self%xi_n(G_LOC))/self%xi_n(G_SIG)) ** 2) 

    eval_noise_psd_oof_gauss_corr = S1 + S2

    if(self%apply_filter) then
      if(nu >= self%modulation_filter%x(1) .and. nu <= self%modulation_filter%x(size(self%modulation_filter%x))) then
        eval_noise_psd_oof_gauss_corr = eval_noise_psd_oof_gauss_corr * splint(self%modulation_filter, dble(nu))
      end if
    end if

  end function eval_noise_psd_oof_gauss_corr
<<<<<<< HEAD

  function constructor_oof_f(P_active_mean, P_active_rms, P_uni, nu_fit, filter)
    ! 
    ! Constructor for two-component 1/f noise PSD object, where
    !     
    !     P(nu) = sigma0^2 * (1 + (nu/fknee)^alpha + g*(nu/fknee))
    ! 
    ! Arguments
    ! --------- 
    ! xi_n_def: sp (array)
    !          5-element array containing default {sigma0, fknee, alpha, fknee2, alpha2}, where
    !          [sigma0] = du/volts/tod unit, [alpha] = 1, and [fknee] = Hz
    ! P_uni: sp (2D array)
    !          Array containing absolute upper and lower limits for each parameter (npar,upper/lower)
    ! P_active: sp (2D array)
    !          Array containing informative priors for each parameter (npar,mean/rms)
    ! nu_fit: sp (2-element array)
    !          Array with [nu_min,nu_max] in Hz, defining ranged used for fittig non-linear parameters
    !
    ! filter : dp of size (2, :), optional
    !          The noise filter to apply, in the form (x(:), y(:)). Regions 
    !          outside x(1) -> x(n) will not be filtered. Omit this if you
    !          don't want filtering
 
    implicit none
    real(sp),                        dimension(:),   intent(in)      :: P_active_mean
    real(sp),                        dimension(:),   intent(in)      :: P_active_rms
    real(sp),                        dimension(:,:), intent(in)      :: P_uni
    real(sp),                        dimension(:,:), intent(in)      :: nu_fit
    real(dp),     optional,          dimension(:,:), intent(in)      :: filter
    class(comm_noise_psd_oof_f),     pointer                         :: constructor_oof_f

    allocate(constructor_oof_f)

    if (P_active_mean(FKNEE) <= 0.0)       write(*,*) 'comm_noise_psd error: fknee prior mean less than zero'
    if (P_uni(FKNEE,1) <= 0.0)             write(*,*) 'comm_noise_psd error: Lower fknee prior less than zero'
    if (P_uni(FKNEE,1) > P_uni(FKNEE,2))   write(*,*) 'comm_noise_psd error: Lower fknee prior higher than upper prior'
    if (P_uni(ALPHA,1) > P_uni(ALPHA,2))   write(*,*) 'comm_noise_psd error: Lower alpha prior higher than upper prior'

    constructor_oof_f%npar = 4

    call constructor_oof_f%init_common(P_active_mean, P_active_rms, P_uni, nu_fit, filter)

    !write(*,*) size(constructor_oof_f%P_uni, 1), size(constructor_oof_f%P_uni, 2), size(P_uni, 1), size(P_uni,2)
    !write(*,*) P_uni
    constructor_oof_f%P_lognorm     = [.false., .true., .false., .false.] !  [sigma0, fknee, alpha, gamma]

  end function constructor_oof_f
  
  function eval_noise_psd_oof_f_full(self, nu)
    ! 
    ! Evaluation routine for 2-component 1/f  + gamma*f noise PSD object
    ! 
    ! Arguments
    ! ---------
    ! self:    derived type (comm_noise_psd)
    !          Basic noise PSD object
    ! nu:      sp (scalar)
    !          Frequency (in Hz) at which to evaluate PSD
    ! 
    implicit none
    class(comm_noise_psd_oof_f),         intent(in)      :: self
    real(sp),                            intent(in)      :: nu
    real(sp)                                             :: eval_noise_psd_oof_f_full
 
    eval_noise_psd_oof_f_full = self%xi_n(SIGMA0)**2 + self%eval_corr(nu)

    if(self%apply_filter) then
      if(nu >= self%modulation_filter%x(1) .and. nu <= self%modulation_filter%x(size(self%modulation_filter%x))) then
        eval_noise_psd_oof_f_full = eval_noise_psd_oof_f_full * splint(self%modulation_filter, dble(nu))
      end if
    end if

  end function eval_noise_psd_oof_f_full

  function eval_noise_psd_oof_f_corr(self, nu)
    ! 
    ! Evaluation routine for 1/f noise + gamma*f PSD object; correlated noise only
    ! 
    ! Arguments
    ! ---------
    ! self:    derived type (comm_noise_psd)
    !          Basic noise PSD object
    ! nu:      sp (scalar)
    !          Frequency (in Hz) at which to evaluate PSD
    ! 
    implicit none
    class(comm_noise_psd_oof_f),          intent(in)      :: self
    real(sp),                            intent(in)      :: nu
    real(sp)                                             :: eval_noise_psd_oof_f_corr

    real(sp) :: S1, S2

    S1 = self%xi_n(SIGMA0)**2 * (nu/self%xi_n(FKNEE))**self%xi_n(ALPHA)
    S2 = self%xi_n(SIGMA0)**2 * self%xi_n(G_AMP) * (nu/self%xi_n(FKNEE))

    eval_noise_psd_oof_f_corr = S1 + S2

    if(self%apply_filter) then
      if(nu >= self%modulation_filter%x(1) .and. nu <= self%modulation_filter%x(size(self%modulation_filter%x))) then
        eval_noise_psd_oof_f_corr = eval_noise_psd_oof_f_corr * splint(self%modulation_filter, dble(nu))
      end if
    end if


  end function eval_noise_psd_oof_f_corr
=======
>>>>>>> 05a0e9c3
  
end module comm_tod_noise_psd_mod<|MERGE_RESOLUTION|>--- conflicted
+++ resolved
@@ -133,18 +133,11 @@
     !          don't want filtering
 
     implicit none
-<<<<<<< HEAD
     real(sp),               dimension(:),   intent(in)      :: P_active_mean
     real(sp),               dimension(:),   intent(in)      :: P_active_rms
     real(sp),               dimension(:,:), intent(in)      :: P_uni
     real(sp),               dimension(:,:), intent(in)      :: nu_fit
     real(dp),     optional, dimension(:,:), intent(in)      :: filter
-=======
-    real(sp),              dimension(:),   intent(in)      :: P_active_mean
-    real(sp),              dimension(:),   intent(in)      :: P_active_rms
-    real(sp),              dimension(:,:), intent(in)      :: P_uni
-    real(sp),              dimension(2),   intent(in)      :: nu_fit
->>>>>>> 05a0e9c3
     class(comm_noise_psd), pointer                         :: constructor_oof
 
     allocate(constructor_oof)
@@ -155,20 +148,6 @@
     if (P_uni(ALPHA,1) > P_uni(ALPHA,2)) write(*,*) 'comm_noise_psd error: Lower alpha prior higher than upper prior'
 
     constructor_oof%npar = 3
-<<<<<<< HEAD
-=======
-    allocate(constructor_oof%xi_n(constructor_oof%npar))
-    allocate(constructor_oof%P_uni(constructor_oof%npar,2))
-    allocate(constructor_oof%P_active(constructor_oof%npar,2))
-    allocate(constructor_oof%P_lognorm(constructor_oof%npar))
-
-    constructor_oof%xi_n          = P_active_mean
-    constructor_oof%P_uni         = P_uni
-    constructor_oof%P_active(:,1) = P_active_mean
-    constructor_oof%P_active(:,2) = P_active_rms
-    constructor_oof%nu_fit        = nu_fit
-    constructor_oof%P_lognorm     = [.false., .true., .false.] ! [sigma0, fknee, alpha]
->>>>>>> 05a0e9c3
 
     call constructor_oof%init_common(P_active_mean, P_active_rms, P_uni, nu_fit, filter)
 
@@ -297,12 +276,8 @@
     real(sp),                   dimension(:),   intent(in)      :: P_active_mean
     real(sp),                   dimension(:),   intent(in)      :: P_active_rms
     real(sp),                   dimension(:,:), intent(in)      :: P_uni
-<<<<<<< HEAD
     real(sp),                   dimension(:,:), intent(in)      :: nu_fit
     real(dp),     optional,     dimension(:,:), intent(in)      :: filter
-=======
-    real(sp),                   dimension(2),   intent(in)      :: nu_fit
->>>>>>> 05a0e9c3
     class(comm_noise_psd_2oof), pointer                         :: constructor_2oof
 
     allocate(constructor_2oof)
@@ -317,20 +292,6 @@
     if (P_uni(ALPHA2,1) > P_uni(ALPHA2,2)) write(*,*) 'comm_noise_psd error: Lower alpha2 prior higher than upper prior'
 
     constructor_2oof%npar = 5
-<<<<<<< HEAD
-=======
-    allocate(constructor_2oof%xi_n(constructor_2oof%npar))
-    allocate(constructor_2oof%P_uni(constructor_2oof%npar,2))
-    allocate(constructor_2oof%P_active(constructor_2oof%npar,2))
-    allocate(constructor_2oof%P_lognorm(constructor_2oof%npar))
-
-    constructor_2oof%xi_n          = P_active_mean
-    constructor_2oof%P_uni         = P_uni
-    constructor_2oof%P_active(:,1) = P_active_mean
-    constructor_2oof%P_active(:,2) = P_active_rms
-    constructor_2oof%nu_fit        = nu_fit
-    constructor_2oof%P_lognorm     = [.false., .true., .false., .true., .false.] !  [sigma0, fknee, alpha, fknee2, alpha2]
->>>>>>> 05a0e9c3
 
     call constructor_2oof%init_common(P_active_mean, P_active_rms, P_uni, nu_fit, filter)
 
@@ -419,12 +380,8 @@
     real(sp),                        dimension(:),   intent(in)      :: P_active_mean
     real(sp),                        dimension(:),   intent(in)      :: P_active_rms
     real(sp),                        dimension(:,:), intent(in)      :: P_uni
-<<<<<<< HEAD
     real(sp),                        dimension(:,:), intent(in)      :: nu_fit
     real(dp),     optional,          dimension(:,:), intent(in)      :: filter
-=======
-    real(sp),                        dimension(2),   intent(in)      :: nu_fit
->>>>>>> 05a0e9c3
     class(comm_noise_psd_oof_gauss), pointer                         :: constructor_oof_gauss
 
     allocate(constructor_oof_gauss)
@@ -436,13 +393,6 @@
     if (P_uni(ALPHA,1) > P_uni(ALPHA,2))   write(*,*) 'comm_noise_psd error: Lower alpha prior higher than upper prior'
 
     constructor_oof_gauss%npar = 6
-<<<<<<< HEAD
-=======
-    allocate(constructor_oof_gauss%xi_n(constructor_oof_gauss%npar))
-    allocate(constructor_oof_gauss%P_uni(constructor_oof_gauss%npar,2))
-    allocate(constructor_oof_gauss%P_active(constructor_oof_gauss%npar,2))
-    allocate(constructor_oof_gauss%P_lognorm(constructor_oof_gauss%npar))
->>>>>>> 05a0e9c3
 
     call constructor_oof_gauss%init_common(P_active_mean, P_active_rms, P_uni, nu_fit, filter)
 
@@ -515,7 +465,6 @@
     end if
 
   end function eval_noise_psd_oof_gauss_corr
-<<<<<<< HEAD
 
   function constructor_oof_f(P_active_mean, P_active_rms, P_uni, nu_fit, filter)
     ! 
@@ -622,7 +571,5 @@
 
 
   end function eval_noise_psd_oof_f_corr
-=======
->>>>>>> 05a0e9c3
   
 end module comm_tod_noise_psd_mod