!================================================================================
!
! Copyright (C) 2020 Institute of Theoretical Astrophysics, University of Oslo.
!
! This file is part of Commander3.
!
! Commander3 is free software: you can redistribute it and/or modify
! it under the terms of the GNU General Public License as published by
! the Free Software Foundation, either version 3 of the License, or
! (at your option) any later version.
!
! Commander3 is distributed in the hope that it will be useful,
! but WITHOUT ANY WARRANTY; without even the implied warranty of
! MERCHANTABILITY or FITNESS FOR A PARTICULAR PURPOSE. See the
! GNU General Public License for more details.
!
! You should have received a copy of the GNU General Public License
! along with Commander3. If not, see <https://www.gnu.org/licenses/>.
!
!================================================================================
module comm_tod_mod
  use comm_utils
  use comm_param_mod
  use comm_hdf_mod
  use comm_map_mod
  use comm_fft_mod
  use comm_huffman_mod
  use comm_conviqt_mod
  use comm_zodi_mod
  use comm_tod_orbdipole_mod
  use comm_tod_noise_psd_mod
  USE ISO_C_BINDING
  implicit none

  private
  public comm_tod, comm_scan, initialize_tod_mod, fill_masked_region, fill_all_masked, tod_pointer


  ! Structure for individual detectors
  type :: comm_detscan
     character(len=10) :: label                             ! Detector label
     real(dp)          :: gain, dgain, gain_invsigma        ! Gain; assumed constant over scan
     real(dp)          :: gain_def                          ! Default parameters
     real(dp)          :: chisq
     real(dp)          :: chisq_prop
     real(dp)          :: chisq_masked
     real(sp)          :: baseline
     logical(lgt)      :: accept
     class(comm_noise_psd), pointer :: N_psd                            ! Noise PSD object
     real(sp),           allocatable, dimension(:)    :: tod            ! Detector values in time domain, (ntod)
     byte,               allocatable, dimension(:)    :: ztod           ! compressed values in time domain, (ntod)
     real(sp),           allocatable, dimension(:,:)  :: diode          ! (ndiode, ntod) array of undifferenced data
     type(byte_pointer), allocatable, dimension(:)    :: zdiode         ! pointers to the compressed undifferenced diode data, len (ndiode)
     byte,               allocatable, dimension(:)    :: flag           ! Compressed detector flag; 0 is accepted, /= 0 is rejected
     type(byte_pointer), allocatable, dimension(:)    :: pix            ! pointer array of pixels length nhorn
     type(byte_pointer), allocatable, dimension(:)    :: psi            ! pointer array of psi, length nhorn
     integer(i4b),       allocatable, dimension(:,:)  :: offset_range   ! Beginning and end tod index of every offset region
     real(sp),           allocatable, dimension(:)    :: offset_level   ! Amplitude of every offset region(step)
     integer(i4b),       allocatable, dimension(:,:)  :: jumpflag_range ! Beginning and end tod index of regions where jumps occur
  end type comm_detscan

  ! Stores information about all detectors at once 
  type :: comm_scan
     integer(i4b)   :: ntod                                        ! Number of time samples
     integer(i4b)      :: ext_lowres(2)             ! Shape of downgraded TOD including padding
     real(dp)       :: proctime    = 0.d0                          ! Processing time in seconds
     real(dp)       :: n_proctime  = 0                             ! Number of completed loops
     real(dp)       :: v_sun(3)                                    ! Observatory velocity relative to Sun in km/s
     real(dp)       :: t0(3)                                       ! MJD, OBT, SCET for first sample
     real(dp)       :: satpos(3)                                   ! Observatory position (x,y,z)
     type(huffcode) :: hkey                                        ! Huffman decompression key
     type(huffcode) :: todkey                                      ! Huffman decompression key
     integer(i4b)   :: chunk_num                                   ! Absolute number of chunk in the data files
     integer(i4b),        allocatable, dimension(:,:)   :: zext    ! Extension of compressed diode arrays
     class(comm_detscan), allocatable, dimension(:)     :: d       ! Array of all detectors
  end type comm_scan

  type, abstract :: comm_tod
     character(len=512) :: freq
     character(len=512) :: filelist
     character(len=512) :: procmaskf1
     character(len=512) :: procmaskf2
     character(len=512) :: initfile
     character(len=512) :: instfile
     character(len=512) :: operation
     character(len=512) :: outdir
     character(len=512) :: sims_output_dir  !< simulation folder
     character(len=512) :: noise_psd_model  
     character(len=512) :: level !which level of tod we want, L1 or L2
     logical(lgt) :: enable_tod_simulations !< simulation parameter to run commander3 in different regime
     logical(lgt) :: first_call
     logical(lgt) :: sample_L1_par                                ! If false, reduce L1 (diode) to L2 (detector) in precomputations
     logical(lgt) :: L2_exist
     character(len=512) :: L2file
     integer(i4b) :: comm, myid, numprocs                         ! MPI parameters
     integer(i4b) :: comm_shared, myid_shared, numprocs_shared    ! MPI parameters
     integer(i4b) :: comm_inter, myid_inter                       ! MPI parameters
     integer(i4b) :: nmaps                                        ! Number of Stokes parameters
     integer(i4b) :: ndet                                         ! Number of active detectors
     integer(i4b) :: nhorn                                        ! Number of horns
     integer(i4b) :: ndiode                                      ! Number of diodes that makeup each detector
     character(len=10), allocatable, dimension(:,:)  :: diode_names  ! Names of each diode, (ndet, ndiode)
     integer(i4b) :: nscan, nscan_tot                             ! Number of scans
     integer(i4b) :: first_scan, last_scan
     integer(i4b) :: npsi                                         ! Number of discretized psi steps
     integer(i4b) :: flag0
     integer(i4b) :: n_xi                                         ! Number of noise parameters

     real(dp)     :: central_freq                                 !Central frequency
     real(dp)     :: samprate, samprate_lowres                    ! Sample rate in Hz
     real(dp)     :: chisq_threshold                              ! Quality threshold in sigma
     logical(lgt) :: orb_abscal
     logical(lgt) :: compressed_tod               
     logical(lgt) :: apply_inst_corr               
     logical(lgt) :: sample_abs_bp
     logical(lgt) :: symm_flags               
     class(comm_orbdipole), pointer :: orb_dp
     real(dp), allocatable, dimension(:)     :: gain0                                       ! Mean gain
     real(dp), allocatable, dimension(:)     :: polang                                      ! Detector polarization angle
     real(dp), allocatable, dimension(:,:)   :: polang_prior                                ! Detector polarization angle prior [ndet,mean/rms]
     real(dp), allocatable, dimension(:)     :: mbang                                       ! Main beams angle
     real(dp), allocatable, dimension(:)     :: mono                                        ! Monopole
     real(dp), allocatable, dimension(:)     :: fwhm, elip, psi_ell                         ! Beam parameter
     real(dp), allocatable, dimension(:)     :: nu_c                                        ! Center frequency
     real(dp), allocatable, dimension(:,:,:) :: prop_bp         ! proposal matrix, L(ndet,ndet,ndelta),  for bandpass sampler
     real(dp), allocatable, dimension(:)     :: prop_bp_mean    ! proposal matrix, sigma(ndelta), for mean
     real(sp), allocatable, dimension(:,:)   :: xi_n_P_uni      ! Uniform prior for noise PSD parameters
     real(sp), allocatable, dimension(:)     :: xi_n_P_rms      ! RMS for active noise PSD prior
     real(sp), allocatable, dimension(:,:)   :: xi_n_nu_fit     ! Frequency range used to fit noise PSD parameters
     integer(i4b)      :: nside, nside_param                    ! Nside for pixelized pointing
     integer(i4b)      :: nobs                            ! Number of observed pixeld for this core
     integer(i4b)      :: n_bp_prop                       ! Number of consecutive bandpass proposals in each main iteration; should be 2 for MH
     integer(i4b) :: output_n_maps                                ! Output n_maps
     character(len=512) :: init_from_HDF                          ! Read from HDF file
     character(len=512) :: datadir
     integer(i4b) :: output_4D_map                                ! Output 4D maps
     integer(i4b) :: output_aux_maps                              ! Output auxiliary maps
     integer(i4b) :: halfring_split                               ! Type of halfring split 0=None, 1=HR1, 2=HR2
     logical(lgt) :: subtract_zodi                                ! Subtract zodical light
     logical(lgt) :: correct_sl                                   ! Subtract sidelobes
     logical(lgt) :: sample_mono                                  ! Subtract detector-specific monopoles
     logical(lgt) :: orb_4pi_beam                                 ! Perform 4pi beam convolution for orbital CMB dipole 
     integer(i4b),       allocatable, dimension(:)     :: stokes  ! List of Stokes parameters
     real(dp),           allocatable, dimension(:,:,:) :: w       ! Stokes weights per detector per horn, (nmaps,nhorn,ndet)
     real(sp),           allocatable, dimension(:)     :: sin2psi  ! Lookup table of sin(2psi)
     real(sp),           allocatable, dimension(:)     :: cos2psi  ! Lookup table of cos(2psi)
     real(sp),           allocatable, dimension(:)     :: psi      ! Lookup table of psi
     real(dp),           allocatable, dimension(:,:)   :: pix2vec  ! Lookup table of pix2vec
     real(dp),           allocatable, dimension(:,:)   :: L_prop_mono  ! Proposal matrix for monopole sampling
     type(comm_scan),    allocatable, dimension(:)     :: scans    ! Array of all scans
     integer(i4b),       allocatable, dimension(:)     :: scanid   ! List of scan IDs
     integer(i4b),       allocatable, dimension(:)     :: nscanprproc   ! List of scan IDs
     integer(i4b),       allocatable, dimension(:)     :: partner ! Partner detector; for symmetrizing flags
     integer(i4b),       allocatable, dimension(:)     :: horn_id  ! Internal horn number per detector
     real(dp),           dimension(4)                  :: x_im    ! feedhorn imbalance parameters, with duplicates
     character(len=512), allocatable, dimension(:)     :: hdfname  ! List of HDF filenames for each ID
     character(len=512), allocatable, dimension(:)     :: label    ! Detector labels
     class(comm_map), pointer                          :: procmask => null() ! Mask for gain and n_corr
     class(comm_map), pointer                          :: procmask2 => null() ! Mask for gain and n_corr
     class(comm_mapinfo), pointer                      :: info => null()    ! Map definition
     class(comm_mapinfo), pointer                      :: slinfo => null()  ! Sidelobe map info
     class(map_ptr),     allocatable, dimension(:)     :: slbeam, mbeam   ! Sidelobe beam data (ndet)
     class(conviqt_ptr), allocatable, dimension(:)     :: slconv   ! SL-convolved maps (ndet)
     real(dp),           allocatable, dimension(:,:)   :: bp_delta  ! Bandpass parameters (0:ndet, npar)
     real(dp),           allocatable, dimension(:,:)   :: spinaxis ! For load balancing
     integer(i4b),       allocatable, dimension(:)     :: pix2ind, ind2pix, ind2sl
     real(sp),           allocatable, dimension(:,:)   :: ind2ang
     character(len=128)                                :: tod_type
     integer(i4b)                                      :: nside_beam
     integer(i4b)                                      :: verbosity ! verbosity of output
     integer(i4b),       allocatable, dimension(:,:)   :: jumplist  ! List of stationary periods (ndet,njump+2)
<<<<<<< HEAD
     real(dp)                                          :: accept_threshold ! Required fraction of unflagged data in a detscan in order to be accepted 
=======
     ! Gain parameters
     real(dp)                                :: gain_samprate
     real(dp), allocatable, dimension(:)     :: gain_sigma_0  ! size(ndet), the estimated white noise level of that scan. Not truly a white noise since our model is sigma_0**2 * (f/fknee)**alpha instead of sigma_0 ** 2 (1 + f/fknee ** alpha)
     real(dp), allocatable, dimension(:)    :: gain_fknee ! size(ndet)
     real(dp), allocatable, dimension(:)    :: gain_alpha ! size(ndet)
     real(dp) :: gain_sigma0_std ! std for metropolis-hastings sampling
     real(dp) :: gain_fknee_std ! std for metropolis-hastings sampling
     real(dp) :: gain_alpha_std ! std for metropolis-hastings sampling
>>>>>>> 468a0bfc
   contains
     procedure                           :: read_tod
     procedure                           :: diode2tod_inst
     procedure                           :: read_tod_inst
     procedure                           :: read_scan_inst
     procedure                           :: get_scan_ids
     procedure                           :: dumpToHDF
     procedure                           :: dumpToHDF_inst
     procedure                           :: initHDF
     procedure                           :: initHDF_inst
     procedure                           :: get_det_id
     procedure                           :: initialize_bp_covar
     procedure(process_tod), deferred    :: process_tod
     procedure                           :: construct_sl_template
     procedure                           :: construct_corrtemp_inst
     procedure                           :: construct_dipole_template
     procedure                           :: construct_dipole_template_diff
     procedure                           :: output_scan_list
     procedure                           :: downsample_tod
     procedure                           :: compute_chisq
     procedure                           :: get_total_chisq
     procedure                           :: symmetrize_flags
     procedure                           :: decompress_pointing_and_flags
     procedure                           :: decompress_tod
     procedure                           :: decompress_diodes
     procedure                           :: tod_constructor
     procedure                           :: load_instrument_file
     procedure                           :: load_instrument_inst
     procedure                           :: precompute_lookups
     procedure                           :: read_jumplist
     procedure                           :: remove_fixed_scans
  end type comm_tod

  abstract interface
     subroutine process_tod(self, chaindir, chain, iter, handle, map_in, delta, map_out, rms_out)
       import i4b, comm_tod, comm_map, map_ptr, dp, planck_rng
       implicit none
       class(comm_tod),                     intent(inout) :: self
       character(len=*),                    intent(in)    :: chaindir
       integer(i4b),                        intent(in)    :: chain, iter
       type(planck_rng),                    intent(inout) :: handle
       type(map_ptr),     dimension(:,:),   intent(inout) :: map_in
       real(dp),          dimension(:,:,:), intent(inout) :: delta
       class(comm_map),                     intent(inout) :: map_out
       class(comm_map),                     intent(inout) :: rms_out
     end subroutine process_tod
  end interface

  type tod_pointer
    class(comm_tod), pointer :: p => null()
  end type tod_pointer

contains

  subroutine initialize_tod_mod(cpar)
    implicit none
    type(comm_params),       intent(in) :: cpar

    logical(lgt), save :: initialized = .false.

    if (initialized) return

    call initialize_fft_mod(cpar)
    if (cpar%include_tod_zodi) call initialize_zodi_mod(cpar)
  end subroutine initialize_tod_mod

  subroutine tod_constructor(self, cpar, id_abs, info, tod_type)
    ! 
    ! Common constructor function for all TOD objects; allocatates and initializes general
    ! data structures. This routine is typically called from within an instrument-specific 
    ! initialization routine, *after* defining fields such that nhorn, ndet etc.
    ! 
    ! Arguments:
    ! ----------
    ! self:     derived class (comm_tod)
    !           TOD object to be initialized
    ! cpar:     derived type
    !           Object containing parameters from the parameterfile.
    ! id_abs:   integer
    !           The index of the current band within the parameters, related to cpar
    ! info:     map_info structure
    !           Information about the maps for this band, like how the maps are distributed in memory
    ! tod_type: string
    !           Instrument specific tod type
    !
    ! Returns
    ! ----------
    ! None, but updates self
    !
    implicit none
    class(comm_tod),                intent(inout)  :: self
    integer(i4b),                   intent(in)     :: id_abs
    type(comm_params),              intent(in)     :: cpar
    class(comm_mapinfo),            target         :: info
    character(len=128),             intent(in)     :: tod_type

    integer(i4b) :: i, ndelta, ierr, unit
    character(len=512) :: datadir
    character(len=4)   :: id

    self%tod_type      = tod_type
    self%myid          = cpar%myid_chain
    self%comm          = cpar%comm_chain
    self%numprocs      = cpar%numprocs_chain
    self%myid_shared   = cpar%myid_shared
    self%comm_shared   = cpar%comm_shared
    self%myid_inter    = cpar%myid_inter
    self%comm_inter    = cpar%comm_inter
    self%info          => info
    self%init_from_HDF = cpar%ds_tod_initHDF(id_abs)
    self%freq          = cpar%ds_label(id_abs)
    self%operation     = cpar%operation
    self%outdir        = cpar%outdir
    self%first_call    = .true.
    self%first_scan    = cpar%ds_tod_scanrange(id_abs,1)
    self%last_scan     = cpar%ds_tod_scanrange(id_abs,2)
    self%flag0         = cpar%ds_tod_flag(id_abs)
    self%orb_abscal    = cpar%ds_tod_orb_abscal(id_abs)
    self%nscan_tot     = cpar%ds_tod_tot_numscan(id_abs)
    self%output_4D_map = cpar%output_4D_map_nth_iter
    self%output_aux_maps = cpar%output_aux_maps
    self%subtract_zodi = cpar%include_TOD_zodi
    self%central_freq  = cpar%ds_nu_c(id_abs)
    self%halfring_split= cpar%ds_tod_halfring(id_abs)
    self%nside_param   = cpar%ds_nside(id_abs)
    self%verbosity     = cpar%verbosity
    self%sims_output_dir = cpar%sims_output_dir
    self%apply_inst_corr = .false.
    self%enable_tod_simulations = cpar%enable_tod_simulations
<<<<<<< HEAD
    self%accept_threshold = 0.9d0 ! default
=======
    self%level        = cpar%ds_tod_level(id_abs)
    self%sample_abs_bp   = .false.
>>>>>>> 468a0bfc

    if (trim(self%noise_psd_model) == 'oof') then
       self%n_xi = 3  ! {sigma0, fknee, alpha}
    else if (trim(self%noise_psd_model) == '2oof') then
       self%n_xi = 5  ! {sigma0, fknee, alpha, fknee2, alpha2}
    else if (trim(self%noise_psd_model) == 'oof_gauss') then
       self%n_xi = 6  ! {sigma0, fknee, alpha, amp, loc, sigma}
    else
       write(*,*) 'Error: Invalid noise PSD model = ', trim(self%noise_psd_model)
       stop
    end if

    call mpi_comm_size(cpar%comm_shared, self%numprocs_shared, ierr)

    if (self%first_scan > self%last_scan) then
       write(*,*) 'Error: First scan larger than last scan for ', trim(self%freq)
       call mpi_finalize(ierr)
       stop
    end if

    datadir = trim(cpar%datadir)//'/'
    self%datadir     = datadir
    self%filelist    = trim(datadir)//trim(cpar%ds_tod_filelist(id_abs))
    self%procmaskf1  = trim(datadir)//trim(cpar%ds_tod_procmask1(id_abs))
    self%procmaskf2  = trim(datadir)//trim(cpar%ds_tod_procmask2(id_abs))
    self%instfile    = trim(datadir)//trim(cpar%ds_tod_instfile(id_abs))

    if (trim(self%level) == 'L1') then
        if (.not. self%sample_L1_par) then
          call int2string(self%myid, id)
          unit        = getlun()
          self%L2file = trim(self%datadir) // '/precomp_L2_'//trim(self%freq)//'.h5'
          inquire(file=trim(self%L2file), exist=self%L2_exist)
       else
          self%L2_exist = .false.
       end if
    else
       self%L2_exist = .true.
    end if

    call self%get_scan_ids(self%filelist)

    self%procmask => comm_map(self%info, self%procmaskf1)
    self%procmask2 => comm_map(self%info, self%procmaskf2)
    do i = 0, self%info%np-1
       if (any(self%procmask%map(i,:) < 0.5d0)) then
          self%procmask%map(i,:) = 0.d0
       else
          self%procmask%map(i,:) = 1.d0
       end if
       if (any(self%procmask2%map(i,:) < 0.5d0)) then
          self%procmask2%map(i,:) = 0.d0
       else
          self%procmask2%map(i,:) = 1.d0
       end if
    end do

    self%nmaps    = info%nmaps
    !TODO: this should be changed to not require a really long string
    if (index(cpar%ds_tod_dets(id_abs), '.txt') /= 0) then
      self%ndet = count_detectors(cpar%ds_tod_dets(id_abs), cpar%datadir)
    else
      self%ndet     = num_tokens(cpar%ds_tod_dets(id_abs), ",")
    end if


    ! Initialize jumplist
    call self%read_jumplist(datadir, cpar%ds_tod_jumplist(id_abs))

    allocate(self%stokes(self%nmaps))
    allocate(self%w(self%nmaps, self%nhorn, self%ndet))
    allocate(self%label(self%ndet))
    allocate(self%partner(self%ndet))
    allocate(self%horn_id(self%ndet))
    allocate(self%diode_names(self%ndet, self%ndiode))
    self%stokes = [1,2,3]
    self%w      = 1.d0
    self%x_im   = 0d0

    if (trim(cpar%ds_bpmodel(id_abs)) == 'additive_shift') then
       ndelta = 1
    else if (trim(cpar%ds_bpmodel(id_abs)) == 'powlaw_tilt') then
       ndelta = 1
    else
       write(*,*) 'Unknown bandpass model'
       stop
    end if
    allocate(self%bp_delta(0:self%ndet,ndelta))
    self%bp_delta = 0.d0

    !Allocate and initialize gain structures
    allocate(self%gain_sigma_0(self%ndet))
    ! To be initialized at first call
    allocate(self%gain_fknee(self%ndet))
    allocate(self%gain_alpha(self%ndet))
    self%gain_samprate = 1.d0 / 3600.d0
    self%gain_sigma_0 = 3d-4
    self%gain_fknee =  self%gain_samprate ! In seconds - this value is not necessarily set in stone and will be updated over the course of the run.
    self%gain_alpha =  -2.5d0 ! This value is not necessarily set in stone and will be updated over the course of the run.
    self%gain_sigma0_std = abs(self%gain_sigma_0(1) * 0.01)
    self%gain_fknee_std = abs(self%gain_fknee(1) * 0.01)
    self%gain_alpha_std = abs(self%gain_alpha(1) * 0.01)

    ! Allocate orbital dipole object; this should go in the experiment files, since it must be done after beam init
    !allocate(self%orb_dp)
    !self%orb_dp => comm_orbdipole(self%mbeam)

  end subroutine tod_constructor

  subroutine precompute_lookups(self)
    ! 
    ! Routine that precomputes static look-up tables in a given TOD object (pix2ind, ind2pix, ind2sl, ind2ang). 
    ! 
    ! Arguments:
    ! ----------
    ! self:     derived class (comm_tod)
    !           TOD object to be initialized
    ! Returns
    ! ----------
    ! None, but updates self
    !
    implicit none
    class(comm_tod),                intent(inout)  :: self

    real(dp)     :: f_fill, f_fill_lim(3), theta, phi
    integer(i4b) :: i, j, k, l, np_vec, ierr
    integer(i4b), allocatable, dimension(:) :: pix


    ! Lastly, create a vector pointing table for fast look-up for orbital dipole
    np_vec = 12*self%nside**2 !npix
    allocate(self%pix2vec(3,0:np_vec-1))
    do i = 0, np_vec-1
       call pix2vec_ring(self%nside, i, self%pix2vec(:,i))
    end do

    ! Construct observed pixel array
    allocate(self%pix2ind(0:12*self%nside**2-1))
    self%pix2ind = -1
    do i = 1, self%nscan
       allocate(pix(self%scans(i)%ntod))
       if (self%nhorn == 2) then
         do l = 1, self%nhorn
            !call huffman_decode2_int(self%scans(i)%hkey, self%scans(i)%d(j)%pix(l)%p, pix)
          call huffman_decode(self%scans(i)%hkey, self%scans(i)%d(1)%pix(l)%p, pix)
          self%pix2ind(pix(1)) = 1
          do k = 2, self%scans(i)%ntod
             self%pix2ind(pix(k)) = 1
          end do
        end do
       else
         do j = 1, self%ndet
           do l = 1, self%nhorn
            call huffman_decode(self%scans(i)%hkey, self%scans(i)%d(j)%pix(l)%p, pix)
            self%pix2ind(pix(1)) = 1
            do k = 2, self%scans(i)%ntod
               pix(k)  = pix(k-1)  + pix(k)
               self%pix2ind(pix(k)) = 1
            end do
          end do
         end do
       end if
       deallocate(pix)
    end do
    self%nobs = count(self%pix2ind == 1)
    allocate(self%ind2pix(self%nobs))
    allocate(self%ind2sl(self%nobs))
    allocate(self%ind2ang(2,self%nobs))
    j = 1
    do i = 0, 12*self%nside**2-1
       if (self%pix2ind(i) == 1) then
          self%ind2pix(j) = i
          self%pix2ind(i) = j
          call pix2ang_ring(self%nside, i, theta, phi)
          call ang2pix_ring(self%nside_beam, theta, phi, self%ind2sl(j))
          self%ind2ang(:,j) = [theta,phi]
          j = j+1
       end if
    end do
    f_fill = self%nobs/(12.*self%nside**2)
    call mpi_reduce(f_fill, f_fill_lim(1), 1, MPI_DOUBLE_PRECISION, MPI_MIN, 0, self%info%comm, ierr)
    call mpi_reduce(f_fill, f_fill_lim(2), 1, MPI_DOUBLE_PRECISION, MPI_MAX, 0, self%info%comm, ierr)
    call mpi_reduce(f_fill, f_fill_lim(3), 1, MPI_DOUBLE_PRECISION, MPI_SUM, 0, self%info%comm, ierr)
    if (self%myid == 0) then
       write(*,*) '  Min/mean/max TOD-map f_sky = ', real(100*f_fill_lim(1),sp), real(100*f_fill_lim(3)/self%info%nprocs,sp), real(100*f_fill_lim(2),sp)
    end if

  end subroutine precompute_lookups

  !**************************************************
  !             Utility routines
  !**************************************************

  subroutine load_instrument_file(self, nside_beam, nmaps_beam, pol_beam, comm_chain)
    implicit none
    class(comm_tod),   intent(inout) :: self
    integer(i4b),      intent(in)    :: nside_beam
    integer(i4b),      intent(in)    :: nmaps_beam
    logical(lgt),      intent(in)    :: pol_beam
    integer(i4b),      intent(in)    :: comm_chain 

    type(hdf_file) :: h5_file
    integer(i4b) :: lmax_beam, lmax_sl, i
    type(comm_mapinfo), pointer :: info_beam

    if(len(trim(self%instfile)) == 0) then
      write(*,*) "Cannot open instrument file with empty name for tod: " // self%tod_type
    end if
    allocate(self%fwhm(self%ndet))
    allocate(self%elip(self%ndet))
    allocate(self%psi_ell(self%ndet))
    allocate(self%nu_c(self%ndet))

    call open_hdf_file(self%instfile, h5_file, 'r')

<<<<<<< HEAD
    if (self%orb_4pi_beam) then
       allocate(self%mbeam(self%ndet))
    end if

    if (self%correct_sl) then
       allocate(self%slbeam(self%ndet))
       call read_hdf(h5_file, trim(adjustl(self%label(1)))//'/'//'sllmax', lmax_beam)
       self%slinfo => comm_mapinfo(comm_chain, nside_beam, lmax_beam, nmaps_beam, pol_beam)
    end if

=======
    call read_hdf(h5_file, trim(adjustl(self%label(1)))//'/'//'sllmax', lmax_sl)
    call read_hdf(h5_file, trim(adjustl(self%label(1)))//'/'//'beamlmax', lmax_beam)
    self%slinfo => comm_mapinfo(comm_chain, nside_beam, lmax_sl,   nmaps_beam, pol_beam)
>>>>>>> 468a0bfc
    do i = 1, self%ndet
       call read_hdf(h5_file, trim(adjustl(self%label(i)))//'/'//'fwhm', self%fwhm(i))
       call read_hdf(h5_file, trim(adjustl(self%label(i)))//'/'//'elip', self%elip(i))
       call read_hdf(h5_file, trim(adjustl(self%label(i)))//'/'//'psi_ell', self%psi_ell(i))
       call read_hdf(h5_file, trim(adjustl(self%label(i)))//'/'//'centFreq', self%nu_c(i))
<<<<<<< HEAD
       if (self%correct_sl) then
          self%slbeam(i)%p => comm_map(self%slinfo, h5_file, .true., "sl", trim(self%label(i)))
       end if
       if (self%orb_4pi_beam) then
          self%mbeam(i)%p => comm_map(self%slinfo, h5_file, .true., "beam", trim(self%label(i)))
          call self%mbeam(i)%p%Y()
       end if
=======
       self%slbeam(i)%p => comm_map(self%slinfo, h5_file, .true., "sl", trim(self%label(i)))
       call self%slbeam(i)%p%Y()
       self%mbeam(i)%p => comm_map(self%slinfo, h5_file, .true., "beam", trim(self%label(i)), lmax_file=lmax_beam)
       call self%mbeam(i)%p%Y()
       call self%load_instrument_inst(h5_file, i)
>>>>>>> 468a0bfc
    end do

    call close_hdf_file(h5_file)

    self%nu_c   = self%nu_c * 1d9
  end subroutine load_instrument_file


  subroutine read_tod(self, detlabels, datadir)
    ! 
    ! Reads common TOD fields into existing TOD object
    ! 
    ! Arguments:
    ! ----------
    ! self:     derived class (comm_tod)
    !           TOD object to be initialized
    ! detlabels: string (array)
    !           Array of detector labels, e.g., ["27M", "27S"]
    ! Returns
    ! ----------
    ! None, but updates self
    !
    implicit none
    class(comm_tod),                intent(inout)  :: self
    character(len=*), dimension(:), intent(in)     :: detlabels
    character(len=512), optional                   :: datadir


    integer(i4b) :: i, j, k, n, det, ierr, ndet_tot
    real(dp)     :: t1, t2
    real(sp)     :: psi
    type(hdf_file)     :: file
    character(len=128) :: buff_s

    integer(i4b), dimension(:), allocatable       :: ns
    real(dp), dimension(:), allocatable           :: mbang_buf, polang_buf
    character(len=100000)                         :: det_buf
    character(len=128), dimension(:), allocatable :: dets

    ! Read common fields
    allocate(self%polang(self%ndet))
    allocate(self%mbang(self%ndet))
    allocate(self%mono(self%ndet))
    allocate(self%gain0(0:self%ndet))
    self%mono = 0.d0
    if (self%myid == 0) then
       call open_hdf_file(self%initfile, file, "r")
       !TODO: figure out how to make this work
       call read_hdf_string2(file, "/common/det",    det_buf, n)
       !call read_hdf(file, "/common/det",    det_buf)
       !write(det_buf, *) "27M, 27S, 28M, 28S"
       !write(det_buf, *) "18M, 18S, 19M, 19S, 20M, 20S, 21M, 21S, 22M, 22S, 23M, 23S"
<<<<<<< HEAD
       
       if (index(det_buf(1:n), '.txt') /= 0) then
         ndet_tot = count_detectors(det_buf(1:n), datadir)
       else
         ndet_tot = num_tokens(det_buf(1:n), ",")
       end if

       allocate(polang_buf(ndet_tot), mbang_buf(ndet_tot), dets(ndet_tot))
=======
       ndet_tot = num_tokens(det_buf(1:n), ",")
       allocate(polang_buf(ndet_tot), mbang_buf(ndet_tot),dets(ndet_tot))
>>>>>>> 468a0bfc
       polang_buf = 0
       mbang_buf = 0
       self%polang = 0
       self%mbang = 0
       if (index(det_buf(1:n), '.txt') /= 0) then
         call get_detectors(det_buf(1:n), datadir, dets)
       else
         call get_tokens(trim(adjustl(det_buf(1:n))), ',', dets)
       end if

!!$       do i = 1, ndet_tot
!!$          write(*,*) i, trim(adjustl(dets(i)))
!!$       end do
       !write(*,*) ndet_tot
       call read_hdf(file, "common/nside",  self%nside)
       if(self%nside /= self%nside_param) then
         write(*,*) "Nside=", self%nside_param, "found in parameter file does not match nside=", self%nside, "found in data files"
         stop
       end if
       call read_hdf(file, "common/npsi",   self%npsi)
       call read_hdf(file, "common/fsamp",  self%samprate)
       call read_hdf(file, "common/polang", polang_buf, opt=.true.)
       call read_hdf(file, "common/mbang",  mbang_buf, opt=.true.)
!!$          do j = 1, ndet_tot
!!$             write(*,*) j, trim(dets(j))
!!$          end do

       do i = 1, self%ndet
          do j = 1, ndet_tot
             if(trim(adjustl(detlabels(i))) == trim(adjustl(dets(j)))) then
                exit
             end if
          end do
          if (j > ndet_tot) then
             write(*,*) ' Error -- detector not found in HDF file: ', trim(adjustl(detlabels(i)))
             stop
          end if
          self%polang(i) = 0.d0 !polang_buf(j)
          self%mbang(i)  = polang_buf(j)  !mbang_buf(j)
       end do
       deallocate(polang_buf, mbang_buf, dets)
       ! Read instrument specific parameters
       call self%read_tod_inst(file)

       call close_hdf_file(file)
    else
       call self%read_tod_inst
    end if
    call mpi_bcast(self%nside,    1,     MPI_INTEGER,          0, self%comm, ierr)
    call mpi_bcast(self%npsi,     1,     MPI_INTEGER,          0, self%comm, ierr)
    call mpi_bcast(self%samprate, 1,     MPI_DOUBLE_PRECISION, 0, self%comm, ierr)
    call mpi_bcast(self%polang,   self%ndet,  MPI_DOUBLE_PRECISION, 0, self%comm, ierr)
    call mpi_bcast(self%mbang,    self%ndet,  MPI_DOUBLE_PRECISION, 0, self%comm, ierr)

    call wall_time(t1)
    allocate(self%scans(self%nscan))
    call update_status(status, "000")
    do i = 1, self%nscan
       call read_hdf_scan(self%scans(i), self, self%hdfname(i), self%scanid(i), self%ndet, &
<<<<<<< HEAD
            & detlabels, self%nhorn)


       do det = 1, self%ndet
          if (self%compressed_tod) then
            self%scans(i)%d(det)%accept = .true.
          else
            self%scans(i)%d(det)%accept = all(self%scans(i)%d(det)%tod==self%scans(i)%d(det)%tod)
            if (.not. self%scans(i)%d(det)%accept) then
               write(*,fmt='(a,i8,a,i3, i10)') 'Input TOD contain NaN -- scan =', &
                    & self%scanid(i), ', det =', det, count(self%scans(i)%d(det)%tod/=self%scans(i)%d(det)%tod)
               write(*,fmt='(a,a)') '    filename = ', &
                    & trim(self%hdfname(i))
            end if
          end if
       end do
=======
            & detlabels, self%nhorn, self%ndiode, self%diode_names)
>>>>>>> 468a0bfc
    end do
    call update_status(status, "qqq")
!!$    if (self%ndiode > 1 .and. self%compressed_tod) then
!!$       ! Pre-allocate diode arrays, to avoid memory fragmenation
!!$       do i = 1, self%nscan
!!$          do j = 1, self%ndet
!!$             allocate(self%scans(i)%d(j)%zdiode(self%ndiode))
!!$             do k = 1, self%ndiode
!!$                allocate(self%scans(i)%d(j)%zdiode(k)%p(self%scans(i)%zext(j,k)))
!!$             end do
!!$          end do
!!$       end do
!!$    end if

    call update_status(status, "aaa")
    if (trim(self%level) == 'L2' .or. .not. self%L2_exist) then
       do i = 1, self%nscan
          call read_hdf_scan_data(self%scans(i), self, self%hdfname(i), self%scanid(i), self%ndet, &
               & detlabels, self%nhorn, self%ndiode, self%diode_names)

!!$       do j = 1, self%ndet
!!$          deallocate(self%scans(i)%d(j)%zdiode1,self%scans(i)%d(j)%zdiode2,self%scans(i)%d(j)%zdiode3,self%scans(i)%d(j)%zdiode4)
!!$       end do

          do det = 1, self%ndet
             if (allocated(self%scans(i)%d(det)%tod)) then
                self%scans(i)%d(det)%accept = all(self%scans(i)%d(det)%tod==self%scans(i)%d(det)%tod)
                if (.not. self%scans(i)%d(det)%accept) then
                   write(*,fmt='(a,i8,a,i3, i10)') 'Input TOD contain NaN -- scan =', &
                        & self%scanid(i), ', det =', det, count(self%scans(i)%d(det)%tod/=self%scans(i)%d(det)%tod)
                   write(*,fmt='(a,a)') '    filename = ', &
                        & trim(self%hdfname(i))
                end if
             end if
          end do
       end do
    end if
    call update_status(status, "111")
!!$    do i = self%nscan, 1, -1
!!$       do j = self%ndet, 1, -1
!!$          do k = 1, self%ndiode
!!$             deallocate(self%scans(i)%d(j)%zdiode(k)%p)
!!$          end do
!!$          deallocate(self%scans(i)%d(j)%zdiode)
!!$       end do
!!$    end do

    call update_status(status, "bbb")


    ! Initialize mean gain
    allocate(ns(0:self%ndet))
    self%gain0 = 0.d0
    ns         = 0
    do i = 1, self%nscan
       do j = 1, self%ndet
          if (.not. self%scans(i)%d(j)%accept) cycle
          self%gain0(j) = self%gain0(j) + self%scans(i)%d(j)%gain
          ns(j)         = ns(j) + 1
       end do
    end do
    call mpi_allreduce(MPI_IN_PLACE, self%gain0, self%ndet+1, &
         & MPI_DOUBLE_PRECISION, MPI_SUM, self%comm, ierr)
    call mpi_allreduce(MPI_IN_PLACE, ns,         self%ndet+1, &
         & MPI_INTEGER,          MPI_SUM, self%comm, ierr)
    self%gain0(0) = sum(self%gain0)/sum(ns)
    where (ns > 0)
       self%gain0 = self%gain0 / ns - self%gain0(0)
    end where

    do i = 1, self%nscan
       do j = 1, self%ndet
          self%scans(i)%d(j)%dgain = self%scans(i)%d(j)%gain - self%gain0(0) - self%gain0(j)
          self%scans(i)%d(j)%baseline = 0d0
       end do
    end do


    ! Precompute trigonometric functions
    allocate(self%sin2psi(self%npsi), self%cos2psi(self%npsi))
    allocate(self%psi(self%npsi))
    do i = 1, self%npsi
       psi             = (i-0.5)*2.0*pi/real(self%npsi,sp)
       self%psi(i)     = psi
       self%sin2psi(i) = sin(2.0*psi)
       self%cos2psi(i) = cos(2.0*psi)
    end do



    call mpi_barrier(self%comm, ierr)
    call wall_time(t2)
    if (self%myid == 0) write(*,fmt='(a,i4,a,i6,a,f8.1,a)') &
         & '    Myid = ', self%myid, ' -- nscan = ', self%nscan, &
         & ', TOD IO time = ', t2-t1, ' sec'


<<<<<<< HEAD
=======

>>>>>>> 468a0bfc
  end subroutine read_tod

  subroutine read_hdf_scan(self, tod, filename, scan, ndet, detlabels, nhorn, ndiode, diode_names)
    ! 
    ! Reads common scan information from TOD fileset
    ! 
    ! Arguments:
    ! ----------
    ! self:     derived class (comm_scan)
    !           Scan object
    ! tod:      derived class (comm_tod)
    !           Main TOD object to which current scan belongs
    ! filename: character
    !           TOD filename
    ! scan:     int
    !           Scan ID
    ! ndet:     int
    !           Number of detectors
    ! nhorn:    int
    !           Number of horns
    ! detlabels: string (array)
    !           Array of detector labels, e.g., ["27M", "27S"]
    ! ndiode:   int 
    !           Number of diodes per combined tod
    ! diode_names : string (array (ndet, ndiode)
    !           Array of diode labels, eg. [['sky00', 'sky01', 'load00',
    !           'load01'], ['sky10', 'sky11', 'load10', 'load11'], ...]
    ! scan:     derived class (comm_scan)
    !           
    !
    ! Returns
    ! ----------
    ! None, but updates scan object
    !
    ! TODO
    ! ----
    ! - ndet, nhorn and detlabels should be taken from tod, not inserted as separate parameters?
    ! 
    implicit none
    class(comm_scan),               intent(inout) :: self
    class(comm_tod),                intent(in)    :: tod
    character(len=*),               intent(in)    :: filename
    integer(i4b),                   intent(in)    :: scan, ndet, nhorn, ndiode
    character(len=*), dimension(:), intent(in)    :: detlabels
    character(len=*), dimension(:,:), intent(in)  :: diode_names

    integer(i4b)       :: i,j,k,l, n, m, ext(1)
    real(sp)           :: nu
    real(dp)           :: scalars(4)
    character(len=6)   :: slabel
    character(len=128) :: field
    type(hdf_file)     :: file
    integer(i4b), allocatable, dimension(:)       :: hsymb
    real(sp),     allocatable, dimension(:)       :: buffer_sp, xi_n, hsymb_sp
    integer(i4b), allocatable, dimension(:)       :: htree

    self%chunk_num = scan
    call int2string(scan, slabel)

    call open_hdf_file(filename, file, "r")

    ! Find array sizes
    call read_hdf(file, slabel // "/" // "common/ntod",   n)

    if (tod%halfring_split == 0) then
      m = get_closest_fft_magic_number(n)
    else if (tod%halfring_split == 1 .or. tod%halfring_split == 2) then
      m = get_closest_fft_magic_number(n/2)
    else 
      write(*,*) "Unknown halfring_split value in read_hdf_scan"
      stop
    end if
    if (real(m-n,dp)/real(n,dp) > 0.001d0) then
       write(*,*) 'Warning: More than 0.1% of scan', scan, ' removed by FFTW cut'
    end if

    self%ntod = m
    self%ext_lowres(1)   = -5    ! Lowres padding
    self%ext_lowres(2)   = int(self%ntod/int(tod%samprate/tod%samprate_lowres)) + 1 + self%ext_lowres(1)

    ! Read common scan data
    call read_hdf(file, slabel // "/common/vsun",  self%v_sun)
    call read_hdf(file, slabel // "/common/time",  self%t0)
    ! HKE: LFI files should be regenerated with (x,y,z) info
    !call read_hdf(file, slabel // "/common/satpos",  self%satpos, opt=.true.)

    ! Read detector scans
    allocate(self%d(ndet), buffer_sp(n))
    if (tod%ndiode > 1 .and. tod%compressed_tod) allocate(self%zext(tod%ndet,tod%ndiode))
    do i = 1, ndet
       if ((i == 1 .and. nhorn == 2) .or. (nhorn .ne. 2)) then
         allocate(self%d(i)%psi(nhorn), self%d(i)%pix(nhorn))
       end if

       allocate(xi_n(tod%n_xi))
       field                = detlabels(i)
       self%d(i)%label      = trim(field)
       call read_hdf(file, slabel // "/" // trim(field) // "/scalars",   scalars)
       self%d(i)%gain_def   = scalars(1)
       self%d(i)%gain       = scalars(1)
       xi_n(1:3)            = scalars(2:4)
       xi_n(1)              = xi_n(1) * self%d(i)%gain_def ! Convert sigma0 to uncalibrated units
       self%d(i)%gain       = self%d(i)%gain_def
       self%d(i)%accept     = .true.

       if (trim(tod%noise_psd_model) == 'oof') then
          self%d(i)%N_psd => comm_noise_psd(xi_n, tod%xi_n_P_rms, tod%xi_n_P_uni, tod%xi_n_nu_fit)
       else if (trim(tod%noise_psd_model) == '2oof') then
          xi_n(4) =  1e-4  ! fknee2 (Hz); arbitrary value
          xi_n(5) = -1.000 ! alpha2; arbitrary value
          self%d(i)%N_psd => comm_noise_psd_2oof(xi_n, tod%xi_n_P_rms, tod%xi_n_P_uni, tod%xi_n_nu_fit)

       else if (trim(tod%noise_psd_model) == 'oof_gauss') then
          xi_n(4) =  0.00d0
          xi_n(5) =  1.35d0
          xi_n(6) =  0.40d0
          self%d(i)%N_psd => comm_noise_psd_oof_gauss(xi_n, tod%xi_n_P_rms, tod%xi_n_P_uni, tod%xi_n_nu_fit)

!!$          open(58,file='noise.dat')
!!$          nu = 0.001d0 
!!$          do while (.true.)
!!$             write(58,*) nu, self%d(i)%N_psd%eval_full(nu)
!!$             nu = nu * 1.2d0
!!$             if (nu > tod%samprate) exit
!!$          end do
!!$          close(58)
!!$          stop

       end if
       deallocate(xi_n)

       ! Read Huffman coded data arrays
       if (nhorn == 2 .and. i == 1) then
         ! For a single DA, this is redundant, so we are loading 4 times the
         ! necessary pointing (and flags) information. Strictly speaking, this
         ! would involve needing to have a self%pixA and self%pixB attribute for
         ! WMAP only and not allocate self%d(i)%pix(j)
         do j = 1, nhorn 
           call read_hdf_opaque(file, slabel // "/" // trim(field) // "/pix" // achar(j+64),  self%d(i)%pix(j)%p)
           call read_hdf_opaque(file, slabel // "/" // trim(field) // "/psi" // achar(j+64),  self%d(i)%psi(j)%p)
         end do
       else if (nhorn .ne. 2) then
         do j = 1, nhorn
           call read_hdf_opaque(file, slabel // "/" // trim(field) // "/pix",  self%d(i)%pix(j)%p)
           call read_hdf_opaque(file, slabel // "/" // trim(field) // "/psi",  self%d(i)%psi(j)%p)
         end do
       end if
       call read_hdf_opaque(file, slabel // "/" // trim(field) // "/flag", self%d(i)%flag)

<<<<<<< HEAD
       if (tod%compressed_tod) then
          call read_hdf_opaque(file, slabel // "/" // trim(field) // "/tod", self%d(i)%ztod)
       else
          allocate(self%d(i)%tod(m))
          call read_hdf(file, slabel // "/" // trim(field) // "/tod",    buffer_sp)
          if (tod%halfring_split == 2 )then
             self%d(i)%tod = buffer_sp(m+1:2*m)
          else
             self%d(i)%tod = buffer_sp(1:m)
          end if
       end if

=======
       ! Get compressed diode array sizes
!!$       if (tod%ndiode > 1 .and. tod%compressed_tod) then
!!$          call get_hdf_vlen_ext(file, slabel // '/' // trim(field) // '/diodes', self%zext(i,:))
!!$       end if

!!$       if(ndiode == 1) then
!!$         if (tod%compressed_tod) then
!!$            call read_hdf_opaque(file, slabel // "/" // trim(field) // "/tod", self%d(i)%ztod)
!!$         else
!!$            allocate(self%d(i)%tod(m))
!!$            call read_hdf(file, slabel // "/" // trim(field) // "/tod",    buffer_sp)
!!$            if (tod%halfring_split == 2 )then
!!$               self%d(i)%tod = buffer_sp(m+1:2*m)
!!$            else
!!$               self%d(i)%tod = buffer_sp(1:m)
!!$            end if
!!$         end if
!!$       else ! ndiode > 1 per tod
!!$          if(tod%compressed_tod == .false.) then
!!$             
!!$          else
!!$          end if
!!$          if (tod%compressed_tod) then
!!$             !allocate(self%d(i)%zdiode(ndiode))
!!$             !call read_hdf_vlen(file, slabel // '/' // trim(field) // '/diodes', self%d(i)%zdiode)
!!$             call read_hdf_vlen(file, slabel // '/' // trim(field) // '/diodes', self%d(i)%zdiode1, self%d(i)%zdiode2, self%d(i)%zdiode3, self%d(i)%zdiode4)
!!$             
!!$             !call read_hdf_opaque(file, slabel // '/' // trim(field) // '/' // trim(diode_names(i,k)), self%d(i)%zdiode(k)%p)
!!$          else
!!$             ! HKE: This array should have the ordering switched
!!$             allocate(self%d(i)%diode(ndiode, m))
!!$             do k = 1, ndiode
!!$                
!!$                call read_hdf(file, slabel // '/' // trim(field) // '/' //trim(diode_names(i, k)), buffer_sp)
!!$                if (tod%halfring_split == 2 )then
!!$                   self%d(i)%diode(k, :) = buffer_sp(m+1:2*m)
!!$                else
!!$                   self%d(i)%diode(k, :) = buffer_sp(1:m)
!!$                end if
!!$             end do
!!$          end if
!!$       end if

!!$       if (tod%compressed_tod) then
!!$          call read_hdf_opaque(file, slabel // "/" // trim(field) // "/ztod", self%d(i)%ztod)
!!$       else
!!$          allocate(self%d(i)%tod(m))
!!$          call read_hdf(file, slabel // "/" // trim(field) // "/tod",    buffer_sp)
!!$          if (tod%halfring_split == 2 )then
!!$             self%d(i)%tod = buffer_sp(m+1:2*m)
!!$          else
!!$             self%d(i)%tod = buffer_sp(1:m)
!!$          end if
!!$       end if
>>>>>>> 468a0bfc
    end do
    deallocate(buffer_sp)


    ! Initialize Huffman key
    call read_alloc_hdf(file, slabel // "/common/huffsymb", hsymb)
    call read_alloc_hdf(file, slabel // "/common/hufftree", htree)
    call hufmak_precomp_int(hsymb,htree,self%hkey)
    deallocate(hsymb, htree)
    if (tod%compressed_tod) then
!!$       call read_alloc_hdf(file, slabel // "/common/todsymb", hsymb)
!!$       call read_alloc_hdf(file, slabel // "/common/todtree", htree)
       call read_alloc_hdf(file, slabel // "/common/huffsymb2", hsymb_sp)
       call read_alloc_hdf(file, slabel // "/common/hufftree2", htree)
       call hufmak_precomp_sp(hsymb_sp,htree,self%todkey)
       deallocate(hsymb_sp, htree)
    end if

    ! Read instrument-specific infomation
    call tod%read_scan_inst(file, slabel, detlabels, self)

    ! Clean up
    call close_hdf_file(file)

  end subroutine read_hdf_scan

  subroutine read_hdf_scan_data(self, tod, filename, scan, ndet, detlabels, nhorn, ndiode, diode_names)
    ! 
    ! Reads common scan information from TOD fileset
    ! 
    ! Arguments:
    ! ----------
    ! self:     derived class (comm_scan)
    !           Scan object
    ! tod:      derived class (comm_tod)
    !           Main TOD object to which current scan belongs
    ! filename: character
    !           TOD filename
    ! scan:     int
    !           Scan ID
    ! ndet:     int
    !           Number of detectors
    ! nhorn:    int
    !           Number of horns
    ! detlabels: string (array)
    !           Array of detector labels, e.g., ["27M", "27S"]
    ! ndiode:   int 
    !           Number of diodes per combined tod
    ! diode_names : string (array (ndet, ndiode)
    !           Array of diode labels, eg. [['sky00', 'sky01', 'load00',
    !           'load01'], ['sky10', 'sky11', 'load10', 'load11'], ...]
    ! scan:     derived class (comm_scan)
    !           
    !
    ! Returns
    ! ----------
    ! None, but updates scan object
    !
    ! TODO
    ! ----
    ! - ndet, nhorn and detlabels should be taken from tod, not inserted as separate parameters?
    ! 
    implicit none
    class(comm_scan),               intent(inout) :: self
    class(comm_tod),                intent(in)    :: tod
    character(len=*),               intent(in)    :: filename
    integer(i4b),                   intent(in)    :: scan, ndet, nhorn, ndiode
    character(len=*), dimension(:), intent(in)    :: detlabels
    character(len=*), dimension(:,:), intent(in)  :: diode_names

    integer(i4b)       :: i,j,k,l, n, m, ext(1)
    real(sp)           :: nu
    real(dp)           :: scalars(4)
    character(len=6)   :: slabel
    character(len=128) :: field   
    type(hdf_file)     :: file
    real(sp),     allocatable, dimension(:)       :: buffer_sp

    call int2string(scan, slabel)
    call open_hdf_file(filename, file, "r")

    call read_hdf(file, slabel // "/" // "common/ntod",   n)

    if (tod%halfring_split == 0) then
      m = get_closest_fft_magic_number(n)
    else if (tod%halfring_split == 1 .or. tod%halfring_split == 2) then
      m = get_closest_fft_magic_number(n/2)
    else
      write(*,*) "Unknown halfring_split value in read_hdf_scan"
      stop
    end if

    ! Find array sizes
    ! Read detector scans
    if (.not. tod%compressed_tod) allocate(buffer_sp(n))
    do i = 1, ndet
       field = detlabels(i)
       if(ndiode == 1) then
         if (tod%compressed_tod) then
            call read_hdf_opaque(file, slabel // "/" // trim(field) // "/tod", self%d(i)%ztod)
         else
            allocate(self%d(i)%tod(m))
            call read_hdf(file, slabel // "/" // trim(field) // "/tod",    buffer_sp)
            if (tod%halfring_split == 2 )then
               self%d(i)%tod = buffer_sp(m+1:2*m)
            else
               self%d(i)%tod = buffer_sp(1:m)
            end if
         end if
       else ! ndiode > 1 per tod
          if(tod%compressed_tod .eqv. .false.) then
             
          else
          end if
          if (tod%compressed_tod) then
             allocate(self%d(i)%zdiode(ndiode))
             call read_hdf_vlen(file, slabel // '/' // trim(field) // '/diodes', self%d(i)%zdiode)
             !call read_hdf_vlen(file, slabel // '/' // trim(field) // '/diodes', self%d(i)%zdiode1, self%d(i)%zdiode2, self%d(i)%zdiode3, self%d(i)%zdiode4)
             
             !call read_hdf_opaque(file, slabel // '/' // trim(field) // '/' // trim(diode_names(i,k)), self%d(i)%zdiode(k)%p)
          else
             ! HKE: This array should have the ordering switched
             allocate(self%d(i)%diode(ndiode, m))
             do k = 1, ndiode
                
                call read_hdf(file, slabel // '/' // trim(field) // '/' //trim(diode_names(i, k)), buffer_sp)
                if (tod%halfring_split == 2 )then
                   self%d(i)%diode(k, :) = buffer_sp(m+1:2*m)
                else
                   self%d(i)%diode(k, :) = buffer_sp(1:m)
                end if
             end do
          end if
       end if
    end do
    if (allocated(buffer_sp)) deallocate(buffer_sp)

    ! Clean up
    call close_hdf_file(file)

  end subroutine read_hdf_scan_data


  subroutine read_jumplist(self, datadir, jumplist)
    implicit none
    class(comm_tod),   intent(inout) :: self
    character(len=*),  intent(in)    :: datadir, jumplist

    integer(i4b) :: i, j, n_jumps, unit

    if (trim(jumplist) == 'none')  then

       allocate(self%jumplist(self%ndet, 2))
       self%jumplist(:,1) = 1
       self%jumplist(:,2) = 0 !self%nscan_tot

    else

       unit = getlun()
       open(unit,file=trim(datadir)//'/'//trim(jumplist))
       read(unit,*) n_jumps
       allocate(self%jumplist(self%ndet, n_jumps+2))
       self%jumplist(:,1) = 1
       do i = 1, n_jumps
          read(unit,*) j
          self%jumplist(:,i+1) = j
       end do
       self%jumplist(:,n_jumps+2) = 0  !self%nscan_tot
       close(unit)

    end if

  end subroutine read_jumplist


  subroutine get_scan_ids(self, filelist)
    implicit none
    class(comm_tod),   intent(inout) :: self
    character(len=*),  intent(in)    :: filelist

    integer(i4b)       :: unit, j, k, np, ind(1), i, n, m, n_tot, ierr, p, q, flen
    real(dp)           :: w_tot, w_curr, w, v0(3), v(3), spin(2)
    character(len=6)   :: fileid
    character(len=512) :: infile
    real(dp),           allocatable, dimension(:)   :: weight, sid
    real(dp),           allocatable, dimension(:,:) :: spinpos, spinaxis
    integer(i4b),       allocatable, dimension(:)   :: scanid, id, filenum
    integer(i4b),       allocatable, dimension(:)   :: proc
    real(dp),           allocatable, dimension(:)   :: pweight
    character(len=512), allocatable, dimension(:)   :: filename

    np = self%numprocs
    if (self%myid == 0) then
       unit = getlun()

       n_tot = 0
       open(unit, file=trim(filelist))
       read(unit,*) n
       do i = 1, n
          read(unit,*) j
          if (j >= self%first_scan .and. j <= self%last_scan) n_tot = n_tot+1
       end do
       close(unit)

       if (n_tot == 0) then
          write(*,*) 'Error: No accepted scans in filelist: ', trim(filelist)
          stop
       else if (n_tot==1) then
         self%nscan = n_tot
         open(unit, file=trim(filelist))
         read(unit,*) n
         allocate(filename(n_tot), scanid(n_tot), proc(n_tot), spinpos(2,n_tot), weight(n_tot))
         j = 1
         do i = 1, n
            !read(unit,*) scanid(j), filename(j), weight(j), spinpos(1:2,j)
            read(unit,*) p, infile, w, spin
            if (p < self%first_scan .or. p > self%last_scan) cycle
            scanid(j)      = p
            filename(j)    = infile
            weight(j)      = 2
            spinpos(1:2,j) = spin
         end do
         proc(1) = 0
         self%initfile = filename(1)
         close(unit)
         
       else
       
         open(unit, file=trim(filelist))
         read(unit,*) n
         allocate(id(n_tot), filename(n_tot), scanid(n_tot), weight(n_tot), proc(n_tot), pweight(0:np-1), sid(n_tot), spinaxis(n_tot,3), spinpos(2,n_tot), filenum(n_tot))
         j = 1
         filenum = 0
         do i = 1, n
            read(unit,*) p, infile, w, spin
            if (p < self%first_scan .or. p > self%last_scan) cycle
            scanid(j)      = p
            filename(j)    = infile
            weight(j)      = w
            spinpos(1:2,j) = spin
            id(j)          = j
            sid(j)         = scanid(j)
            if (self%enable_tod_simulations) then
               flen = len(trim(infile))
               read(infile(flen-8:flen-3),*) filenum(j)
            end if
            call ang2vec(spinpos(1,j), spinpos(2,j), spinaxis(j,1:3))
            if (j == 1) self%initfile = filename(j)
            j              = j+1
            if (j > n_tot) exit
         end do
         close(unit)

         if (self%enable_tod_simulations) then
            do i = 1, n_tot
               proc(i) = mod(filenum(i),self%numprocs)
            end do
         else
            ! Compute symmetry axis
            v0 = 0.d0
            do i = 2, n_tot
               v(1) = spinaxis(1,2)*spinaxis(i,3)-spinaxis(1,3)*spinaxis(i,2)
               v(2) = spinaxis(1,3)*spinaxis(i,1)-spinaxis(1,1)*spinaxis(i,3)
               v(3) = spinaxis(1,1)*spinaxis(i,2)-spinaxis(1,2)*spinaxis(i,1)
               if (v(3) < 0.d0) v  = -v
               if (sum(v*v) > 0.d0)  v0 = v0 + v / sqrt(sum(v*v))
            end do
            if (maxval(sqrt(v0*v0)) == 0) then
               v0 = 1
            else
               v0 = v0 / sqrt(v0*v0)
            end if
            
            do i = n_tot, 1, -1
               v(1) = spinaxis(1,2)*spinaxis(i,3)-spinaxis(1,3)*spinaxis(i,2)
               v(2) = spinaxis(1,3)*spinaxis(i,1)-spinaxis(1,1)*spinaxis(i,3)
               v(3) = spinaxis(1,1)*spinaxis(i,2)-spinaxis(1,2)*spinaxis(i,1)
               sid(i) = acos(max(min(sum(spinaxis(i,:)*spinaxis(1,:)),1.d0),-1.d0))
               if (sum(v*v0) < 0.d0) sid(i) = -sid(i) ! Flip sign 
            end do

       ! Sort according to weight
!!$       pweight = 0.d0
!!$       w_tot = sum(weight)
!!$       call QuickSort(id, weight)
!!$       do i = n_tot, 1, -1
!!$          ind             = minloc(pweight)-1
!!$          proc(id(i))     = ind(1)
!!$          pweight(ind(1)) = pweight(ind(1)) + weight(i)
!!$       end do
!!$       deallocate(id, pweight, weight)

            
            w_tot = sum(weight)
            if (self%enable_tod_simulations) then
               do i = 1, n_tot
                  infile = filename(i)
                  q = len(trim(infile))
                  read(infile(q-8:q-3),*) q
                  proc(i) = mod(q,np)
               end do
            else
               ! Sort according to scan id
               proc    = -1
               call QuickSort(id, sid)
               w_curr = 0.d0
               j     = 1
               do i = np-1, 1, -1
                  w = 0.d0
                  do k = 1, n_tot
                     if (proc(k) == i) w = w + weight(k) 
                  end do
                  do while (w < w_tot/np .and. j <= n_tot)
                     proc(id(j)) = i
                     w           = w + weight(id(j))
                     if (w > 1.2d0*w_tot/np) then
                        ! Assign large scans to next core
                        proc(id(j)) = i-1
                        w           = w - weight(id(j))
                     end if
                     j           = j+1
                  end do
               end do
               do while (j <= n_tot)
                  proc(id(j)) = 0
                  j = j+1
               end do
            end if
            
            pweight = 0.d0
            do k = 1, n_tot
               pweight(proc(id(k))) = pweight(proc(id(k))) + weight(id(k))
            end do
            write(*,*) '  Min/Max core weight = ', minval(pweight)/w_tot*np, maxval(pweight)/w_tot*np
            deallocate(id, pweight, weight, sid, spinaxis)
         end if

       ! Distribute according to consecutive PID
!!$       do i = 1, n_tot
!!$          proc(i) = max(min(int(real(i-1,sp)/real(n_tot-1,sp) * np),np-1),0)
!!$       end do

         deallocate(filenum)

      end if
   end if

    call mpi_bcast(n_tot, 1,  MPI_INTEGER, 0, self%comm, ierr)
    if (self%myid /= 0) then
       allocate(filename(n_tot), scanid(n_tot), proc(n_tot), spinpos(2,n_tot))
    end if
    call mpi_bcast(filename, 512*n_tot,  MPI_CHARACTER, 0, self%comm, ierr)
    call mpi_bcast(scanid,       n_tot,  MPI_INTEGER,   0, self%comm, ierr)
    call mpi_bcast(proc,         n_tot,  MPI_INTEGER,   0, self%comm, ierr)
    call mpi_bcast(spinpos,    2*n_tot,  MPI_DOUBLE_PRECISION,   0, self%comm, ierr)

    self%nscan     = count(proc == self%myid)
    allocate(self%scanid(self%nscan), self%hdfname(self%nscan), self%spinaxis(self%nscan,2))
    j = 1
    do i = 1, n_tot
       if (proc(i) == self%myid) then
          self%scanid(j)     = scanid(i)
          self%hdfname(j)    = filename(i)
          self%spinaxis(j,:) = spinpos(:,i)
          j                  = j+1
       end if
    end do

    if (self%myid == 0) then
       allocate(self%nscanprproc(0:self%numprocs-1))
       do i = 0, self%numprocs-1
          self%nscanprproc(i) = count(proc == i)
       end do
    end if

    deallocate(filename, scanid, proc, spinpos)

  end subroutine get_scan_ids


  subroutine dumpToHDF(self, chainfile, iter, map, rms)
    implicit none
    class(comm_tod),                   intent(inout) :: self
    integer(i4b),                      intent(in)    :: iter
    type(hdf_file),                    intent(in)    :: chainfile
    class(comm_map),                   intent(in)    :: map, rms

    integer(i4b)       :: i, j, k, l, npar, ierr
    real(dp)           :: mu
    character(len=6)   :: itext
    character(len=512) :: path
    real(dp), allocatable, dimension(:,:,:) :: output

    npar = 4+self%n_xi
    allocate(output(self%nscan_tot,self%ndet,npar))

    ! Collect all parameters
    output = 0.d0
    do j = 1, self%ndet
       do i = 1, self%nscan
          k                  = self%scanid(i)
          output(k,j,1)      = self%scans(i)%d(j)%gain
          output(k,j,2)      = merge(1.d0,0.d0,self%scans(i)%d(j)%accept)
          output(k,j,3)      = self%scans(i)%d(j)%chisq
          output(k,j,4)      = self%scans(i)%d(j)%baseline
          output(k,j,5:npar) = self%scans(i)%d(j)%N_psd%xi_n
       end do
    end do

    if (self%myid == 0) then
       call mpi_reduce(mpi_in_place, output, size(output), &
            & MPI_DOUBLE_PRECISION, MPI_SUM, 0, self%comm, ierr)
    else
       call mpi_reduce(output,       output, size(output), &
            & MPI_DOUBLE_PRECISION, MPI_SUM, 0, self%comm, ierr)
    end if

    if (self%myid == 0) then
       ! Fill in defaults (closest previous)
       do j = 1, self%ndet
          do i = 1, npar
             if (i >= 2 .and. i <= 4) cycle
             do k = 1, self%nscan_tot
                if (output(k,j,i) == 0.d0) then
                   l = k
                   if (k == 1) then
                      do while (output(l,j,i) == 0.d0 .and. l < self%nscan)
                         l = l+1
                      end do
                   else
                      do while (output(l,j,i) == 0.d0 .and. l > 1)
                         l = l-1
                      end do
                   end if
                   output(k,j,i) = output(l,j,i)
                end if
             end do
!!$             if (output(
!!$             mu = sum(output(:,j,i)) / count(output(:,j,i) /= 0.d0)
!!$             where (output(:,j,i) == 0.d0)
!!$                output(:,j,i) = mu
!!$             end where
          end do
       end do

!!$       do j = 1, self%ndet
!!$          do i = 1, 4
!!$             mu = sum(output(:,j,i)) / count(output(:,j,i) /= 0.d0)
!!$             where (output(:,j,i) == 0.d0)
!!$                output(:,j,i) = mu
!!$             end where
!!$          end do
!!$       end do

       call int2string(iter, itext)
       path = trim(adjustl(itext))//'/tod/'//trim(adjustl(self%freq))//'/'
       !write(*,*) 'path', trim(path)
       call create_hdf_group(chainfile, trim(adjustl(path)))
       call write_hdf(chainfile, trim(adjustl(path))//'gain',   output(:,:,1))
       call write_hdf(chainfile, trim(adjustl(path))//'accept', output(:,:,2))
       call write_hdf(chainfile, trim(adjustl(path))//'chisq',  output(:,:,3))
       call write_hdf(chainfile, trim(adjustl(path))//'baseline',output(:,:,4))
       call write_hdf(chainfile, trim(adjustl(path))//'xi_n',   output(:,:,5:npar))
       call write_hdf(chainfile, trim(adjustl(path))//'polang', self%polang)
       call write_hdf(chainfile, trim(adjustl(path))//'gain0',  self%gain0)
       call write_hdf(chainfile, trim(adjustl(path))//'x_im',   [self%x_im(1), self%x_im(3)])
       call write_hdf(chainfile, trim(adjustl(path))//'mono',   self%mono)
       call write_hdf(chainfile, trim(adjustl(path))//'bp_delta', self%bp_delta)
       call write_hdf(chainfile, trim(adjustl(path))//'gain_sigma_0', self%gain_sigma_0)
       call write_hdf(chainfile, trim(adjustl(path))//'gain_fknee', self%gain_fknee)
       call write_hdf(chainfile, trim(adjustl(path))//'gain_alpha', self%gain_alpha)
    end if

    call map%writeMapToHDF(chainfile, path, 'map')
    call rms%writeMapToHDF(chainfile, path, 'rms')

    ! Write instrument-specific parameters
    call self%dumpToHDF_inst(chainfile, path)

    deallocate(output)

  end subroutine dumpToHDF

  subroutine initHDF(self, chainfile, iter, map, rms)
    implicit none
    class(comm_tod),                   intent(inout) :: self
    integer(i4b),                      intent(in)    :: iter
    type(hdf_file),                    intent(in)    :: chainfile
    class(comm_map),                   intent(inout) :: map, rms

    integer(i4b)       :: i, j, k, npar, ierr, ext(3)
    character(len=6)   :: itext
    character(len=512) :: path
    real(dp), allocatable, dimension(:,:,:) :: output

    call int2string(iter, itext)
    path = trim(adjustl(itext))//'/tod/'//trim(adjustl(self%freq))//'/'

    call get_size_hdf(chainfile, trim(adjustl(path))//'xi_n', ext)
    npar = 2+ext(3)
    allocate(output(self%nscan_tot,self%ndet,npar))

    if (self%myid == 0) then
       call read_hdf(chainfile, trim(adjustl(path))//'gain',     output(:,:,1))
!       call read_hdf(chainfile, trim(adjustl(path))//'sigma0',   output(:,:,2))
!       call read_hdf(chainfile, trim(adjustl(path))//'alpha',    output(:,:,4))
!       call read_hdf(chainfile, trim(adjustl(path))//'fknee',    output(:,:,3))
       call read_hdf(chainfile, trim(adjustl(path))//'accept',   output(:,:,2))
       call read_hdf(chainfile, trim(adjustl(path))//'xi_n',     output(:,:,3:npar))
!       call read_hdf(chainfile, trim(adjustl(path))//'polang',   self%polang)
       call read_hdf(chainfile, trim(adjustl(path))//'mono',     self%mono)
       call read_hdf(chainfile, trim(adjustl(path))//'bp_delta', self%bp_delta)
       call read_hdf(chainfile, trim(adjustl(path))//'gain0',    self%gain0)
!!$       if (trim(self%freq) .ne. '030') then
!!$          self%bp_delta = self%bp_delta - self%bp_delta(0,1)
!!$       end if
!!$       call read_hdf(chainfile, trim(adjustl(path))//'gain_sigma_0',    self%gain_sigma_0)
!!$       call read_hdf(chainfile, trim(adjustl(path))//'gain_fknee',    self%gain_fknee)
!!$       call read_hdf(chainfile, trim(adjustl(path))//'gain_alpha',    self%gain_alpha)
       !write(*,*) 'bp =', self%bp_delta
       ! Redefine gains; should be removed when proper initfiles are available
!!$       self%gain0(0) = sum(output(:,:,1))/count(output(:,:,1)>0.d0)
!!$       !stop
!!$       do i = 1, self%ndet
!!$          self%gain0(i) = sum(output(:,i,1))/count(output(:,i,1)>0.d0) - self%gain0(0)
!!$       end do
    end if

    call mpi_bcast(output, size(output), MPI_DOUBLE_PRECISION, 0, &
         & self%comm, ierr)
    call mpi_bcast(self%bp_delta, size(self%bp_delta), MPI_DOUBLE_PRECISION, 0, &
         & self%comm, ierr)
!    call mpi_bcast(self%polang, size(self%polang), MPI_DOUBLE_PRECISION, 0, &
!         & self%comm, ierr)
    call mpi_bcast(self%mono, size(self%mono), MPI_DOUBLE_PRECISION, 0, &
         & self%comm, ierr)
    call mpi_bcast(self%gain0, size(self%gain0), MPI_DOUBLE_PRECISION, 0, &
         & self%comm, ierr)
!!$    call mpi_bcast(self%gain_sigma_0, size(self%gain_sigma_0), MPI_DOUBLE_PRECISION, 0, &
!!$         & self%comm, ierr)
!!$    call mpi_bcast(self%gain_fknee, size(self%gain_fknee), MPI_DOUBLE_PRECISION, 0, &
!!$         & self%comm, ierr)
!!$    call mpi_bcast(self%gain_alpha, size(self%gain_alpha), MPI_DOUBLE_PRECISION, 0, &
!!$         & self%comm, ierr)

       self%gain_alpha = -2.5d0

!!$    do j = 1, self%ndet
!!$       where (output(:,j,1)>0.)
!!$          output(:,j,1) = 0.03d0 + j*0.01d0
!!$          !output(:,j,1) = output(:,j,1)- 0.02d0 !+ j*0.01d0
!!$       end where
!!$    end do

    self%gain0(0) = sum(output(:,:,1))/count(output(:,:,1)>0.)
    do j = 1, self%ndet
       self%gain0(j) = sum(output(:,j,1))/count(output(:,j,1)>0.) - self%gain0(0)
    end do

    do j = 1, self%ndet
       do i = 1, self%nscan
          k             = self%scanid(i)
          self%scans(i)%d(j)%gain                 = output(k,j,1)
          self%scans(i)%d(j)%dgain                = output(k,j,1)-self%gain0(0)-self%gain0(j)
          self%scans(i)%d(j)%N_psd%xi_n(1:ext(3)) = output(k,j,3:npar)
          !self%scans(i)%d(j)%N_psd%xi_n(1)        = self%scans(i)%d(j)%N_psd%xi_n(1) * 1d-2
          if (output(k,j,2) == 0) then
             self%scans(i)%d(j)%accept               = .false.  !output(k,j,5) == 1.d0
          end if
          !if (k > 20300                    .and. (trim(self%label(j)) == '26M' .or. trim(self%label(j)) == '26S')) self%scans(i)%d(j)%accept = .false.
          !if ((k > 24900 .and. k <= 25300) .and. (trim(self%label(j)) == '18M' .or. trim(self%label(j)) == '18S')) self%scans(i)%d(j)%accept = .false.
       end do
    end do

    call map%readMapFromHDF(chainfile, trim(adjustl(path))//'map')
    call rms%readMapFromHDF(chainfile, trim(adjustl(path))//'rms')

    ! Read instrument-specific parameters
    call self%initHDF_inst(chainfile, path)

    call self%remove_fixed_scans

    deallocate(output)

  end subroutine initHDF

  function get_det_id(self, label)
    implicit none
    class(comm_tod),                intent(inout) :: self
    character(len=*),               intent(in)    :: label
    integer(i4b)                                  :: get_det_id

    integer(i4b) :: i

    do i = 1, self%ndet
       if (trim(adjustl(label)) == trim(adjustl(self%label(i)))) then
          get_det_id = i
          return
       end if
    end do

    get_det_id = -1

  end function get_det_id

  subroutine initialize_bp_covar(self, filename)
    implicit none
    class(comm_tod),   intent(inout) :: self
    character(len=*),  intent(in)    :: filename

    integer(i4b) :: j, k, ndet, npar, unit, par
    real(dp)     :: val
    character(len=16)   :: label, det1, det2
    character(len=1024) :: line

    unit = getlun()
    ndet = self%ndet
    npar = size(self%bp_delta,2)

    allocate(self%prop_bp(ndet,ndet,npar))
    allocate(self%prop_bp_mean(npar))
    self%prop_bp      = 0.d0
    self%prop_bp_mean = 0.d0

    open(unit,file=trim(filename))
    do while (.true.)
       read(unit,'(a)',end=34) line
       line = trim(adjustl(line))
       if (line(1:1) == ' ' .or. line(1:1) == '#') then
          cycle
       else if (line(1:4) == 'INIT') then
          read(line,*) label, det1, par, val
          if (trim(adjustl(det1)) == 'MEAN') then
             self%bp_delta(0,par) = val
          else
             j = self%get_det_id(det1)
             if (j > 0) self%bp_delta(j,par) = val
          end if
       else if (line(1:4) == 'PROP') then
          read(line,*) label, det1, det2, par, val
          if (trim(adjustl(det1)) == 'MEAN') then
             self%prop_bp_mean(par) = sqrt(val)
          else
             j = self%get_det_id(det1)
             if (j < 0) cycle
             if (trim(adjustl(det2)) == trim(adjustl(det1))) then
                k = j
             else
                k = self%get_det_id(det2)
             end if
             if (k < 0) cycle
             
             self%prop_bp(j,k,par) = val
             self%prop_bp(k,j,par) = val
          end if
       else
          write(*,*) 'Unsupported entry in ', trim(filename)
          stop
       end if

    end do
34  close(unit)

    ! Compute square root; mean will be projected out after proposal generation
    do par = 1, npar
      call compute_hermitian_root(self%prop_bp(:,:,par), 0.5d0)
    end do

  end subroutine initialize_bp_covar


  !construct a sidelobe template in the time domain
  subroutine construct_sl_template(self, slconv, pix, psi, s_sl, polangle)
    implicit none
    class(comm_tod),                     intent(in)    :: self
    class(comm_conviqt),                 intent(in)    :: slconv
    integer(i4b),        dimension(:),   intent(in)    :: pix, psi
    real(dp),                            intent(in)    :: polangle
    real(sp),            dimension(:),   intent(out)   :: s_sl

    integer(i4b) :: j, pix_, pix_prev, psi_prev
    real(dp)     :: psi_

    pix_prev = -1; psi_prev = -1
    do j = 1, size(pix)
       pix_    = self%ind2sl(self%pix2ind(pix(j)))
       if (pix_prev == pix_ .and. psi(j) == psi_prev) then
          s_sl(j) = s_sl(j-1)
       else
          psi_    = self%psi(psi(j))-polangle
          s_sl(j) = slconv%interp(pix_, psi_)
          pix_prev = pix_; psi_prev = psi(j)
       end if
    end do

  end subroutine construct_sl_template


  subroutine construct_corrtemp_inst(self, scan, pix, psi, s)
    !  Construct an instrument-specific correction template
    !
    !  Arguments:
    !  ----------
    !  self: comm_tod object
    !
    !  scan: int
    !       scan number
    !  pix: int
    !       index for pixel
    !  psi: int
    !       integer label for polarization angle
    !
    !  Returns:
    !  --------
    !  s:   real (sp)
    !       output template timestream
    implicit none
    class(comm_tod),                       intent(in)    :: self
    integer(i4b),                          intent(in)    :: scan
    integer(i4b),        dimension(:,:),   intent(in)    :: pix, psi
    real(sp),            dimension(:,:),   intent(out)   :: s

    s = 0.d0

  end subroutine construct_corrtemp_inst

  subroutine construct_dipole_template(self, scan, pix, psi, orbital, s_dip)
    !  construct a CMB dipole template in the time domain
    !
    !  Arguments:
    !  ----------
    !  self: comm_tod object
    !
    !  scan: int
    !       scan number
    !  pix: int
    !       index for pixel
    !  psi: int
    !       integer label for polarization angle
    !  orbital: logical
    !       flag for whether the orbital or solar dipole is used as the template
    !
    !  Returns:
    !  --------
    !  s_dip: real (sp)
    !       output dipole template timestream
    implicit none
    class(comm_tod),                   intent(inout) :: self
    integer(i4b),                      intent(in)    :: scan
    integer(i4b),    dimension(:,:),   intent(in)    :: pix, psi
    logical(lgt),                      intent(in)    :: orbital
    real(sp),        dimension(:,:),   intent(out)   :: s_dip

    integer(i4b) :: i, j, ntod
    real(dp)     :: v_ref(3)
    real(dp), allocatable, dimension(:,:) :: P

    ntod = self%scans(scan)%ntod

    allocate(P(3,ntod))
    do j = 1, self%ndet
       if (.not. self%scans(scan)%d(j)%accept) cycle
       if (orbital) then
          v_ref = self%scans(scan)%v_sun
       else
          v_ref = v_solar
       end if

       if (self%orb_4pi_beam) then
          v_ref = self%scans(scan)%v_sun
          do i = 1, ntod
             P(:,i) = [self%ind2ang(2,self%pix2ind(pix(i,j))), &
                     & self%ind2ang(1,self%pix2ind(pix(i,j))), &
                     & self%psi(psi(i,j))] ! [phi, theta, psi]
          end do
       else
          v_ref = v_solar
         !  v_ref = self%scans(scan)%v_sun !!!!!!!!!!!!!!!!!!!!!!!!!!!!!!!!!!!!!!!!!!!!!!!!!!!!!!!!!!!!!!!!!!!!!!!!!
          do i = 1, ntod
             P(:,i) =  self%pix2vec(:,pix(i,j)) ! [v_x, v_y, v_z]
          end do
       end if

       call self%orb_dp%compute_CMB_dipole(j, v_ref, self%nu_c(j), &
            & orbital, self%orb_4pi_beam, P, s_dip(:,j))
    end do
    deallocate(P)

  end subroutine construct_dipole_template

  subroutine construct_dipole_template_diff(self, scan, pix, psi, orbital, s_dip, factor)
    !construct a CMB dipole template in the time domain for differential data
    !
    !
    !  Arguments:
    !  ----------
    !  self: comm_tod object
    !
    !  scan: int
    !       scan number
    !  pix: int
    !       index for pixel
    !  psi: int
    !       integer label for polarization angle
    !  orbital: logical
    !       flag for whether the orbital or solar dipole is used as the template
    !
    !  Returns:
    !  --------
    !  s_dip: real (sp)
    !       output dipole template timestream
    implicit none
    class(comm_tod),                   intent(inout) :: self
    integer(i4b),                      intent(in)    :: scan
    integer(i4b),    dimension(:,:),   intent(in)    :: pix, psi
    logical(lgt),                      intent(in)    :: orbital
    real(sp),        dimension(:,:),   intent(out)   :: s_dip
    real(dp),               intent(in), optional     :: factor

    integer(i4b) :: i, j, ntod
    real(dp)     :: v_ref(3), f
    real(dp), allocatable, dimension(:,:) :: P

    f = 1.d0; if (present(factor)) f = factor
    ntod = self%scans(scan)%ntod

    allocate(P(3,ntod))
    j = 1
    if (orbital) then
       v_ref = self%scans(scan)%v_sun
    else
       v_ref = v_solar
    end if
    if (self%orb_4pi_beam) then
       do i = 1, ntod
          P(:,i) = [self%ind2ang(2,self%pix2ind(pix(i,j))), &
                  & self%ind2ang(1,self%pix2ind(pix(i,j))), &
                  & self%psi(psi(i,j))] ! [phi, theta, psi7]
       end do
    else
       do i = 1, ntod
          P(:,i) =  self%pix2vec(:,pix(i,j)) ! [v_x, v_y, v_z]
       end do
    end if

    do j = 1, self%ndet
       call self%orb_dp%compute_CMB_dipole(j, v_ref, self%nu_c(j), &
            & orbital, self%orb_4pi_beam, P, s_dip(:,j), f)
    end do
    deallocate(P)

  end subroutine construct_dipole_template_diff

  subroutine output_scan_list(self, slist)
    implicit none
    class(comm_tod),                               intent(in)    :: self
    character(len=512), allocatable, dimension(:), intent(inout) :: slist

    integer(i4b)     :: i, j, mpistat(MPI_STATUS_SIZE), unit, ns, ierr, num_scan, n_buff
    character(len=4) :: pid

    n_buff = 0
    do i = 1, self%nscan
       if (trim(slist(i)) == '') cycle
       n_buff = n_buff + 1
    end do
    call mpi_reduce(n_buff, num_scan,   1,  MPI_INTEGER,  MPI_SUM,  0, self%comm, ierr)
    call mpi_bcast(num_scan,   1,     MPI_INTEGER,    0, self%comm, ierr)
    if (self%myid == 0) then
       call int2string(self%myid, pid)
       unit = getlun()
       open(unit,file=trim(self%outdir)//'/filelist_'//trim(self%freq)//'.txt', recl=512)
       write(unit,*) num_scan
       do i = 1, self%nscan
          if (trim(slist(i)) == '') cycle
          write(unit,*) trim(slist(i))
       end do
       deallocate(slist)
       do j = 1, self%numprocs-1
          ns = self%nscanprproc(j)
          allocate(slist(ns))
          call mpi_recv(slist, 512*ns, MPI_CHARACTER, j, 98, self%comm, mpistat, ierr)
          do i = 1, ns
             if (trim(slist(i)) == '') cycle
             write(unit,*) trim(slist(i))
          end do
          deallocate(slist)
       end do
       close(unit)
    else
       call mpi_send(slist, 512*self%nscan, MPI_CHARACTER, 0, 98, self%comm, ierr)
       deallocate(slist)
    end if
  end subroutine output_scan_list



  subroutine downsample_tod(self, tod_in, ext, tod_out, mask, threshold)
    implicit none
    class(comm_tod),                    intent(in)     :: self
    real(sp), dimension(:),             intent(in)     :: tod_in
    integer(i4b),                       intent(inout)  :: ext(2)
    real(sp), dimension(ext(1):ext(2)), intent(out), optional :: tod_out
    real(sp), dimension(:),             intent(in),  optional :: mask
    real(sp),                           intent(in),  optional :: threshold

    integer(i4b) :: i, j, k, m, n, ntod, w, npad
    real(dp) :: step

    ntod = size(tod_in)
    npad = 5
    step = self%samprate / self%samprate_lowres
    w    = step/2    ! Boxcar window width
    n    = int(ntod / step) + 1
    if (.not. present(tod_out)) then
       ext = [-npad, n+npad]
       return
    end if

    do i = 1, n-1
      j = floor(max(i*step - w + 1, 1.d0))
      k = floor(min(i*step + w, real(ntod, dp)))

      if (present(mask)) then
         tod_out(i) = sum(tod_in(j:k)*mask(j:k)) / sum(mask(j:k))
      else
         tod_out(i) = sum(tod_in(j:k)) / (k - j + 1)
      end if
      if (present(threshold)) then
         if (tod_out(i) <= threshold) then
            tod_out(i) = 0.
         else
            tod_out(i) = 1.
         end if
      end if

      !write(*,*) i, tod_out(i), sum(mask(j:k)), sum(tod_in(j:k))
    end do
    if (present(threshold)) then
       tod_out(-npad:0)  = 0.
       tod_out(n:n+npad) = 0.

       ! Expand mask by m samples
       m = 1
       do i = 1, n ! Expand right edges
          if (tod_out(i) == 1 .and. tod_out(i+1) == 0) tod_out(i-m:i) = 0.
       end do
       do i = n, 1, -1 ! Expand left edges
          if (tod_out(i) == 1 .and. tod_out(i-1) == 0) tod_out(i:i+m) = 0.
       end do

    else
       tod_out(-npad:0)  = tod_out(1)
       tod_out(n:n+npad) = tod_out(n-1)
    end if

!!$    if (self%myid == 0) then
!!$       open(58, file='filter.dat')
!!$       do i = 1, ntod
!!$          write(58,*) i, tod_in(i)
!!$       end do
!!$       write(58,*)
!!$       do i = -npad, n+npad
!!$          write(58,*) i*step, tod_out(i)
!!$       end do
!!$       close(58)
!!$    end if
!!$    call mpi_finalize(i)
!!$    stop

  end subroutine downsample_tod



! Fills masked region with linear function between the mean of 20 points at each end
  subroutine fill_masked_region(d_p, mask, i_start, i_end, ntod, chunk)
    implicit none
    real(sp), intent(inout)  :: d_p(:)
    real(sp), intent(in)     :: mask(:)
    integer(i4b), intent(in) :: i_end, i_start, ntod, chunk
    real(dp)     :: mu1, mu2
    integer(i4b) :: i, n_mean, earliest, latest
    n_mean = 20
    earliest = max(i_start - (n_mean + 1), 1)
    latest = min(i_end + (n_mean + 1), ntod)
    if (i_start == 1) then  ! masked region at start for scan
       if (i_end < ntod) then
          mu2 = sum(d_p(i_end:latest) * mask(i_end:latest)) / sum(mask(i_end:latest))
          d_p(i_start:i_end) = mu2
       else
          !write(*,*) "Entirety of scan", chunk, "masked, this should not happen (in comm_tod_mod.fill_masked_region)"
          d_p(:) = 0.d0
          return
       end if
    else if (i_end == ntod) then  ! masked region at end of scan
       mu1 = sum(d_p(earliest:i_start) * mask(earliest:i_start)) / sum(mask(earliest:i_start))
       d_p(i_start:i_end) = mu1
    else   ! masked region in middle of scan
       mu1 = sum(d_p(earliest:i_start) * mask(earliest:i_start)) / sum(mask(earliest:i_start))
       mu2 = sum(d_p(i_end:latest) * mask(i_end:latest)) / sum(mask(i_end:latest))
       do i = i_start, i_end
          d_p(i) = mu1 + (mu2 - mu1) * (i - i_start + 1) / (i_end - i_start + 2)
       end do
    end if
  end subroutine fill_masked_region


! Identifies and fills masked region
  subroutine fill_all_masked(d_p, mask, ntod, sample, sigma_0, handle, chunk)
    implicit none
    real(sp),         intent(inout)  :: d_p(:)
    real(sp),         intent(in)     :: mask(:)
    real(sp),         intent(in), optional     :: sigma_0
    type(planck_rng), intent(inout), optional  :: handle
    integer(i4b),     intent(in) :: ntod
    logical(lgt),     intent(in) :: sample
    integer(i4b),     intent(in) :: chunk
    integer(i4b) :: j_end, j_start, j, k
    logical(lgt) :: init_masked_region, end_masked_region

    ! Fill gaps in data
    init_masked_region = .true.
    end_masked_region = .false.
    do j = 1,ntod
       if (mask(j) == 1.) then
          if (end_masked_region) then
             j_end = j - 1
             call fill_masked_region(d_p, mask, j_start, j_end, ntod, chunk)
             ! Add noise to masked region
             if (sample) then
                do k = j_start, j_end
                   d_p(k) = d_p(k) + sigma_0 * rand_gauss(handle)
                end do
             end if
             end_masked_region = .false.
             init_masked_region = .true.
          end if
       else
          if (init_masked_region) then
             init_masked_region = .false.
             end_masked_region = .true.
             j_start = j
          end if
       end if
    end do
    ! if the data ends with a masked region
    if (end_masked_region) then
       j_end = ntod
       call fill_masked_region(d_p, mask, j_start, j_end, ntod, chunk)
       if (sample) then
          do k = j_start, j_end
             d_p(k) = d_p(k) + sigma_0 * rand_gauss(handle)
          end do
       end if
    end if

  end subroutine fill_all_masked


  ! Compute chisquare
  subroutine compute_chisq(self, scan, det, mask, s_sky, s_spur, &
       & n_corr, tod, s_jump, absbp, verbose)
    implicit none
    class(comm_tod),                 intent(inout)  :: self
    integer(i4b),                    intent(in)     :: scan, det
    real(sp),          dimension(:), intent(in)     :: mask, s_sky, s_spur
    real(sp),          dimension(:), intent(in)     :: n_corr
    real(sp),          dimension(:), intent(in)     :: tod
    real(sp),          dimension(:), intent(in), optional :: s_jump
    logical(lgt),                    intent(in), optional :: absbp, verbose

    
    real(dp)     :: chisq, d0, g, b
    integer(i4b) :: i, n

    chisq       = 0.d0
    n           = 0
    g           = self%scans(scan)%d(det)%gain
    b           = self%scans(scan)%d(det)%baseline
!    if (det == 1) open(58,file='chisq.dat', recl=1024)
    do i = 1, self%scans(scan)%ntod
       if (mask(i) < 0.5) cycle
       n     = n+1
       d0    = tod(i) - (g * s_spur(i) + n_corr(i) + b)
       if (present(s_jump)) d0 = d0 - s_jump(i)
       chisq = chisq + (d0 - g * s_sky(i))**2
!       if (det == 1) write(58,*) i, mask(i), tod(i), s_spur(i), n_corr(i), b, g*s_sky(i), d0 - g*s_sky(i), (d0 - g*s_sky(i))/self%scans(scan)%d(det)%N_psd%sigma0, chisq
    end do
!    if (det == 1) close(58)

    if (self%scans(scan)%d(det)%N_psd%sigma0 <= 0.d0) then
       if (present(absbp)) then
          self%scans(scan)%d(det)%chisq_prop   = 0.d0
       else
          self%scans(scan)%d(det)%chisq        = 0.d0
       end if
    else
       chisq      = chisq      / self%scans(scan)%d(det)%N_psd%sigma0**2
       if (present(absbp)) then
          self%scans(scan)%d(det)%chisq_prop   = chisq
       else
          !write(*,*) 'nc',n
          self%scans(scan)%d(det)%chisq        = (chisq - n) / sqrt(2.d0*n)
          !write(*,*) 'chisq in routine:',scan, det, n, self%scans(scan)%d(det)%N_psd%sigma0, chisq, self%scans(scan)%d(det)%chisq
       end if
    end if
    if (present(verbose)) then
      if (verbose) write(*,*) "chi2 :  ", scan, det, self%scanid(scan), &
         & self%scans(scan)%d(det)%chisq, self%scans(scan)%d(det)%N_psd%sigma0, n
    end if
!!$    if (abs(self%scans(scan)%d(det)%chisq) > 20.d0 .or. &
!!$      & isNaN(self%scans(scan)%d(det)%chisq)) then
!!$        write(*,fmt='(a,i10,i3,a,f16.2)') 'scan, det = ', self%scanid(scan), det, &
!!$             & ', chisq = ', self%scans(scan)%d(det)%chisq
!!$    end if

  end subroutine compute_chisq

  function get_total_chisq(self, det)
    implicit none
    class(comm_tod),     intent(in)  :: self
    integer(i4b),        intent(in)  :: det
    real(dp)                         :: get_total_chisq

    integer(i4b) :: i, ierr
    real(dp)     :: chisq, buffer

    chisq = 0.d0
    do i = 1, self%nscan ! Sum chisq for all scans
       if (.not. self%scans(i)%d(det)%accept) cycle
       chisq = chisq + self%scans(i)%d(det)%chisq
    end do
    call mpi_reduce(chisq, buffer, 1, MPI_DOUBLE_PRECISION, MPI_SUM, &
         & 0, self%info%comm, ierr)

    get_total_chisq = buffer

  end function get_total_chisq

  subroutine symmetrize_flags(self, flag)
    implicit none
    class(comm_tod),                          intent(inout) :: self
    integer(i4b),         dimension(1:,1:),   intent(inout) :: flag

    integer(i4b) :: i, det

    do det = 1, self%ndet
       do i = 1, size(flag,1)
          if (iand(flag(i,det),self%flag0) .ne. 0) then
             flag(i,self%partner(det)) = flag(i,det)
          end if
       end do
    end do

  end subroutine symmetrize_flags

  subroutine decompress_pointing_and_flags(self, scan, det, pix, psi, flag)
    implicit none
    class(comm_tod),                    intent(in)  :: self
    integer(i4b),                       intent(in)  :: scan, det
    integer(i4b),        dimension(:),  intent(out) :: flag
    integer(i4b),        dimension(:,:),intent(out) :: psi, pix
<<<<<<< HEAD
    integer(i4b) :: i
    
    do i=1, self%nhorn
      call huffman_decode2(self%scans(scan)%hkey, self%scans(scan)%d(det)%pix(i)%p,  pix(:,i))
      call huffman_decode2(self%scans(scan)%hkey, self%scans(scan)%d(det)%psi(i)%p,  psi(:,i), imod=self%npsi-1)
   end do

   call huffman_decode2(self%scans(scan)%hkey, self%scans(scan)%d(det)%flag, flag)
=======
    integer(i4b) :: i, j

    do i=1, self%nhorn
      call huffman_decode2_int(self%scans(scan)%hkey, self%scans(scan)%d(det)%pix(i)%p,  pix(:,i))
      call huffman_decode2_int(self%scans(scan)%hkey, self%scans(scan)%d(det)%psi(i)%p,  psi(:,i), imod=self%npsi-1)
      if (self%polang(det) /= 0.) then
         do j = 1, size(psi,1)
            psi(j,i) = psi(j,i) + nint(self%polang(det)/(2.d0*pi)*self%npsi)
            if (psi(j,i) < 1) then
               psi(j,i) = psi(j,i) + self%npsi
            else if (psi(j,i) > self%npsi) then
               psi(j,i) = psi(j,i) - self%npsi
            end if
         end do
      end if
    end do
    call huffman_decode2_int(self%scans(scan)%hkey, self%scans(scan)%d(det)%flag, flag)
>>>>>>> 468a0bfc

!!$    if (det == 1) psi = modulo(psi + 30,self%npsi)
!!$    if (det == 2) psi = modulo(psi + 20,self%npsi)
!!$    if (det == 3) psi = modulo(psi - 10,self%npsi)
!!$    if (det == 4) psi = modulo(psi - 15,self%npsi)

!!$    do j = 2, self%scans(scan)%ntod
!!$       pix(j)  = pix(j-1)  + pix(j)
!!$       psi(j)  = psi(j-1)  + psi(j)
!!$       flag(j) = flag(j-1) + flag(j)
!!$    end do
!!$    psi = modulo(psi,4096)

!!$    call int2string(scan,stext)
!!$    call int2string(det,dtext)
!!$    open(58,file='psi'//stext//'_'//dtext//'.dat')
!!$    do j = 1, self%scans(scan)%ntod
!!$       if (pix(j) == 6285034) then
!!$          write(58,*) scan, psi(j), j
!!$       end if
!!$    end do
!!$    close(58)

  end subroutine decompress_pointing_and_flags

  subroutine decompress_diodes(self, scan, det, diodes, flag, pix, psi)
    ! Decompress per-diode tod information
    ! 
    ! Inputs:
    ! ----------
    ! self: comm_tod
    !
    ! scan: integer
    !     scan integer label
    ! det: integer
    !     detector number
    !
    ! Returns:
    ! --------
    ! diodes : real(sp) (ntod, ndiode)
    !    full raw diode values

    implicit none
    class(comm_tod),                    intent(in)  :: self
    integer(i4b),                       intent(in)  :: scan, det
    real(sp),          dimension(:,:),  intent(out) :: diodes
    integer(i4b),      dimension(:),    intent(out), optional :: flag
    integer(i4b),      dimension(:),    intent(out), optional :: pix
    integer(i4b),      dimension(:),    intent(out), optional :: psi

    integer(i4b) :: i, j
    real(sp)     :: tot
    integer(i4b), allocatable, dimension(:) :: buff

!    allocate(buff(size(diodes,1)))
    do i = 1, self%ndiode
!HKEHKE
        call huffman_decode2_sp(self%scans(scan)%todkey, self%scans(scan)%d(det)%zdiode(i)%p, diodes(:,i))
        !tot = sum(diodes(:,i))
        !call huffman_decode3(self%scans(scan)%todkey, self%scans(scan)%d(det)%zdiode(i)%p, buff)
!        write(*,*) sum(abs(diodes(:,i)-buff)), maxval(abs(diodes(:,i)-buff))
        !diodes(:,i) = buff
        !write(*,*) diodes(1:2,i), buff(1:2)
!!$        if (self%myid ==0) then
!!$           open(58,file='test2.dat')
!!$           do j = 1, size(buff)
!!$              write(58,*) diodes(j,i), buff(j)
!!$           end do
!!$           close(58)
!!$        end if
!!$        call mpi_finalize(j)
!!$        stop

    end do
!    deallocate(buff)

    if (present(flag)) then
       call huffman_decode2_int(self%scans(scan)%hkey, self%scans(scan)%d(det)%flag, flag)
    end if

    if (present(pix)) then ! this assumes nhorn = 1, sorry future person
      call huffman_decode2_int(self%scans(scan)%hkey, self%scans(scan)%d(det)%pix(1)%p, pix)
    end if

    if (present(psi)) then ! this assumes nhorn = 1, sorry future person
      call huffman_decode2_int(self%scans(scan)%hkey, self%scans(scan)%d(det)%psi(1)%p,  psi, imod=self%npsi-1)
      if (self%polang(det) /= 0.) then
         do j = 1, size(psi)
            psi(j) = psi(j) + nint(self%polang(det)/(2.d0*pi)*self%npsi)
            if (psi(j) < 1) then
               psi(j) = psi(j) + self%npsi
            else if (psi(j) > self%npsi) then
               psi(j) = psi(j) - self%npsi
            end if
         end do
      end if
   end if

  end subroutine decompress_diodes


  subroutine decompress_tod(self, scan, det, tod)
    !
    ! decompresses huffman coded tods 
    !
    ! Argumnets:
    ! ----------
    ! self: comm_tod
    !
    ! scan: integer
    !     scan integer label
    ! det: integer
    !     detector number
    !
    ! Returns:
    ! --------
    ! tod: real(sp)
    !    full raw TOD values
    !
    implicit none
    class(comm_tod),                    intent(in)  :: self
    integer(i4b),                       intent(in)  :: scan, det
    real(sp),            dimension(:),  intent(out) :: tod

    integer(i4b), allocatable, dimension(:) :: tod_int
    integer(i4b) :: i

    allocate(tod_int(size(tod)))

    call huffman_decode2_int(self%scans(scan)%todkey, self%scans(scan)%d(det)%ztod, tod_int)

    tod = real(tod_int, sp)

    deallocate(tod_int)

  end subroutine decompress_tod
  
  !!!!!!!!!!!!!!!!!!!!!!!!!!!!!!!!!!!!!!!!!!!!!!!!!!!!!!!!!!!!!!!!
  ! Subroutine to save time-ordered-data chunk
  !!!!!!!!!!!!!!!!!!!!!!!!!!!!!!!!!!!!!!!!!!!!!!!!!!!!!!!!!!!!!!!!
  subroutine write_tod_chunk(filename, tod)
    implicit none
    character(len=*),                   intent(in) :: filename
    real(sp),         dimension(:),     intent(in) :: tod
    ! Expects one-dimensional TOD chunk

    integer(i4b) :: unit, n_tod, t

    n_tod = size(tod)

    unit = getlun()
    open(unit,file=trim(filename), recl=1024)
    write(unit,*) '# TOD value in mK'
    do t = 1, n_tod
       write(unit,fmt='(e16.8)') tod(t)
    end do
    close(unit)
  end subroutine write_tod_chunk


  !!!!!!!!!!!!!!!!!!!!!!!!!!!!!!!!!!!!!!!!!!!!!!!!!!!!!!!!!!!!!!!!
  ! Subroutine to save map array to fits file 
  !!!!!!!!!!!!!!!!!!!!!!!!!!!!!!!!!!!!!!!!!!!!!!!!!!!!!!!!!!!!!!!!
  subroutine write_fits_file(filename, array, outmaps)
    implicit none
    character(len=*),                   intent(in) :: filename
    real(dp),         dimension(0:),    intent(in) :: array
    class(map_ptr),   dimension(:),     intent(inout) :: outmaps

    integer(i4b) :: np0, m

    do m = 0, size(array) - 1
       outmaps(1)%p%map(m, 1) = array(m)
    end do

    call outmaps(1)%p%writeFITS(filename)

  end subroutine write_fits_file

  !!!!!!!!!!!!!!!!!!!!!!!!!!!!!!!!!!!!!!!!!!!!!!!!!!!!!!!!!!!!!!!!
  ! Subroutine to save map array to fits file 
  !!!!!!!!!!!!!!!!!!!!!!!!!!!!!!!!!!!!!!!!!!!!!!!!!!!!!!!!!!!!!!!!
  subroutine write_fits_file_iqu(filename, array, outmaps)
    implicit none
    character(len=*),                    intent(in) :: filename
    real(dp),         dimension(0:, 1:), intent(in) :: array
    class(map_ptr),   dimension(:),      intent(inout) :: outmaps

    outmaps(1)%p%map = array

    call outmaps(1)%p%writeFITS(filename)

  end subroutine write_fits_file_iqu


  !!!!!!!!!!!!!!!!!!!!!!!!!!!!!!!!!!!!!!!!!!!!!!!!!!!!!!!!!!!!!!!!
  ! Generic deferred routines that do not do anything
  !!!!!!!!!!!!!!!!!!!!!!!!!!!!!!!!!!!!!!!!!!!!!!!!!!!!!!!!!!!!!!!!

  subroutine diode2tod_inst(self, scan, map_sky, procmask, tod)
    ! 
    ! Generates detector-coadded TOD from low-level diode data
    ! 
    ! Arguments:
    ! ----------
    ! self:     derived class (comm_tod)
    !           TOD object
    ! scan:     int
    !           Scan ID number
    !
    ! Returns
    ! ----------
    ! tod:      ntod x ndet sp array
    !           Output detector TOD generated from raw diode data
    !
    implicit none
    class(comm_tod),                           intent(inout) :: self
    integer(i4b),                              intent(in)    :: scan
    real(sp),          dimension(0:,1:,1:,1:), intent(in)    :: map_sky
    real(sp),          dimension(:),           intent(in)    :: procmask
    real(sp),          dimension(:,:),         intent(out)   :: tod
    tod = 0.
  end subroutine diode2tod_inst

  subroutine read_tod_inst(self, file)
    ! 
    ! Reads instrument-specific common fields from TOD fileset
    ! 
    ! Arguments:
    ! ----------
    ! self:     derived class (comm_LB_tod)
    !           LB-specific TOD object
    ! file:     derived type (hdf_file)
    !           Already open HDF file handle; only root includes this
    !
    ! Returns
    ! ----------
    ! None, but updates self
    !
    implicit none
    class(comm_tod),                     intent(inout)          :: self
    type(hdf_file),                      intent(in),   optional :: file
  end subroutine read_tod_inst
  
  subroutine read_scan_inst(self, file, slabel, detlabels, scan)
    ! 
    ! Reads instrument-specific scan information from TOD fileset
    ! 
    ! Arguments:
    ! ----------
    ! self:     derived class (comm_tod)
    !           TOD object
    ! file:     derived type (hdf_file)
    !           Already open HDF file handle
    ! slabel:   string
    !           Scan label, e.g., "000001/"
    ! detlabels: string (array)
    !           Array of detector labels, e.g., ["27M", "27S"]
    ! scan:     derived class (comm_scan)
    !           Scan object
    !
    ! Returns
    ! ----------
    ! None, but updates scan object
    !
    implicit none
    class(comm_tod),                     intent(in)    :: self
    type(hdf_file),                      intent(in)    :: file
    character(len=*),                    intent(in)    :: slabel
    character(len=*), dimension(:),      intent(in)    :: detlabels
    class(comm_scan),                    intent(inout) :: scan
  end subroutine read_scan_inst

  subroutine initHDF_inst(self, chainfile, path)
    ! 
    ! Initializes instrument-specific TOD parameters from existing chain file
    ! 
    ! Arguments:
    ! ----------
    ! self:     derived class (comm_tod)
    !           TOD object
    ! chainfile: derived type (hdf_file)
    !           Already open HDF file handle to existing chainfile
    ! path:   string
    !           HDF path to current dataset, e.g., "000001/tod/030"
    !
    ! Returns
    ! ----------
    ! None
    !
    implicit none
    class(comm_tod),                     intent(inout)  :: self
    type(hdf_file),                      intent(in)     :: chainfile
    character(len=*),                    intent(in)     :: path
  end subroutine initHDF_inst

  subroutine load_instrument_inst(self, instfile, band)
    !
    ! Reads the instrument specific fields from the instrument file
    ! Implements comm_tod_mod::load_instrument_inst
    !
    ! Arguments:
    !
    ! self : comm_tod
    !    the tod object (this class)
    ! file : hdf_file
    !    the open file handle for the instrument file
    ! band : int
    !    the index of the current detector
    ! 
    ! Returns : None
    implicit none
    class(comm_tod),                     intent(inout) :: self
    type(hdf_file),                      intent(in)    :: instfile
    integer(i4b),                        intent(in)    :: band
  end subroutine load_instrument_inst

  
  subroutine dumpToHDF_inst(self, chainfile, path)
    ! 
    ! Writes instrument-specific TOD parameters to existing chain file
    ! 
    ! Arguments:
    ! ----------
    ! self:     derived class (comm_tod)
    !           TOD object
    ! chainfile: derived type (hdf_file)
    !           Already open HDF file handle to existing chainfile
    ! path:   string
    !           HDF path to current dataset, e.g., "000001/tod/030"
    !
    ! Returns
    ! ----------
    ! None
    !
    implicit none
    class(comm_tod),                     intent(in)     :: self
    type(hdf_file),                      intent(in)     :: chainfile
    character(len=*),                    intent(in)     :: path
  end subroutine dumpToHDF_inst

  subroutine remove_fixed_scans(self)
    ! 
    ! Sets accept = .false. for known bad scans
    ! 
    ! Arguments:
    ! ----------
    ! self:     derived class (comm_tod)
    !           TOD object
    !
    ! Returns
    ! ----------
    ! None
    !
    implicit none
    class(comm_tod),                     intent(inout)  :: self
  end subroutine remove_fixed_scans

end module comm_tod_mod<|MERGE_RESOLUTION|>--- conflicted
+++ resolved
@@ -169,9 +169,8 @@
      integer(i4b)                                      :: nside_beam
      integer(i4b)                                      :: verbosity ! verbosity of output
      integer(i4b),       allocatable, dimension(:,:)   :: jumplist  ! List of stationary periods (ndet,njump+2)
-<<<<<<< HEAD
      real(dp)                                          :: accept_threshold ! Required fraction of unflagged data in a detscan in order to be accepted 
-=======
+     logical(lgt)                                      :: orbital ! flag for whether the orbital or solar dipole is used as the template in construct_dipole_template()
      ! Gain parameters
      real(dp)                                :: gain_samprate
      real(dp), allocatable, dimension(:)     :: gain_sigma_0  ! size(ndet), the estimated white noise level of that scan. Not truly a white noise since our model is sigma_0**2 * (f/fknee)**alpha instead of sigma_0 ** 2 (1 + f/fknee ** alpha)
@@ -180,7 +179,6 @@
      real(dp) :: gain_sigma0_std ! std for metropolis-hastings sampling
      real(dp) :: gain_fknee_std ! std for metropolis-hastings sampling
      real(dp) :: gain_alpha_std ! std for metropolis-hastings sampling
->>>>>>> 468a0bfc
    contains
      procedure                           :: read_tod
      procedure                           :: diode2tod_inst
@@ -310,12 +308,15 @@
     self%sims_output_dir = cpar%sims_output_dir
     self%apply_inst_corr = .false.
     self%enable_tod_simulations = cpar%enable_tod_simulations
-<<<<<<< HEAD
     self%accept_threshold = 0.9d0 ! default
-=======
     self%level        = cpar%ds_tod_level(id_abs)
     self%sample_abs_bp   = .false.
->>>>>>> 468a0bfc
+
+    if (trim(self%tod_type)=='SPIDER') then
+      self%orbital = .false.
+    else
+      self%orbital = .true.
+    end if
 
     if (trim(self%noise_psd_model) == 'oof') then
        self%n_xi = 3  ! {sigma0, fknee, alpha}
@@ -531,42 +532,23 @@
 
     call open_hdf_file(self%instfile, h5_file, 'r')
 
-<<<<<<< HEAD
-    if (self%orb_4pi_beam) then
-       allocate(self%mbeam(self%ndet))
-    end if
-
-    if (self%correct_sl) then
-       allocate(self%slbeam(self%ndet))
-       call read_hdf(h5_file, trim(adjustl(self%label(1)))//'/'//'sllmax', lmax_beam)
-       self%slinfo => comm_mapinfo(comm_chain, nside_beam, lmax_beam, nmaps_beam, pol_beam)
-    end if
-
-=======
     call read_hdf(h5_file, trim(adjustl(self%label(1)))//'/'//'sllmax', lmax_sl)
     call read_hdf(h5_file, trim(adjustl(self%label(1)))//'/'//'beamlmax', lmax_beam)
     self%slinfo => comm_mapinfo(comm_chain, nside_beam, lmax_sl,   nmaps_beam, pol_beam)
->>>>>>> 468a0bfc
     do i = 1, self%ndet
        call read_hdf(h5_file, trim(adjustl(self%label(i)))//'/'//'fwhm', self%fwhm(i))
        call read_hdf(h5_file, trim(adjustl(self%label(i)))//'/'//'elip', self%elip(i))
        call read_hdf(h5_file, trim(adjustl(self%label(i)))//'/'//'psi_ell', self%psi_ell(i))
        call read_hdf(h5_file, trim(adjustl(self%label(i)))//'/'//'centFreq', self%nu_c(i))
-<<<<<<< HEAD
        if (self%correct_sl) then
-          self%slbeam(i)%p => comm_map(self%slinfo, h5_file, .true., "sl", trim(self%label(i)))
+         self%slbeam(i)%p => comm_map(self%slinfo, h5_file, .true., "sl", trim(self%label(i)))
+         call self%slbeam(i)%p%Y()
        end if
        if (self%orb_4pi_beam) then
-          self%mbeam(i)%p => comm_map(self%slinfo, h5_file, .true., "beam", trim(self%label(i)))
-          call self%mbeam(i)%p%Y()
+         self%mbeam(i)%p => comm_map(self%slinfo, h5_file, .true., "beam", trim(self%label(i)), lmax_file=lmax_beam)
+         call self%mbeam(i)%p%Y()
        end if
-=======
-       self%slbeam(i)%p => comm_map(self%slinfo, h5_file, .true., "sl", trim(self%label(i)))
-       call self%slbeam(i)%p%Y()
-       self%mbeam(i)%p => comm_map(self%slinfo, h5_file, .true., "beam", trim(self%label(i)), lmax_file=lmax_beam)
-       call self%mbeam(i)%p%Y()
        call self%load_instrument_inst(h5_file, i)
->>>>>>> 468a0bfc
     end do
 
     call close_hdf_file(h5_file)
@@ -589,23 +571,23 @@
     ! ----------
     ! None, but updates self
     !
-    implicit none
-    class(comm_tod),                intent(inout)  :: self
-    character(len=*), dimension(:), intent(in)     :: detlabels
-    character(len=512), optional                   :: datadir
-
-
-    integer(i4b) :: i, j, k, n, det, ierr, ndet_tot
-    real(dp)     :: t1, t2
-    real(sp)     :: psi
-    type(hdf_file)     :: file
-    character(len=128) :: buff_s
-
-    integer(i4b), dimension(:), allocatable       :: ns
-    real(dp), dimension(:), allocatable           :: mbang_buf, polang_buf
-    character(len=100000)                         :: det_buf
-    character(len=128), dimension(:), allocatable :: dets
-
+   implicit none
+   class(comm_tod),                intent(inout)  :: self
+   character(len=*), dimension(:), intent(in)     :: detlabels
+   character(len=512), optional                   :: datadir
+   
+   
+   integer(i4b) :: i, j, k, n, det, ierr, ndet_tot
+   real(dp)     :: t1, t2
+   real(sp)     :: psi
+   type(hdf_file)     :: file
+   character(len=128) :: buff_s
+   
+   integer(i4b), dimension(:), allocatable       :: ns
+   real(dp), dimension(:), allocatable           :: mbang_buf, polang_buf
+   character(len=100000)                         :: det_buf
+   character(len=128), dimension(:), allocatable :: dets
+   
     ! Read common fields
     allocate(self%polang(self%ndet))
     allocate(self%mbang(self%ndet))
@@ -619,7 +601,6 @@
        !call read_hdf(file, "/common/det",    det_buf)
        !write(det_buf, *) "27M, 27S, 28M, 28S"
        !write(det_buf, *) "18M, 18S, 19M, 19S, 20M, 20S, 21M, 21S, 22M, 22S, 23M, 23S"
-<<<<<<< HEAD
        
        if (index(det_buf(1:n), '.txt') /= 0) then
          ndet_tot = count_detectors(det_buf(1:n), datadir)
@@ -627,11 +608,8 @@
          ndet_tot = num_tokens(det_buf(1:n), ",")
        end if
 
+
        allocate(polang_buf(ndet_tot), mbang_buf(ndet_tot), dets(ndet_tot))
-=======
-       ndet_tot = num_tokens(det_buf(1:n), ",")
-       allocate(polang_buf(ndet_tot), mbang_buf(ndet_tot),dets(ndet_tot))
->>>>>>> 468a0bfc
        polang_buf = 0
        mbang_buf = 0
        self%polang = 0
@@ -641,6 +619,7 @@
        else
          call get_tokens(trim(adjustl(det_buf(1:n))), ',', dets)
        end if
+
 
 !!$       do i = 1, ndet_tot
 !!$          write(*,*) i, trim(adjustl(dets(i)))
@@ -658,7 +637,6 @@
 !!$          do j = 1, ndet_tot
 !!$             write(*,*) j, trim(dets(j))
 !!$          end do
-
        do i = 1, self%ndet
           do j = 1, ndet_tot
              if(trim(adjustl(detlabels(i))) == trim(adjustl(dets(j)))) then
@@ -691,26 +669,7 @@
     call update_status(status, "000")
     do i = 1, self%nscan
        call read_hdf_scan(self%scans(i), self, self%hdfname(i), self%scanid(i), self%ndet, &
-<<<<<<< HEAD
-            & detlabels, self%nhorn)
-
-
-       do det = 1, self%ndet
-          if (self%compressed_tod) then
-            self%scans(i)%d(det)%accept = .true.
-          else
-            self%scans(i)%d(det)%accept = all(self%scans(i)%d(det)%tod==self%scans(i)%d(det)%tod)
-            if (.not. self%scans(i)%d(det)%accept) then
-               write(*,fmt='(a,i8,a,i3, i10)') 'Input TOD contain NaN -- scan =', &
-                    & self%scanid(i), ', det =', det, count(self%scans(i)%d(det)%tod/=self%scans(i)%d(det)%tod)
-               write(*,fmt='(a,a)') '    filename = ', &
-                    & trim(self%hdfname(i))
-            end if
-          end if
-       end do
-=======
             & detlabels, self%nhorn, self%ndiode, self%diode_names)
->>>>>>> 468a0bfc
     end do
     call update_status(status, "qqq")
 !!$    if (self%ndiode > 1 .and. self%compressed_tod) then
@@ -724,7 +683,6 @@
 !!$          end do
 !!$       end do
 !!$    end if
-
     call update_status(status, "aaa")
     if (trim(self%level) == 'L2' .or. .not. self%L2_exist) then
        do i = 1, self%nscan
@@ -808,10 +766,6 @@
          & ', TOD IO time = ', t2-t1, ' sec'
 
 
-<<<<<<< HEAD
-=======
-
->>>>>>> 468a0bfc
   end subroutine read_tod
 
   subroutine read_hdf_scan(self, tod, filename, scan, ndet, detlabels, nhorn, ndiode, diode_names)
@@ -961,20 +915,6 @@
        end if
        call read_hdf_opaque(file, slabel // "/" // trim(field) // "/flag", self%d(i)%flag)
 
-<<<<<<< HEAD
-       if (tod%compressed_tod) then
-          call read_hdf_opaque(file, slabel // "/" // trim(field) // "/tod", self%d(i)%ztod)
-       else
-          allocate(self%d(i)%tod(m))
-          call read_hdf(file, slabel // "/" // trim(field) // "/tod",    buffer_sp)
-          if (tod%halfring_split == 2 )then
-             self%d(i)%tod = buffer_sp(m+1:2*m)
-          else
-             self%d(i)%tod = buffer_sp(1:m)
-          end if
-       end if
-
-=======
        ! Get compressed diode array sizes
 !!$       if (tod%ndiode > 1 .and. tod%compressed_tod) then
 !!$          call get_hdf_vlen_ext(file, slabel // '/' // trim(field) // '/diodes', self%zext(i,:))
@@ -1029,7 +969,6 @@
 !!$             self%d(i)%tod = buffer_sp(1:m)
 !!$          end if
 !!$       end if
->>>>>>> 468a0bfc
     end do
     deallocate(buffer_sp)
 
@@ -1756,7 +1695,7 @@
 
   end subroutine construct_corrtemp_inst
 
-  subroutine construct_dipole_template(self, scan, pix, psi, orbital, s_dip)
+  subroutine construct_dipole_template(self, scan, pix, psi, s_dip)
     !  construct a CMB dipole template in the time domain
     !
     !  Arguments:
@@ -1769,8 +1708,6 @@
     !       index for pixel
     !  psi: int
     !       integer label for polarization angle
-    !  orbital: logical
-    !       flag for whether the orbital or solar dipole is used as the template
     !
     !  Returns:
     !  --------
@@ -1780,7 +1717,6 @@
     class(comm_tod),                   intent(inout) :: self
     integer(i4b),                      intent(in)    :: scan
     integer(i4b),    dimension(:,:),   intent(in)    :: pix, psi
-    logical(lgt),                      intent(in)    :: orbital
     real(sp),        dimension(:,:),   intent(out)   :: s_dip
 
     integer(i4b) :: i, j, ntod
@@ -1792,7 +1728,7 @@
     allocate(P(3,ntod))
     do j = 1, self%ndet
        if (.not. self%scans(scan)%d(j)%accept) cycle
-       if (orbital) then
+       if (self%orbital) then
           v_ref = self%scans(scan)%v_sun
        else
           v_ref = v_solar
@@ -1814,13 +1750,13 @@
        end if
 
        call self%orb_dp%compute_CMB_dipole(j, v_ref, self%nu_c(j), &
-            & orbital, self%orb_4pi_beam, P, s_dip(:,j))
+            & self%orbital, self%orb_4pi_beam, P, s_dip(:,j))
     end do
     deallocate(P)
 
   end subroutine construct_dipole_template
 
-  subroutine construct_dipole_template_diff(self, scan, pix, psi, orbital, s_dip, factor)
+  subroutine construct_dipole_template_diff(self, scan, pix, psi, s_dip, factor)
     !construct a CMB dipole template in the time domain for differential data
     !
     !
@@ -1834,8 +1770,6 @@
     !       index for pixel
     !  psi: int
     !       integer label for polarization angle
-    !  orbital: logical
-    !       flag for whether the orbital or solar dipole is used as the template
     !
     !  Returns:
     !  --------
@@ -1845,7 +1779,6 @@
     class(comm_tod),                   intent(inout) :: self
     integer(i4b),                      intent(in)    :: scan
     integer(i4b),    dimension(:,:),   intent(in)    :: pix, psi
-    logical(lgt),                      intent(in)    :: orbital
     real(sp),        dimension(:,:),   intent(out)   :: s_dip
     real(dp),               intent(in), optional     :: factor
 
@@ -1858,7 +1791,7 @@
 
     allocate(P(3,ntod))
     j = 1
-    if (orbital) then
+    if (self%orbital) then
        v_ref = self%scans(scan)%v_sun
     else
        v_ref = v_solar
@@ -1877,7 +1810,7 @@
 
     do j = 1, self%ndet
        call self%orb_dp%compute_CMB_dipole(j, v_ref, self%nu_c(j), &
-            & orbital, self%orb_4pi_beam, P, s_dip(:,j), f)
+            & self%orbital, self%orb_4pi_beam, P, s_dip(:,j), f)
     end do
     deallocate(P)
 
@@ -2192,16 +2125,6 @@
     integer(i4b),                       intent(in)  :: scan, det
     integer(i4b),        dimension(:),  intent(out) :: flag
     integer(i4b),        dimension(:,:),intent(out) :: psi, pix
-<<<<<<< HEAD
-    integer(i4b) :: i
-    
-    do i=1, self%nhorn
-      call huffman_decode2(self%scans(scan)%hkey, self%scans(scan)%d(det)%pix(i)%p,  pix(:,i))
-      call huffman_decode2(self%scans(scan)%hkey, self%scans(scan)%d(det)%psi(i)%p,  psi(:,i), imod=self%npsi-1)
-   end do
-
-   call huffman_decode2(self%scans(scan)%hkey, self%scans(scan)%d(det)%flag, flag)
-=======
     integer(i4b) :: i, j
 
     do i=1, self%nhorn
@@ -2219,7 +2142,6 @@
       end if
     end do
     call huffman_decode2_int(self%scans(scan)%hkey, self%scans(scan)%d(det)%flag, flag)
->>>>>>> 468a0bfc
 
 !!$    if (det == 1) psi = modulo(psi + 30,self%npsi)
 !!$    if (det == 2) psi = modulo(psi + 20,self%npsi)
