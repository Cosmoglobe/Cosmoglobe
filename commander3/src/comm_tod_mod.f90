--- conflicted
+++ resolved
@@ -303,22 +303,12 @@
     self%halfring_split= cpar%ds_tod_halfring(id_abs)
     self%nside_param   = cpar%ds_nside(id_abs)
     self%verbosity     = cpar%verbosity
-<<<<<<< HEAD
     self%apply_inst_corr = .false.
     self%sims_output_dir        = cpar%sims_output_dir
     self%enable_tod_simulations = cpar%enable_tod_simulations
-    self%level                  = cpar%ds_tod_level(id_abs)
-    ! Initialising the value to TRUE by default.
-    ! Will be changed if we are using "L1" data instead
-    self%L2_exist               = .true.
     self%sample_abs_bp          = .false.
-=======
-    self%sims_output_dir = cpar%sims_output_dir
-    self%apply_inst_corr = .false.
-    self%enable_tod_simulations = cpar%enable_tod_simulations
     self%level        = cpar%ds_tod_level(id_abs)
     self%sample_abs_bp   = .false.
->>>>>>> 834ce1c0
 
     if (trim(self%noise_psd_model) == 'oof') then
        self%n_xi = 3  ! {sigma0, fknee, alpha}
@@ -347,25 +337,16 @@
     self%instfile    = trim(datadir)//trim(cpar%ds_tod_instfile(id_abs))
 
     if (trim(self%level) == 'L1') then
-<<<<<<< HEAD
-
-=======
->>>>>>> 834ce1c0
         if (.not. self%sample_L1_par) then
           call int2string(self%myid, id)
           unit        = getlun()
           self%L2file = trim(self%datadir) // '/precomp_L2_'//trim(self%freq)//'.h5'
           inquire(file=trim(self%L2file), exist=self%L2_exist)
        else
-<<<<<<< HEAD
-          self%L2_exist = .true.
-       end if
-=======
           self%L2_exist = .false.
        end if
     else
        self%L2_exist = .true.
->>>>>>> 834ce1c0
     end if
 
     call self%get_scan_ids(self%filelist)
@@ -638,11 +619,7 @@
              stop
           end if
           self%polang(i) = 0.d0 !polang_buf(j)
-<<<<<<< HEAD
-          self%mbang(i) = mbang_buf(j)
-=======
           self%mbang(i)  = polang_buf(j)  !mbang_buf(j)
->>>>>>> 834ce1c0
        end do
        deallocate(polang_buf, mbang_buf, dets)
        ! Read instrument specific parameters
@@ -679,11 +656,7 @@
 !!$    end if
 
     call update_status(status, "aaa")
-<<<<<<< HEAD
-    if (trim(self%level) == 'L2' .or. self%L2_exist) then
-=======
     if (trim(self%level) == 'L2' .or. .not. self%L2_exist) then
->>>>>>> 834ce1c0
        do i = 1, self%nscan
           call read_hdf_scan_data(self%scans(i), self, self%hdfname(i), self%scanid(i), self%ndet, &
                & detlabels, self%nhorn, self%ndiode, self%diode_names)
@@ -1057,12 +1030,6 @@
       stop
     end if
 
-<<<<<<< HEAD
-    ! Debug statement for m
-    !write(*,*) "FFTW n and m is", n, m 
-
-=======
->>>>>>> 834ce1c0
     ! Find array sizes
     ! Read detector scans
     if (.not. tod%compressed_tod) allocate(buffer_sp(n))
@@ -1073,13 +1040,10 @@
             call read_hdf_opaque(file, slabel // "/" // trim(field) // "/tod", self%d(i)%ztod)
          else
             allocate(self%d(i)%tod(m))
-<<<<<<< HEAD
             ! Debug Statement 
             !write(*,*) "size(self%d(i)%tod), m", size(self%d(i)%tod), m
             !write(*,*) "size(buffer_sp), tod%halfring_split", size(buffer_sp), tod%halfring_split
             !
-=======
->>>>>>> 834ce1c0
             call read_hdf(file, slabel // "/" // trim(field) // "/tod",    buffer_sp)
             if (tod%halfring_split == 2 )then
                self%d(i)%tod = buffer_sp(m+1:2*m)
@@ -1158,11 +1122,7 @@
     class(comm_tod),   intent(inout) :: self
     character(len=*),  intent(in)    :: filelist
 
-<<<<<<< HEAD
-    integer(i4b)       :: unit, j, k, np, ind(1), i, n, m, n_tot, ierr, p, q
-=======
     integer(i4b)       :: unit, j, k, np, ind(1), i, n, m, n_tot, ierr, p, q, flen
->>>>>>> 834ce1c0
     real(dp)           :: w_tot, w_curr, w, v0(3), v(3), spin(2)
     character(len=6)   :: fileid
     character(len=512) :: infile
@@ -1274,58 +1234,6 @@
 !!$       end do
 !!$       deallocate(id, pweight, weight)
 
-<<<<<<< HEAD
-
-         w_tot = sum(weight)
-         if (self%enable_tod_simulations) then
-            do i = 1, n_tot
-               infile = filename(i)
-               q = len(trim(infile))
-               read(infile(q-8:q-3),*) q
-               proc(i) = mod(q,np)
-            end do
-         else
-            ! Sort according to scan id
-            proc    = -1
-            call QuickSort(id, sid)
-            w_curr = 0.d0
-            j     = 1
-            do i = np-1, 1, -1
-               w = 0.d0
-               do k = 1, n_tot
-                  if (proc(k) == i) w = w + weight(k) 
-               end do
-               do while (w < w_tot/np .and. j <= n_tot)
-                  proc(id(j)) = i
-                  w           = w + weight(id(j))
-                  if (w > 1.2d0*w_tot/np) then
-                     ! Assign large scans to next core
-                     proc(id(j)) = i-1
-                     w           = w - weight(id(j))
-                  end if
-                  j           = j+1
-               end do
-!!$            if (w_curr > i*w_tot/np) then
-!!$               proc(id(j-1)) = i-1
-!!$            end if
-            end do
-            do while (j <= n_tot)
-               proc(id(j)) = 0
-               j = j+1
-            end do
-         end if
-
-         pweight = 0.d0
-         do k = 1, n_tot
-            pweight(proc(id(k))) = pweight(proc(id(k))) + weight(id(k))
-         end do
-!!$         do k = 0, np-1
-!!$            write(*,*) k, pweight(k)/w_tot, count(proc == k)
-!!$         end do
-         write(*,*) '  Min/Max core weight = ', minval(pweight)/w_tot*np, maxval(pweight)/w_tot*np
-         deallocate(id, pweight, weight, sid, spinaxis)
-=======
-            
             w_tot = sum(weight)
             if (self%enable_tod_simulations) then
                do i = 1, n_tot
@@ -1369,7 +1277,6 @@
             write(*,*) '  Min/Max core weight = ', minval(pweight)/w_tot*np, maxval(pweight)/w_tot*np
             deallocate(id, pweight, weight, sid, spinaxis)
          end if
->>>>>>> 834ce1c0
 
        ! Distribute according to consecutive PID
 !!$       do i = 1, n_tot
@@ -2552,8 +2459,6 @@
     character(len=*),                    intent(in)     :: path
   end subroutine dumpToHDF_inst
 
-<<<<<<< HEAD
-=======
   subroutine remove_fixed_scans(self)
     ! 
     ! Sets accept = .false. for known bad scans
@@ -2570,6 +2475,5 @@
     implicit none
     class(comm_tod),                     intent(inout)  :: self
   end subroutine remove_fixed_scans
->>>>>>> 834ce1c0
 
 end module comm_tod_mod