!================================================================================
!
! Copyright (C) 2020 Institute of Theoretical Astrophysics, University of Oslo.
!
! This file is part of Commander3.
!
! Commander3 is free software: you can redistribute it and/or modify
! it under the terms of the GNU General Public License as published by
! the Free Software Foundation, either version 3 of the License, or
! (at your option) any later version.
!
! Commander3 is distributed in the hope that it will be useful,
! but WITHOUT ANY WARRANTY; without even the implied warranty of
! MERCHANTABILITY or FITNESS FOR A PARTICULAR PURPOSE. See the
! GNU General Public License for more details.
!
! You should have received a copy of the GNU General Public License
! along with Commander3. If not, see <https://www.gnu.org/licenses/>.
!
!================================================================================
module comm_tod_mod
  use comm_utils
  use comm_param_mod
  use comm_hdf_mod
  use comm_map_mod
  use comm_fft_mod
  use comm_huffman_mod
  use comm_conviqt_mod
  use comm_zodi_mod
  use comm_tod_orbdipole_mod
  use comm_tod_noise_psd_mod
  USE ISO_C_BINDING
  implicit none

  private
  public comm_tod, comm_scan, initialize_tod_mod, fill_masked_region, fill_all_masked, tod_pointer


  type :: comm_detscan
     character(len=10) :: label                             ! Detector label
     real(dp)          :: gain, dgain, gain_invsigma        ! Gain; assumed constant over scan
     real(dp)          :: gain_def                          ! Default parameters
     real(dp)          :: chisq
     real(dp)          :: chisq_prop
     real(dp)          :: chisq_masked
     real(sp)          :: baseline
     logical(lgt)      :: accept
     class(comm_noise_psd), pointer :: N_psd                            ! Noise PSD object
     real(sp),           allocatable, dimension(:)    :: tod            ! Detector values in time domain, (ntod)
     byte,               allocatable, dimension(:)    :: ztod           ! compressed values in time domain, (ntod)
     real(sp),           allocatable, dimension(:,:)  :: diode          ! (ndiode, ntod) array of undifferenced data
     type(byte_pointer), allocatable, dimension(:)    :: zdiode         ! pointers to the compressed undeifferenced diode data, len (ndiode)
     byte,               allocatable, dimension(:)    :: flag           ! Compressed detector flag; 0 is accepted, /= 0 is rejected
     type(byte_pointer), allocatable, dimension(:)    :: pix            ! pointer array of pixels length nhorn
     type(byte_pointer), allocatable, dimension(:)    :: psi            ! pointer array of psi, length nhorn
     integer(i4b),       allocatable, dimension(:,:)  :: offset_range   ! Beginning and end tod index of every offset region
     real(sp),           allocatable, dimension(:)    :: offset_level   ! Amplitude of every offset region(step)
     integer(i4b),       allocatable, dimension(:,:)  :: jumpflag_range ! Beginning and end tod index of regions where jumps occur
  end type comm_detscan

  type :: comm_scan
     integer(i4b)   :: ntod                                        ! Number of time samples
     integer(i4b)      :: ext_lowres(2)             ! Shape of downgraded TOD including padding
     real(dp)       :: proctime    = 0.d0                          ! Processing time in seconds
     real(dp)       :: n_proctime  = 0                             ! Number of completed loops
     real(dp)       :: v_sun(3)                                    ! Observatory velocity relative to Sun in km/s
     real(dp)       :: t0(3)                                       ! MJD, OBT, SCET for first sample
     real(dp)       :: satpos(3)                                   ! Observatory position (x,y,z)
     type(huffcode) :: hkey                                        ! Huffman decompression key
     type(huffcode) :: todkey                                      ! Huffman decompression key
     integer(i4b)   :: chunk_num                                   ! Absolute number of chunk in the data files
     integer(i4b),        allocatable, dimension(:,:)   :: zext    ! Extension of compressed diode arrays
     class(comm_detscan), allocatable, dimension(:)     :: d       ! Array of all detectors
  end type comm_scan

  type, abstract :: comm_tod
     character(len=512) :: freq
     character(len=512) :: filelist
     character(len=512) :: procmaskf1
     character(len=512) :: procmaskf2
     character(len=512) :: initfile
     character(len=512) :: instfile
     character(len=512) :: operation
     character(len=512) :: outdir
     character(len=512) :: sims_output_dir  !< simulation folder
     character(len=512) :: noise_psd_model  
     logical(lgt) :: enable_tod_simulations !< simulation parameter to run commander3 in different regime
     logical(lgt) :: first_call
     logical(lgt) :: sample_L1_par                                ! If false, reduce L1 (diode) to L2 (detector) in precomputations
     logical(lgt) :: L2_exist
     character(len=512) :: L2file
     integer(i4b) :: comm, myid, numprocs                         ! MPI parameters
     integer(i4b) :: comm_shared, myid_shared, numprocs_shared    ! MPI parameters
     integer(i4b) :: comm_inter, myid_inter                       ! MPI parameters
     integer(i4b) :: nmaps                                        ! Number of Stokes parameters
     integer(i4b) :: ndet                                         ! Number of active detectors
     integer(i4b) :: nhorn                                        ! Number of horns
     integer(i4b) :: ndiode                                      ! Number of diodes that makeup each detector
     character(len=10), allocatable, dimension(:,:)  :: diode_names  ! Names of each diode, (ndet, ndiode)
     integer(i4b) :: nscan, nscan_tot                             ! Number of scans
     integer(i4b) :: first_scan, last_scan
     integer(i4b) :: npsi                                         ! Number of discretized psi steps
     integer(i4b) :: flag0
     integer(i4b) :: n_xi                                         ! Number of noise parameters

     real(dp)     :: central_freq                                 !Central frequency
     real(dp)     :: samprate, samprate_lowres                    ! Sample rate in Hz
     real(dp)     :: chisq_threshold                              ! Quality threshold in sigma
     logical(lgt) :: orb_abscal
     logical(lgt) :: compressed_tod               
     logical(lgt) :: apply_inst_corr               
     logical(lgt) :: symm_flags               
     class(comm_orbdipole), pointer :: orb_dp
     real(dp), allocatable, dimension(:)     :: gain0                                      ! Mean gain
     real(dp), allocatable, dimension(:)     :: polang                                      ! Detector polarization angle
     real(dp), allocatable, dimension(:)     :: mbang                                       ! Main beams angle
     real(dp), allocatable, dimension(:)     :: mono                                        ! Monopole
     real(dp), allocatable, dimension(:)     :: fwhm, elip, psi_ell                         ! Beam parameter
     real(dp), allocatable, dimension(:)     :: nu_c                                        ! Center frequency
     real(dp), allocatable, dimension(:,:,:) :: prop_bp         ! proposal matrix, L(ndet,ndet,ndelta),  for bandpass sampler
     real(dp), allocatable, dimension(:)     :: prop_bp_mean    ! proposal matrix, sigma(ndelta), for mean
     real(sp), allocatable, dimension(:,:)   :: xi_n_P_uni      ! Uniform prior for noise PSD parameters
     real(sp), allocatable, dimension(:)     :: xi_n_P_rms      ! RMS for active noise PSD prior
     real(sp),              dimension(2)     :: xi_n_nu_fit     ! Frequency range used to fit noise PSD parameters
     integer(i4b)      :: nside, nside_param                    ! Nside for pixelized pointing
     integer(i4b)      :: nobs                            ! Number of observed pixeld for this core
     integer(i4b)      :: n_bp_prop                       ! Number of consecutive bandpass proposals in each main iteration; should be 2 for MH
     integer(i4b) :: output_n_maps                                ! Output n_maps
     character(len=512) :: init_from_HDF                          ! Read from HDF file
     character(len=512) :: datadir
     integer(i4b) :: output_4D_map                                ! Output 4D maps
     integer(i4b) :: output_aux_maps                              ! Output auxiliary maps
     integer(i4b) :: halfring_split                               ! Type of halfring split 0=None, 1=HR1, 2=HR2
     logical(lgt) :: subtract_zodi                                ! Subtract zodical light
     logical(lgt) :: correct_sl                                   ! Subtract sidelobes
     logical(lgt) :: sample_mono                                  ! Subtract detector-specific monopoles
     logical(lgt) :: orb_4pi_beam                                 ! Perform 4pi beam convolution for orbital CMB dipole 
     integer(i4b),       allocatable, dimension(:)     :: stokes  ! List of Stokes parameters
     real(dp),           allocatable, dimension(:,:,:) :: w       ! Stokes weights per detector per horn, (nmaps,nhorn,ndet)
     real(sp),           allocatable, dimension(:)     :: sin2psi  ! Lookup table of sin(2psi)
     real(sp),           allocatable, dimension(:)     :: cos2psi  ! Lookup table of cos(2psi)
     real(sp),           allocatable, dimension(:)     :: psi      ! Lookup table of psi
     real(dp),           allocatable, dimension(:,:)   :: pix2vec  ! Lookup table of pix2vec
     real(dp),           allocatable, dimension(:,:)   :: L_prop_mono  ! Proposal matrix for monopole sampling
     type(comm_scan),    allocatable, dimension(:)     :: scans    ! Array of all scans
     integer(i4b),       allocatable, dimension(:)     :: scanid   ! List of scan IDs
     integer(i4b),       allocatable, dimension(:)     :: nscanprproc   ! List of scan IDs
     integer(i4b),       allocatable, dimension(:)     :: partner ! Partner detector; for symmetrizing flags
     integer(i4b),       allocatable, dimension(:)     :: horn_id  ! Internal horn number per detector
     real(dp),           dimension(4)                  :: x_im    ! feedhorn imbalance parameters, with duplicates
     character(len=512), allocatable, dimension(:)     :: hdfname  ! List of HDF filenames for each ID
     character(len=512), allocatable, dimension(:)     :: label    ! Detector labels
     class(comm_map), pointer                          :: procmask => null() ! Mask for gain and n_corr
     class(comm_map), pointer                          :: procmask2 => null() ! Mask for gain and n_corr
     class(comm_mapinfo), pointer                      :: info => null()    ! Map definition
     class(comm_mapinfo), pointer                      :: slinfo => null()  ! Sidelobe map info
     class(map_ptr),     allocatable, dimension(:)     :: slbeam, mbeam   ! Sidelobe beam data (ndet)
     class(conviqt_ptr), allocatable, dimension(:)     :: slconv   ! SL-convolved maps (ndet)
     real(dp),           allocatable, dimension(:,:)   :: bp_delta  ! Bandpass parameters (0:ndet, npar)
     real(dp),           allocatable, dimension(:,:)   :: spinaxis ! For load balancing
     integer(i4b),       allocatable, dimension(:)     :: pix2ind, ind2pix, ind2sl
     real(sp),           allocatable, dimension(:,:)   :: ind2ang
     character(len=128)                                :: tod_type
     integer(i4b)                                      :: nside_beam
     integer(i4b)                                      :: verbosity ! verbosity of output
     integer(i4b),       allocatable, dimension(:,:)   :: jumplist  ! List of stationary periods (ndet,njump+2)
   contains
     procedure                           :: read_tod
     procedure                           :: diode2tod_inst
     procedure                           :: read_tod_inst
     procedure                           :: read_scan_inst
     procedure                           :: get_scan_ids
     procedure                           :: dumpToHDF
     procedure                           :: dumpToHDF_inst
     procedure                           :: initHDF
     procedure                           :: initHDF_inst
     procedure                           :: get_det_id
     procedure                           :: initialize_bp_covar
     procedure(process_tod), deferred    :: process_tod
     procedure                           :: construct_sl_template
     procedure                           :: construct_corrtemp_inst
     procedure                           :: construct_dipole_template
     procedure                           :: construct_dipole_template_diff
     procedure                           :: output_scan_list
     procedure                           :: downsample_tod
     procedure                           :: compute_chisq
     procedure                           :: get_total_chisq
     procedure                           :: symmetrize_flags
     procedure                           :: decompress_pointing_and_flags
     procedure                           :: decompress_tod
     procedure                           :: decompress_diodes
     procedure                           :: tod_constructor
     procedure                           :: load_instrument_file
     procedure                           :: load_instrument_inst
     procedure                           :: precompute_lookups
     procedure                           :: read_jumplist
  end type comm_tod

  abstract interface
     subroutine process_tod(self, chaindir, chain, iter, handle, map_in, delta, map_out, rms_out)
       import i4b, comm_tod, comm_map, map_ptr, dp, planck_rng
       implicit none
       class(comm_tod),                     intent(inout) :: self
       character(len=*),                    intent(in)    :: chaindir
       integer(i4b),                        intent(in)    :: chain, iter
       type(planck_rng),                    intent(inout) :: handle
       type(map_ptr),     dimension(:,:),   intent(inout) :: map_in
       real(dp),          dimension(:,:,:), intent(inout) :: delta
       class(comm_map),                     intent(inout) :: map_out
       class(comm_map),                     intent(inout) :: rms_out
     end subroutine process_tod
  end interface

  type tod_pointer
    class(comm_tod), pointer :: p => null()
  end type tod_pointer

contains

  subroutine initialize_tod_mod(cpar)
    implicit none
    type(comm_params),       intent(in) :: cpar

    logical(lgt), save :: initialized = .false.

    if (initialized) return

    call initialize_fft_mod(cpar)
    if (cpar%include_tod_zodi) call initialize_zodi_mod(cpar)
  end subroutine initialize_tod_mod

  subroutine tod_constructor(self, cpar, id_abs, info, tod_type)
    ! 
    ! Common constructor function for all TOD objects; allocatates and initializes general
    ! data structures. This routine is typically called from within an instrument-specific 
    ! initialization routine, *after* defining fields such that nhorn, ndet etc.
    ! 
    ! Arguments:
    ! ----------
    ! self:     derived class (comm_tod)
    !           TOD object to be initialized
    ! cpar:     derived type
    !           Object containing parameters from the parameterfile.
    ! id_abs:   integer
    !           The index of the current band within the parameters, related to cpar
    ! info:     map_info structure
    !           Information about the maps for this band, like how the maps are distributed in memory
    ! tod_type: string
    !           Instrument specific tod type
    !
    ! Returns
    ! ----------
    ! None, but updates self
    !
    implicit none
    class(comm_tod),                intent(inout)  :: self
    integer(i4b),                   intent(in)     :: id_abs
    type(comm_params),              intent(in)     :: cpar
    class(comm_mapinfo),            target         :: info
    character(len=128),             intent(in)     :: tod_type

    integer(i4b) :: i, ndelta, ierr, unit
    character(len=512) :: datadir
    character(len=4)   :: id

    self%tod_type      = tod_type
    self%myid          = cpar%myid_chain
    self%comm          = cpar%comm_chain
    self%numprocs      = cpar%numprocs_chain
    self%myid_shared   = cpar%myid_shared
    self%comm_shared   = cpar%comm_shared
    self%myid_inter    = cpar%myid_inter
    self%comm_inter    = cpar%comm_inter
    self%info          => info
    self%init_from_HDF = cpar%ds_tod_initHDF(id_abs)
    self%freq          = cpar%ds_label(id_abs)
    self%operation     = cpar%operation
    self%outdir        = cpar%outdir
    self%first_call    = .true.
    self%first_scan    = cpar%ds_tod_scanrange(id_abs,1)
    self%last_scan     = cpar%ds_tod_scanrange(id_abs,2)
    self%flag0         = cpar%ds_tod_flag(id_abs)
    self%orb_abscal    = cpar%ds_tod_orb_abscal(id_abs)
    self%nscan_tot     = cpar%ds_tod_tot_numscan(id_abs)
    self%output_4D_map = cpar%output_4D_map_nth_iter
    self%output_aux_maps = cpar%output_aux_maps
    self%subtract_zodi = cpar%include_TOD_zodi
    self%central_freq  = cpar%ds_nu_c(id_abs)
    self%halfring_split= cpar%ds_tod_halfring(id_abs)
    self%nside_param   = cpar%ds_nside(id_abs)
    self%verbosity     = cpar%verbosity
    self%sims_output_dir = cpar%sims_output_dir
    self%apply_inst_corr = .false.
    self%enable_tod_simulations = cpar%enable_tod_simulations

    if (trim(self%noise_psd_model) == 'oof') then
       self%n_xi = 3  ! {sigma0, fknee, alpha}
    else if (trim(self%noise_psd_model) == '2oof') then
       self%n_xi = 5  ! {sigma0, fknee, alpha, fknee2, alpha2}
    else if (trim(self%noise_psd_model) == 'oof_gauss') then
       self%n_xi = 6  ! {sigma0, fknee, alpha, amp, loc, sigma}
    else
       write(*,*) 'Error: Invalid noise PSD model = ', trim(self%noise_psd_model)
       stop
    end if

    call mpi_comm_size(cpar%comm_shared, self%numprocs_shared, ierr)

    if (self%first_scan > self%last_scan) then
       write(*,*) 'Error: First scan larger than last scan for ', trim(self%freq)
       call mpi_finalize(ierr)
       stop
    end if

    datadir = trim(cpar%datadir)//'/'
    self%datadir     = datadir
    self%filelist    = trim(datadir)//trim(cpar%ds_tod_filelist(id_abs))
    self%procmaskf1  = trim(datadir)//trim(cpar%ds_tod_procmask1(id_abs))
    self%procmaskf2  = trim(datadir)//trim(cpar%ds_tod_procmask2(id_abs))
    self%instfile    = trim(datadir)//trim(cpar%ds_tod_instfile(id_abs))

    if (.not. self%sample_L1_par) then
       call int2string(self%myid, id)
       unit        = getlun()
       self%L2file = trim(self%datadir) // '/precomp_L2_'//trim(self%freq)//'_core'//id//'.unf'
       inquire(file=trim(self%L2file), exist=self%L2_exist)
    else
       self%L2_exist = .false.
    end if

    call self%get_scan_ids(self%filelist)

    self%procmask => comm_map(self%info, self%procmaskf1)
    self%procmask2 => comm_map(self%info, self%procmaskf2)
    do i = 0, self%info%np-1
       if (any(self%procmask%map(i,:) < 0.5d0)) then
          self%procmask%map(i,:) = 0.d0
       else
          self%procmask%map(i,:) = 1.d0
       end if
       if (any(self%procmask2%map(i,:) < 0.5d0)) then
          self%procmask2%map(i,:) = 0.d0
       else
          self%procmask2%map(i,:) = 1.d0
       end if
    end do

    self%nmaps    = info%nmaps
    !TODO: this should be changed to not require a really long string
    self%ndet     = num_tokens(cpar%ds_tod_dets(id_abs), ",")

    ! Initialize jumplist
    call self%read_jumplist(datadir, cpar%ds_tod_jumplist(id_abs))

    allocate(self%stokes(self%nmaps))
    allocate(self%w(self%nmaps, self%nhorn, self%ndet))
    allocate(self%label(self%ndet))
    allocate(self%partner(self%ndet))
    allocate(self%horn_id(self%ndet))
    allocate(self%diode_names(self%ndet, self%ndiode))
    self%stokes = [1,2,3]
    self%w      = 1.d0
    self%x_im   = 0d0

    if (trim(cpar%ds_bpmodel(id_abs)) == 'additive_shift') then
       ndelta = 1
    else if (trim(cpar%ds_bpmodel(id_abs)) == 'powlaw_tilt') then
       ndelta = 1
    else
       write(*,*) 'Unknown bandpass model'
       stop
    end if
    allocate(self%bp_delta(0:self%ndet,ndelta))
    self%bp_delta = 0.d0

    ! Allocate orbital dipole object; this should go in the experiment files, since it must be done after beam init
    !allocate(self%orb_dp)
    !self%orb_dp => comm_orbdipole(self%mbeam)

  end subroutine tod_constructor

  subroutine precompute_lookups(self)
    ! 
    ! Routine that precomputes static look-up tables in a given TOD object (pix2ind, ind2pix, ind2sl, ind2ang). 
    ! 
    ! Arguments:
    ! ----------
    ! self:     derived class (comm_tod)
    !           TOD object to be initialized
    ! Returns
    ! ----------
    ! None, but updates self
    !
    implicit none
    class(comm_tod),                intent(inout)  :: self

    real(dp)     :: f_fill, f_fill_lim(3), theta, phi
    integer(i4b) :: i, j, k, l, np_vec, ierr
    integer(i4b), allocatable, dimension(:) :: pix


    ! Lastly, create a vector pointing table for fast look-up for orbital dipole
    np_vec = 12*self%nside**2 !npix
    allocate(self%pix2vec(3,0:np_vec-1))
    do i = 0, np_vec-1
       call pix2vec_ring(self%nside, i, self%pix2vec(:,i))
    end do

    ! Construct observed pixel array
    allocate(self%pix2ind(0:12*self%nside**2-1))
    self%pix2ind = -1
    do i = 1, self%nscan
       allocate(pix(self%scans(i)%ntod))
       do j = 1, self%ndet
         do l = 1, self%nhorn
          call huffman_decode2_int(self%scans(i)%hkey, self%scans(i)%d(j)%pix(l)%p, pix)
          self%pix2ind(pix(1)) = 1
          do k = 2, self%scans(i)%ntod
             self%pix2ind(pix(k)) = 1
          end do
        end do
       end do
       deallocate(pix)
    end do
    self%nobs = count(self%pix2ind == 1)
    allocate(self%ind2pix(self%nobs))
    allocate(self%ind2sl(self%nobs))
    allocate(self%ind2ang(2,self%nobs))
    j = 1
    do i = 0, 12*self%nside**2-1
       if (self%pix2ind(i) == 1) then
          self%ind2pix(j) = i
          self%pix2ind(i) = j
          call pix2ang_ring(self%nside, i, theta, phi)
          call ang2pix_ring(self%nside_beam, theta, phi, self%ind2sl(j))
          self%ind2ang(:,j) = [theta,phi]
          j = j+1
       end if
    end do
    f_fill = self%nobs/(12.*self%nside**2)
    call mpi_reduce(f_fill, f_fill_lim(1), 1, MPI_DOUBLE_PRECISION, MPI_MIN, 0, self%info%comm, ierr)
    call mpi_reduce(f_fill, f_fill_lim(2), 1, MPI_DOUBLE_PRECISION, MPI_MAX, 0, self%info%comm, ierr)
    call mpi_reduce(f_fill, f_fill_lim(3), 1, MPI_DOUBLE_PRECISION, MPI_SUM, 0, self%info%comm, ierr)
    if (self%myid == 0) then
       write(*,*) '  Min/mean/max TOD-map f_sky = ', real(100*f_fill_lim(1),sp), real(100*f_fill_lim(3)/self%info%nprocs,sp), real(100*f_fill_lim(2),sp)
    end if

  end subroutine precompute_lookups

  !**************************************************
  !             Utility routines
  !**************************************************

  subroutine load_instrument_file(self, nside_beam, nmaps_beam, pol_beam, comm_chain)
    implicit none
    class(comm_tod),   intent(inout) :: self
    integer(i4b),      intent(in)    :: nside_beam
    integer(i4b),      intent(in)    :: nmaps_beam
    logical(lgt),      intent(in)    :: pol_beam
    integer(i4b),      intent(in)    :: comm_chain 

    type(hdf_file) :: h5_file
    integer(i4b) :: lmax_beam, lmax_sl, i
    type(comm_mapinfo), pointer :: info_beam

    if(len(trim(self%instfile)) == 0) then
      write(*,*) "Cannot open instrument file with empty name for tod: " // self%tod_type
    end if
    allocate(self%fwhm(self%ndet))
    allocate(self%elip(self%ndet))
    allocate(self%psi_ell(self%ndet))
    allocate(self%nu_c(self%ndet))

    allocate(self%slbeam(self%ndet))
    allocate(self%mbeam(self%ndet))
    call open_hdf_file(self%instfile, h5_file, 'r')

    call read_hdf(h5_file, trim(adjustl(self%label(1)))//'/'//'sllmax', lmax_sl)
    call read_hdf(h5_file, trim(adjustl(self%label(1)))//'/'//'beamlmax', lmax_beam)
    self%slinfo => comm_mapinfo(comm_chain, nside_beam, lmax_sl,   nmaps_beam, pol_beam)
    do i = 1, self%ndet
       call read_hdf(h5_file, trim(adjustl(self%label(i)))//'/'//'fwhm', self%fwhm(i))
       call read_hdf(h5_file, trim(adjustl(self%label(i)))//'/'//'elip', self%elip(i))
       call read_hdf(h5_file, trim(adjustl(self%label(i)))//'/'//'psi_ell', self%psi_ell(i))
       call read_hdf(h5_file, trim(adjustl(self%label(i)))//'/'//'centFreq', self%nu_c(i))
       self%slbeam(i)%p => comm_map(self%slinfo, h5_file, .true., "sl", trim(self%label(i)))
       call self%slbeam(i)%p%Y()
       self%mbeam(i)%p => comm_map(self%slinfo, h5_file, .true., "beam", trim(self%label(i)), lmax_file=lmax_beam)
       call self%mbeam(i)%p%Y()
       call self%load_instrument_inst(h5_file, i)
    end do

    call close_hdf_file(h5_file)

    self%nu_c   = self%nu_c * 1d9
  end subroutine load_instrument_file


  subroutine read_tod(self, detlabels)
    ! 
    ! Reads common TOD fields into existing TOD object
    ! 
    ! Arguments:
    ! ----------
    ! self:     derived class (comm_tod)
    !           TOD object to be initialized
    ! detlabels: string (array)
    !           Array of detector labels, e.g., ["27M", "27S"]
    ! Returns
    ! ----------
    ! None, but updates self
    !
    implicit none
    class(comm_tod),                intent(inout)  :: self
    character(len=*), dimension(:), intent(in)     :: detlabels

    integer(i4b) :: i, j, k, n, det, ierr, ndet_tot
    real(dp)     :: t1, t2
    real(sp)     :: psi
    type(hdf_file)     :: file
    character(len=128) :: buff_s

    integer(i4b), dimension(:), allocatable       :: ns
    real(dp), dimension(:), allocatable           :: mbang_buf, polang_buf
    character(len=100000)                         :: det_buf
    character(len=128), dimension(:), allocatable :: dets

    ! Read common fields
    allocate(self%polang(self%ndet), self%mbang(self%ndet), self%mono(self%ndet), self%gain0(0:self%ndet))
    self%mono = 0.d0
    if (self%myid == 0) then
       call open_hdf_file(self%initfile, file, "r")
       !TODO: figure out how to make this work
       call read_hdf_string2(file, "/common/det",    det_buf, n)
       !call read_hdf(file, "/common/det",    det_buf)
       !write(det_buf, *) "27M, 27S, 28M, 28S"
       !write(det_buf, *) "18M, 18S, 19M, 19S, 20M, 20S, 21M, 21S, 22M, 22S, 23M, 23S"
       ndet_tot = num_tokens(det_buf(1:n), ",")
       allocate(polang_buf(ndet_tot), mbang_buf(ndet_tot),dets(ndet_tot))
       polang_buf = 0
       mbang_buf = 0
       self%polang = 0
       self%mbang = 0
       call get_tokens(trim(adjustl(det_buf(1:n))), ',', dets)
!!$       do i = 1, ndet_tot
!!$          write(*,*) i, trim(adjustl(dets(i)))
!!$       end do
       !write(*,*) ndet_tot
       call read_hdf(file, "common/nside",  self%nside)
       if(self%nside /= self%nside_param) then
         write(*,*) "Nside=", self%nside_param, "found in parameter file does not match nside=", self%nside, "found in data files"
         !stop
       end if
       call read_hdf(file, "common/npsi",   self%npsi)
       call read_hdf(file, "common/fsamp",  self%samprate)
       call read_hdf(file, "common/polang", polang_buf, opt=.true.)
       call read_hdf(file, "common/mbang",  mbang_buf, opt=.true.)
!!$          do j = 1, ndet_tot
!!$             write(*,*) j, trim(dets(j))
!!$          end do

       do i = 1, self%ndet
          do j = 1, ndet_tot
             if(trim(adjustl(detlabels(i))) == trim(adjustl(dets(j)))) then
                exit
             end if
          end do
          if (j > ndet_tot) then
             write(*,*) ' Error -- detector not found in HDF file: ', trim(adjustl(detlabels(i)))
             stop
          end if
          self%polang(i) = 0.d0 !polang_buf(j)
          self%mbang(i) = mbang_buf(j)
       end do
       deallocate(polang_buf, mbang_buf, dets)
       ! Read instrument specific parameters
       call self%read_tod_inst(file)

       call close_hdf_file(file)
    else
       call self%read_tod_inst
    end if
    call mpi_bcast(self%nside,    1,     MPI_INTEGER,          0, self%comm, ierr)
    call mpi_bcast(self%npsi,     1,     MPI_INTEGER,          0, self%comm, ierr)
    call mpi_bcast(self%samprate, 1,     MPI_DOUBLE_PRECISION, 0, self%comm, ierr)
    call mpi_bcast(self%polang,   self%ndet,  MPI_DOUBLE_PRECISION, 0, self%comm, ierr)
    call mpi_bcast(self%mbang,    self%ndet,  MPI_DOUBLE_PRECISION, 0, self%comm, ierr)

    call wall_time(t1)
    allocate(self%scans(self%nscan))
    call update_status(status, "000")
    do i = 1, self%nscan
       call read_hdf_scan(self%scans(i), self, self%hdfname(i), self%scanid(i), self%ndet, &
            & detlabels, self%nhorn, self%ndiode, self%diode_names)
    end do
    call update_status(status, "qqq")
!!$    if (self%ndiode > 1 .and. self%compressed_tod) then
!!$       ! Pre-allocate diode arrays, to avoid memory fragmenation
!!$       do i = 1, self%nscan
!!$          do j = 1, self%ndet
!!$             allocate(self%scans(i)%d(j)%zdiode(self%ndiode))
!!$             do k = 1, self%ndiode
!!$                allocate(self%scans(i)%d(j)%zdiode(k)%p(self%scans(i)%zext(j,k)))
!!$             end do
!!$          end do
!!$       end do
!!$    end if

    call update_status(status, "aaa")
    if (.not. self%L2_exist) then
       do i = 1, self%nscan
          call read_hdf_scan_data(self%scans(i), self, self%hdfname(i), self%scanid(i), self%ndet, &
               & detlabels, self%nhorn, self%ndiode, self%diode_names)

!!$       do j = 1, self%ndet
!!$          deallocate(self%scans(i)%d(j)%zdiode1,self%scans(i)%d(j)%zdiode2,self%scans(i)%d(j)%zdiode3,self%scans(i)%d(j)%zdiode4)
!!$       end do

          do det = 1, self%ndet
             if (allocated(self%scans(i)%d(det)%tod)) then
                self%scans(i)%d(det)%accept = all(self%scans(i)%d(det)%tod==self%scans(i)%d(det)%tod)
                if (.not. self%scans(i)%d(det)%accept) then
                   write(*,fmt='(a,i8,a,i3, i10)') 'Input TOD contain NaN -- scan =', &
                        & self%scanid(i), ', det =', det, count(self%scans(i)%d(det)%tod/=self%scans(i)%d(det)%tod)
                   write(*,fmt='(a,a)') '    filename = ', &
                        & trim(self%hdfname(i))
                end if
             end if
          end do
       end do
    end if
    call update_status(status, "111")
!!$    do i = self%nscan, 1, -1
!!$       do j = self%ndet, 1, -1
!!$          do k = 1, self%ndiode
!!$             deallocate(self%scans(i)%d(j)%zdiode(k)%p)
!!$          end do
!!$          deallocate(self%scans(i)%d(j)%zdiode)
!!$       end do
!!$    end do

    call update_status(status, "bbb")

    ! Initialize mean gain
    allocate(ns(0:self%ndet))
    self%gain0 = 0.d0
    ns         = 0
    do i = 1, self%nscan
       do j = 1, self%ndet
          if (.not. self%scans(i)%d(j)%accept) cycle
          self%gain0(j) = self%gain0(j) + self%scans(i)%d(j)%gain
          ns(j)         = ns(j) + 1
       end do
    end do
    call mpi_allreduce(MPI_IN_PLACE, self%gain0, self%ndet+1, &
         & MPI_DOUBLE_PRECISION, MPI_SUM, self%comm, ierr)
    call mpi_allreduce(MPI_IN_PLACE, ns,         self%ndet+1, &
         & MPI_INTEGER,          MPI_SUM, self%comm, ierr)
    self%gain0(0) = sum(self%gain0)/sum(ns)
    where (ns > 0)
       self%gain0 = self%gain0 / ns - self%gain0(0)
    end where

    do i = 1, self%nscan
       do j = 1, self%ndet
          self%scans(i)%d(j)%dgain = self%scans(i)%d(j)%gain - self%gain0(0) - self%gain0(j)
          self%scans(i)%d(j)%baseline = 0d0
       end do
    end do

    ! Precompute trigonometric functions
    allocate(self%sin2psi(self%npsi), self%cos2psi(self%npsi))
    allocate(self%psi(self%npsi))
    do i = 1, self%npsi
       psi             = (i-0.5)*2.0*pi/real(self%npsi,sp)
       self%psi(i)     = psi
       self%sin2psi(i) = sin(2.0*psi)
       self%cos2psi(i) = cos(2.0*psi)
    end do

    call mpi_barrier(self%comm, ierr)
    call wall_time(t2)
    if (self%myid == 0) write(*,fmt='(a,i4,a,i6,a,f8.1,a)') &
         & '    Myid = ', self%myid, ' -- nscan = ', self%nscan, &
         & ', TOD IO time = ', t2-t1, ' sec'



  end subroutine read_tod

  subroutine read_hdf_scan(self, tod, filename, scan, ndet, detlabels, nhorn, ndiode, diode_names)
    ! 
    ! Reads common scan information from TOD fileset
    ! 
    ! Arguments:
    ! ----------
    ! self:     derived class (comm_scan)
    !           Scan object
    ! tod:      derived class (comm_tod)
    !           Main TOD object to which current scan belongs
    ! filename: character
    !           TOD filename
    ! scan:     int
    !           Scan ID
    ! ndet:     int
    !           Number of detectors
    ! nhorn:    int
    !           Number of horns
    ! detlabels: string (array)
    !           Array of detector labels, e.g., ["27M", "27S"]
    ! ndiode:   int 
    !           Number of diodes per combined tod
    ! diode_names : string (array (ndet, ndiode)
    !           Array of diode labels, eg. [['sky00', 'sky01', 'load00',
    !           'load01'], ['sky10', 'sky11', 'load10', 'load11'], ...]
    ! scan:     derived class (comm_scan)
    !           
    !
    ! Returns
    ! ----------
    ! None, but updates scan object
    !
    ! TODO
    ! ----
    ! - ndet, nhorn and detlabels should be taken from tod, not inserted as separate parameters?
    ! 
    implicit none
    class(comm_scan),               intent(inout) :: self
    class(comm_tod),                intent(in)    :: tod
    character(len=*),               intent(in)    :: filename
    integer(i4b),                   intent(in)    :: scan, ndet, nhorn, ndiode
    character(len=*), dimension(:), intent(in)    :: detlabels
    character(len=*), dimension(:,:), intent(in)  :: diode_names

    integer(i4b)       :: i,j,k,l, n, m, ext(1)
    real(sp)           :: nu
    real(dp)           :: scalars(4)
    character(len=6)   :: slabel
    character(len=128) :: field
    type(hdf_file)     :: file
    integer(i4b), allocatable, dimension(:)       :: hsymb
    real(sp),     allocatable, dimension(:)       :: buffer_sp, xi_n, hsymb_sp
    integer(i4b), allocatable, dimension(:)       :: htree

    self%chunk_num = scan
    call int2string(scan, slabel)

    call open_hdf_file(filename, file, "r")

    ! Find array sizes
    call read_hdf(file, slabel // "/" // "common/ntod",   n)

    if (tod%halfring_split == 0) then
      m = get_closest_fft_magic_number(n)
    else if (tod%halfring_split == 1 .or. tod%halfring_split == 2) then
      m = get_closest_fft_magic_number(n/2)
    else 
      write(*,*) "Unknown halfring_split value in read_hdf_scan"
      stop
    end if
    if (real(m-n,dp)/real(n,dp) > 0.001d0) then
       write(*,*) 'Warning: More than 0.1% of scan', scan, ' removed by FFTW cut'
    end if

    self%ntod = m
    self%ext_lowres(1)   = -5    ! Lowres padding
    self%ext_lowres(2)   = int(self%ntod/int(tod%samprate/tod%samprate_lowres)) + 1 + self%ext_lowres(1)

    ! Read common scan data
    call read_hdf(file, slabel // "/common/vsun",  self%v_sun)
    call read_hdf(file, slabel // "/common/time",  self%t0)
    ! HKE: LFI files should be regenerated with (x,y,z) info
    !call read_hdf(file, slabel // "/common/satpos",  self%satpos, opt=.true.)

    ! Read detector scans
    allocate(self%d(ndet), buffer_sp(n))
    if (tod%ndiode > 1 .and. tod%compressed_tod) allocate(self%zext(tod%ndet,tod%ndiode))
    do i = 1, ndet
       allocate(self%d(i)%psi(nhorn), self%d(i)%pix(nhorn))

       allocate(xi_n(tod%n_xi))
       field                = detlabels(i)
       self%d(i)%label      = trim(field)
       call read_hdf(file, slabel // "/" // trim(field) // "/scalars",   scalars)
       self%d(i)%gain_def   = scalars(1)
       self%d(i)%gain       = scalars(1)
       xi_n(1:3)            = scalars(2:4)
       xi_n(1)              = xi_n(1) * self%d(i)%gain_def ! Convert sigma0 to uncalibrated units
       self%d(i)%gain       = self%d(i)%gain_def
       self%d(i)%accept     = .true.

       if (trim(tod%noise_psd_model) == 'oof') then
          self%d(i)%N_psd => comm_noise_psd(xi_n, tod%xi_n_P_rms, tod%xi_n_P_uni, tod%xi_n_nu_fit)
       else if (trim(tod%noise_psd_model) == '2oof') then
          xi_n(4) =  1e-4  ! fknee2 (Hz); arbitrary value
          xi_n(5) = -1.000 ! alpha2; arbitrary value
          self%d(i)%N_psd => comm_noise_psd_2oof(xi_n, tod%xi_n_P_rms, tod%xi_n_P_uni, tod%xi_n_nu_fit)

       else if (trim(tod%noise_psd_model) == 'oof_gauss') then
          xi_n(4) =  0.00d0
          xi_n(5) =  1.35d0
          xi_n(6) =  0.40d0
          self%d(i)%N_psd => comm_noise_psd_oof_gauss(xi_n, tod%xi_n_P_rms, tod%xi_n_P_uni, tod%xi_n_nu_fit)

!!$          open(58,file='noise.dat')
!!$          nu = 0.001d0 
!!$          do while (.true.)
!!$             write(58,*) nu, self%d(i)%N_psd%eval_full(nu)
!!$             nu = nu * 1.2d0
!!$             if (nu > tod%samprate) exit
!!$          end do
!!$          close(58)
!!$          stop

       end if
       deallocate(xi_n)

       ! Read Huffman coded data arrays
       if (nhorn == 2) then
         do j = 1, nhorn 
           call read_hdf_opaque(file, slabel // "/" // trim(field) // "/pix" // achar(j+64),  self%d(i)%pix(j)%p)
           call read_hdf_opaque(file, slabel // "/" // trim(field) // "/psi" // achar(j+64),  self%d(i)%psi(j)%p)
         end do
       else
         do j = 1, nhorn
           call read_hdf_opaque(file, slabel // "/" // trim(field) // "/pix",  self%d(i)%pix(j)%p)
           call read_hdf_opaque(file, slabel // "/" // trim(field) // "/psi",  self%d(i)%psi(j)%p)
         end do
       end if
       call read_hdf_opaque(file, slabel // "/" // trim(field) // "/flag", self%d(i)%flag)

       ! Get compressed diode array sizes
!!$       if (tod%ndiode > 1 .and. tod%compressed_tod) then
!!$          call get_hdf_vlen_ext(file, slabel // '/' // trim(field) // '/diodes', self%zext(i,:))
!!$       end if

!!$       if(ndiode == 1) then
!!$         if (tod%compressed_tod) then
!!$            call read_hdf_opaque(file, slabel // "/" // trim(field) // "/tod", self%d(i)%ztod)
!!$         else
!!$            allocate(self%d(i)%tod(m))
!!$            call read_hdf(file, slabel // "/" // trim(field) // "/tod",    buffer_sp)
!!$            if (tod%halfring_split == 2 )then
!!$               self%d(i)%tod = buffer_sp(m+1:2*m)
!!$            else
!!$               self%d(i)%tod = buffer_sp(1:m)
!!$            end if
!!$         end if
!!$       else ! ndiode > 1 per tod
!!$          if(tod%compressed_tod == .false.) then
!!$             
!!$          else
!!$          end if
!!$          if (tod%compressed_tod) then
!!$             !allocate(self%d(i)%zdiode(ndiode))
!!$             !call read_hdf_vlen(file, slabel // '/' // trim(field) // '/diodes', self%d(i)%zdiode)
!!$             call read_hdf_vlen(file, slabel // '/' // trim(field) // '/diodes', self%d(i)%zdiode1, self%d(i)%zdiode2, self%d(i)%zdiode3, self%d(i)%zdiode4)
!!$             
!!$             !call read_hdf_opaque(file, slabel // '/' // trim(field) // '/' // trim(diode_names(i,k)), self%d(i)%zdiode(k)%p)
!!$          else
!!$             ! HKE: This array should have the ordering switched
!!$             allocate(self%d(i)%diode(ndiode, m))
!!$             do k = 1, ndiode
!!$                
!!$                call read_hdf(file, slabel // '/' // trim(field) // '/' //trim(diode_names(i, k)), buffer_sp)
!!$                if (tod%halfring_split == 2 )then
!!$                   self%d(i)%diode(k, :) = buffer_sp(m+1:2*m)
!!$                else
!!$                   self%d(i)%diode(k, :) = buffer_sp(1:m)
!!$                end if
!!$             end do
!!$          end if
!!$       end if
    end do
    deallocate(buffer_sp)


    ! Initialize Huffman key
    call read_alloc_hdf(file, slabel // "/common/huffsymb", hsymb)
    call read_alloc_hdf(file, slabel // "/common/hufftree", htree)
    call hufmak_precomp_int(hsymb,htree,self%hkey)
    deallocate(hsymb, htree)
    if (tod%compressed_tod) then
!!$       call read_alloc_hdf(file, slabel // "/common/todsymb", hsymb)
!!$       call read_alloc_hdf(file, slabel // "/common/todtree", htree)
       call read_alloc_hdf(file, slabel // "/common/huffsymb2", hsymb_sp)
       call read_alloc_hdf(file, slabel // "/common/hufftree2", htree)
       call hufmak_precomp_sp(hsymb_sp,htree,self%todkey)
       deallocate(hsymb_sp, htree)
    end if

    ! Read instrument-specific infomation
    call tod%read_scan_inst(file, slabel, detlabels, self)

    ! Clean up
    call close_hdf_file(file)

  end subroutine read_hdf_scan

  subroutine read_hdf_scan_data(self, tod, filename, scan, ndet, detlabels, nhorn, ndiode, diode_names)
    ! 
    ! Reads common scan information from TOD fileset
    ! 
    ! Arguments:
    ! ----------
    ! self:     derived class (comm_scan)
    !           Scan object
    ! tod:      derived class (comm_tod)
    !           Main TOD object to which current scan belongs
    ! filename: character
    !           TOD filename
    ! scan:     int
    !           Scan ID
    ! ndet:     int
    !           Number of detectors
    ! nhorn:    int
    !           Number of horns
    ! detlabels: string (array)
    !           Array of detector labels, e.g., ["27M", "27S"]
    ! ndiode:   int 
    !           Number of diodes per combined tod
    ! diode_names : string (array (ndet, ndiode)
    !           Array of diode labels, eg. [['sky00', 'sky01', 'load00',
    !           'load01'], ['sky10', 'sky11', 'load10', 'load11'], ...]
    ! scan:     derived class (comm_scan)
    !           
    !
    ! Returns
    ! ----------
    ! None, but updates scan object
    !
    ! TODO
    ! ----
    ! - ndet, nhorn and detlabels should be taken from tod, not inserted as separate parameters?
    ! 
    implicit none
    class(comm_scan),               intent(inout) :: self
    class(comm_tod),                intent(in)    :: tod
    character(len=*),               intent(in)    :: filename
    integer(i4b),                   intent(in)    :: scan, ndet, nhorn, ndiode
    character(len=*), dimension(:), intent(in)    :: detlabels
    character(len=*), dimension(:,:), intent(in)  :: diode_names

    integer(i4b)       :: i,j,k,l, n, m, ext(1)
    real(sp)           :: nu
    real(dp)           :: scalars(4)
    character(len=6)   :: slabel
    character(len=128) :: field   
    type(hdf_file)     :: file
    real(sp),     allocatable, dimension(:)       :: buffer_sp

    call int2string(scan, slabel)
    call open_hdf_file(filename, file, "r")

    ! Find array sizes
    ! Read detector scans
    if (.not. tod%compressed_tod) allocate(buffer_sp(n))
    do i = 1, ndet
       field = detlabels(i)
       if(ndiode == 1) then
         if (tod%compressed_tod) then
            call read_hdf_opaque(file, slabel // "/" // trim(field) // "/tod", self%d(i)%ztod)
         else
            allocate(self%d(i)%tod(m))
            call read_hdf(file, slabel // "/" // trim(field) // "/tod",    buffer_sp)
            if (tod%halfring_split == 2 )then
               self%d(i)%tod = buffer_sp(m+1:2*m)
            else
               self%d(i)%tod = buffer_sp(1:m)
            end if
         end if
       else ! ndiode > 1 per tod
          if(tod%compressed_tod == .false.) then
             
          else
          end if
          if (tod%compressed_tod) then
             allocate(self%d(i)%zdiode(ndiode))
             call read_hdf_vlen(file, slabel // '/' // trim(field) // '/diodes', self%d(i)%zdiode)
             !call read_hdf_vlen(file, slabel // '/' // trim(field) // '/diodes', self%d(i)%zdiode1, self%d(i)%zdiode2, self%d(i)%zdiode3, self%d(i)%zdiode4)
             
             !call read_hdf_opaque(file, slabel // '/' // trim(field) // '/' // trim(diode_names(i,k)), self%d(i)%zdiode(k)%p)
          else
             ! HKE: This array should have the ordering switched
             allocate(self%d(i)%diode(ndiode, m))
             do k = 1, ndiode
                
                call read_hdf(file, slabel // '/' // trim(field) // '/' //trim(diode_names(i, k)), buffer_sp)
                if (tod%halfring_split == 2 )then
                   self%d(i)%diode(k, :) = buffer_sp(m+1:2*m)
                else
                   self%d(i)%diode(k, :) = buffer_sp(1:m)
                end if
             end do
          end if
       end if
    end do
    if (allocated(buffer_sp)) deallocate(buffer_sp)

    ! Clean up
    call close_hdf_file(file)

  end subroutine read_hdf_scan_data


  subroutine read_jumplist(self, datadir, jumplist)
    implicit none
    class(comm_tod),   intent(inout) :: self
    character(len=*),  intent(in)    :: datadir, jumplist

    integer(i4b) :: i, j, n_jumps, unit

    if (trim(jumplist) == 'none')  then

       allocate(self%jumplist(self%ndet, 2))
       self%jumplist(:,1) = 1
       self%jumplist(:,2) = 0 !self%nscan_tot

    else

       unit = getlun()
       open(unit,file=trim(datadir)//'/'//trim(jumplist))
       read(unit,*) n_jumps
       allocate(self%jumplist(self%ndet, n_jumps+2))
       self%jumplist(:,1) = 1
       do i = 1, n_jumps
          read(unit,*) j
          self%jumplist(:,i+1) = j
       end do
       self%jumplist(:,n_jumps+2) = 0  !self%nscan_tot
       close(unit)

    end if

  end subroutine read_jumplist


  subroutine get_scan_ids(self, filelist)
    implicit none
    class(comm_tod),   intent(inout) :: self
    character(len=*),  intent(in)    :: filelist

    integer(i4b)       :: unit, j, k, np, ind(1), i, n, m, n_tot, ierr, p
    real(dp)           :: w_tot, w_curr, w, v0(3), v(3), spin(2)
    character(len=512) :: infile
    real(dp),           allocatable, dimension(:)   :: weight, sid
    real(dp),           allocatable, dimension(:,:) :: spinpos, spinaxis
    integer(i4b),       allocatable, dimension(:)   :: scanid, id
    integer(i4b),       allocatable, dimension(:)   :: proc
    real(dp),           allocatable, dimension(:)   :: pweight
    character(len=512), allocatable, dimension(:)   :: filename

    np = self%numprocs
    if (self%myid == 0) then
       unit = getlun()

       n_tot = 0
       open(unit, file=trim(filelist))
       read(unit,*) n
       do i = 1, n
          read(unit,*) j
          if (j >= self%first_scan .and. j <= self%last_scan) n_tot = n_tot+1
       end do
       close(unit)

       if (n_tot == 0) then
          write(*,*) 'Error: No accepted scans in filelist: ', trim(filelist)
          stop
       else if (n_tot==1) then
         self%nscan = n_tot
         open(unit, file=trim(filelist))
         read(unit,*) n
         allocate(filename(n_tot), scanid(n_tot), proc(n_tot), spinpos(2,n_tot), weight(n_tot))
         j = 1
         do i = 1, n
            !read(unit,*) scanid(j), filename(j), weight(j), spinpos(1:2,j)
            read(unit,*) p, infile, w, spin
            if (p < self%first_scan .or. p > self%last_scan) cycle
            scanid(j)      = p
            filename(j)    = infile
            weight(j)      = 2
            spinpos(1:2,j) = spin
         end do
         proc(1) = 0
         self%initfile = filename(1)
         close(unit)
         
       else
       
         open(unit, file=trim(filelist))
         read(unit,*) n
         allocate(id(n_tot), filename(n_tot), scanid(n_tot), weight(n_tot), proc(n_tot), pweight(0:np-1), sid(n_tot), spinaxis(n_tot,3), spinpos(2,n_tot))
         j = 1
         do i = 1, n
            read(unit,*) p, infile, w, spin
            if (p < self%first_scan .or. p > self%last_scan) cycle
            scanid(j)      = p
            filename(j)    = infile
            weight(j)      = w
            spinpos(1:2,j) = spin
            id(j)          = j
            sid(j)         = scanid(j)
            call ang2vec(spinpos(1,j), spinpos(2,j), spinaxis(j,1:3))
            if (j == 1) self%initfile = filename(j)
            j              = j+1
            if (j > n_tot) exit
         end do
         close(unit)

         ! Compute symmetry axis
         v0 = 0.d0
         do i = 2, n_tot
            v(1) = spinaxis(1,2)*spinaxis(i,3)-spinaxis(1,3)*spinaxis(i,2)
            v(2) = spinaxis(1,3)*spinaxis(i,1)-spinaxis(1,1)*spinaxis(i,3)
            v(3) = spinaxis(1,1)*spinaxis(i,2)-spinaxis(1,2)*spinaxis(i,1)
            if (v(3) < 0.d0) v  = -v
            if (sum(v*v) > 0.d0)  v0 = v0 + v / sqrt(sum(v*v))
         end do
         if (maxval(sqrt(v0*v0)) == 0) then
           v0 = 1
         else
           v0 = v0 / sqrt(v0*v0)
         end if
!        v0(1) = 1
       

!!$
!!$       ! Compute angle between i'th and first vector
!!$       do i = 1, n
!!$          v(1) = spinaxis(1,2)*spinaxis(i,3)-spinaxis(1,3)*spinaxis(i,2)
!!$          v(2) = spinaxis(1,3)*spinaxis(i,1)-spinaxis(1,1)*spinaxis(i,3)
!!$          v(3) = spinaxis(1,1)*spinaxis(i,2)-spinaxis(1,2)*spinaxis(i,1)
!!$       end do
         do i = n_tot, 1, -1
            v(1) = spinaxis(1,2)*spinaxis(i,3)-spinaxis(1,3)*spinaxis(i,2)
            v(2) = spinaxis(1,3)*spinaxis(i,1)-spinaxis(1,1)*spinaxis(i,3)
            v(3) = spinaxis(1,1)*spinaxis(i,2)-spinaxis(1,2)*spinaxis(i,1)
            sid(i) = acos(max(min(sum(spinaxis(i,:)*spinaxis(1,:)),1.d0),-1.d0))
            if (sum(v*v0) < 0.d0) sid(i) = -sid(i) ! Flip sign 
         end do

       ! Sort according to weight
!!$       pweight = 0.d0
!!$       w_tot = sum(weight)
!!$       call QuickSort(id, weight)
!!$       do i = n_tot, 1, -1
!!$          ind             = minloc(pweight)-1
!!$          proc(id(i))     = ind(1)
!!$          pweight(ind(1)) = pweight(ind(1)) + weight(i)
!!$       end do
!!$       deallocate(id, pweight, weight)

       ! Sort according to scan id
         proc    = -1
         call QuickSort(id, sid)
         w_tot = sum(weight)
         w_curr = 0.d0
         j     = 1
         do i = np-1, 1, -1
            w = 0.d0
            do k = 1, n_tot
               if (proc(k) == i) w = w + weight(k) 
            end do
            do while (w < w_tot/np .and. j <= n_tot)
               proc(id(j)) = i
               w           = w + weight(id(j))
               if (w > 1.2d0*w_tot/np) then
                  ! Assign large scans to next core
                  proc(id(j)) = i-1
                  w           = w - weight(id(j))
               end if
               j           = j+1
            end do
!!$            if (w_curr > i*w_tot/np) then
!!$               proc(id(j-1)) = i-1
!!$            end if
         end do
         do while (j <= n_tot)
            proc(id(j)) = 0
            j = j+1
         end do
         pweight = 0.d0
         do k = 1, n_tot
            pweight(proc(id(k))) = pweight(proc(id(k))) + weight(id(k))
         end do
!!$         do k = 0, np-1
!!$            write(*,*) k, pweight(k)/w_tot, count(proc == k)
!!$         end do
         write(*,*) '  Min/Max core weight = ', minval(pweight)/w_tot*np, maxval(pweight)/w_tot*np
         deallocate(id, pweight, weight, sid, spinaxis)

       ! Distribute according to consecutive PID
!!$       do i = 1, n_tot
!!$          proc(i) = max(min(int(real(i-1,sp)/real(n_tot-1,sp) * np),np-1),0)
!!$       end do

      end if
   end if

    call mpi_bcast(n_tot, 1,  MPI_INTEGER, 0, self%comm, ierr)
    if (self%myid /= 0) then
       allocate(filename(n_tot), scanid(n_tot), proc(n_tot), spinpos(2,n_tot))
    end if
    call mpi_bcast(filename, 512*n_tot,  MPI_CHARACTER, 0, self%comm, ierr)
    call mpi_bcast(scanid,       n_tot,  MPI_INTEGER,   0, self%comm, ierr)
    call mpi_bcast(proc,         n_tot,  MPI_INTEGER,   0, self%comm, ierr)
    call mpi_bcast(spinpos,    2*n_tot,  MPI_DOUBLE_PRECISION,   0, self%comm, ierr)

    self%nscan     = count(proc == self%myid)
    allocate(self%scanid(self%nscan), self%hdfname(self%nscan), self%spinaxis(self%nscan,2))
    j = 1
    do i = 1, n_tot
       if (proc(i) == self%myid) then
          self%scanid(j)     = scanid(i)
          self%hdfname(j)    = filename(i)
          self%spinaxis(j,:) = spinpos(:,i)
          j                  = j+1
       end if
    end do

    if (self%myid == 0) then
       allocate(self%nscanprproc(0:self%numprocs-1))
       do i = 0, self%numprocs-1
          self%nscanprproc(i) = count(proc == i)
       end do
    end if

    deallocate(filename, scanid, proc, spinpos)

  end subroutine get_scan_ids


  subroutine dumpToHDF(self, chainfile, iter, map, rms)
    implicit none
    class(comm_tod),                   intent(inout) :: self
    integer(i4b),                      intent(in)    :: iter
    type(hdf_file),                    intent(in)    :: chainfile
    class(comm_map),                   intent(in)    :: map, rms

    integer(i4b)       :: i, j, k, l, npar, ierr
    real(dp)           :: mu
    character(len=6)   :: itext
    character(len=512) :: path
    real(dp), allocatable, dimension(:,:,:) :: output

    npar = 4+self%n_xi
    allocate(output(self%nscan_tot,self%ndet,npar))

    ! Collect all parameters
    output = 0.d0
    do j = 1, self%ndet
       do i = 1, self%nscan
          k                  = self%scanid(i)
          output(k,j,1)      = self%scans(i)%d(j)%gain
          output(k,j,2)      = merge(1.d0,0.d0,self%scans(i)%d(j)%accept)
          output(k,j,3)      = self%scans(i)%d(j)%chisq
          output(k,j,4)      = self%scans(i)%d(j)%baseline
          output(k,j,5:npar) = self%scans(i)%d(j)%N_psd%xi_n
       end do
    end do

    if (self%myid == 0) then
       call mpi_reduce(mpi_in_place, output, size(output), &
            & MPI_DOUBLE_PRECISION, MPI_SUM, 0, self%comm, ierr)
    else
       call mpi_reduce(output,       output, size(output), &
            & MPI_DOUBLE_PRECISION, MPI_SUM, 0, self%comm, ierr)
    end if

    if (self%myid == 0) then
       ! Fill in defaults (closest previous)
       do j = 1, self%ndet
          do i = 1, npar
             if (i >= 2 .and. i <= 4) cycle
             do k = 1, self%nscan_tot
                if (output(k,j,i) == 0.d0) then
                   l = k
                   if (k == 1) then
                      do while (output(l,j,i) == 0.d0 .and. l < self%nscan)
                         l = l+1
                      end do
                   else
                      do while (output(l,j,i) == 0.d0 .and. l > 1)
                         l = l-1
                      end do
                   end if
                   output(k,j,i) = output(l,j,i)
                end if
             end do
!!$             if (output(
!!$             mu = sum(output(:,j,i)) / count(output(:,j,i) /= 0.d0)
!!$             where (output(:,j,i) == 0.d0)
!!$                output(:,j,i) = mu
!!$             end where
          end do
       end do

!!$       do j = 1, self%ndet
!!$          do i = 1, 4
!!$             mu = sum(output(:,j,i)) / count(output(:,j,i) /= 0.d0)
!!$             where (output(:,j,i) == 0.d0)
!!$                output(:,j,i) = mu
!!$             end where
!!$          end do
!!$       end do

       call int2string(iter, itext)
       path = trim(adjustl(itext))//'/tod/'//trim(adjustl(self%freq))//'/'
       !write(*,*) 'path', trim(path)
       call create_hdf_group(chainfile, trim(adjustl(path)))
       call write_hdf(chainfile, trim(adjustl(path))//'gain',   output(:,:,1))
       call write_hdf(chainfile, trim(adjustl(path))//'accept', output(:,:,2))
       call write_hdf(chainfile, trim(adjustl(path))//'chisq',  output(:,:,3))
       call write_hdf(chainfile, trim(adjustl(path))//'baseline',output(:,:,4))
       call write_hdf(chainfile, trim(adjustl(path))//'xi_n',   output(:,:,5:npar))
       call write_hdf(chainfile, trim(adjustl(path))//'polang', self%polang)
       call write_hdf(chainfile, trim(adjustl(path))//'gain0',  self%gain0)
       call write_hdf(chainfile, trim(adjustl(path))//'x_im',   [self%x_im(1), self%x_im(3)])
       call write_hdf(chainfile, trim(adjustl(path))//'mono',   self%mono)
       call write_hdf(chainfile, trim(adjustl(path))//'bp_delta', self%bp_delta)
    end if

    call map%writeMapToHDF(chainfile, path, 'map')
    call rms%writeMapToHDF(chainfile, path, 'rms')

    ! Write instrument-specific parameters
    call self%dumpToHDF_inst(chainfile, path)

    deallocate(output)

  end subroutine dumpToHDF

  subroutine initHDF(self, chainfile, iter, map, rms)
    implicit none
    class(comm_tod),                   intent(inout) :: self
    integer(i4b),                      intent(in)    :: iter
    type(hdf_file),                    intent(in)    :: chainfile
    class(comm_map),                   intent(inout) :: map, rms

    integer(i4b)       :: i, j, k, npar, ierr, ext(3)
    character(len=6)   :: itext
    character(len=512) :: path
    real(dp), allocatable, dimension(:,:,:) :: output

    call int2string(iter, itext)
    path = trim(adjustl(itext))//'/tod/'//trim(adjustl(self%freq))//'/'

    call get_size_hdf(chainfile, trim(adjustl(path))//'xi_n', ext)
    npar = 2+ext(3)
    allocate(output(self%nscan_tot,self%ndet,npar))

    if (self%myid == 0) then
       call read_hdf(chainfile, trim(adjustl(path))//'gain',     output(:,:,1))
!       call read_hdf(chainfile, trim(adjustl(path))//'sigma0',   output(:,:,2))
!       call read_hdf(chainfile, trim(adjustl(path))//'alpha',    output(:,:,4))
!       call read_hdf(chainfile, trim(adjustl(path))//'fknee',    output(:,:,3))
       call read_hdf(chainfile, trim(adjustl(path))//'accept',   output(:,:,2))
       call read_hdf(chainfile, trim(adjustl(path))//'xi_n',     output(:,:,3:npar))
!       call read_hdf(chainfile, trim(adjustl(path))//'polang',   self%polang)
       call read_hdf(chainfile, trim(adjustl(path))//'mono',     self%mono)
       call read_hdf(chainfile, trim(adjustl(path))//'bp_delta', self%bp_delta)
       call read_hdf(chainfile, trim(adjustl(path))//'gain0',    self%gain0)
       !write(*,*) 'bp =', self%bp_delta
       ! Redefine gains; should be removed when proper initfiles are available
!!$       self%gain0(0) = sum(output(:,:,1))/count(output(:,:,1)>0.d0)
!!$       !stop
!!$       do i = 1, self%ndet
!!$          self%gain0(i) = sum(output(:,i,1))/count(output(:,i,1)>0.d0) - self%gain0(0)
!!$       end do
    end if

    call mpi_bcast(output, size(output), MPI_DOUBLE_PRECISION, 0, &
         & self%comm, ierr)
    call mpi_bcast(self%bp_delta, size(self%bp_delta), MPI_DOUBLE_PRECISION, 0, &
         & self%comm, ierr)
!    call mpi_bcast(self%polang, size(self%polang), MPI_DOUBLE_PRECISION, 0, &
!         & self%comm, ierr)
    call mpi_bcast(self%mono, size(self%mono), MPI_DOUBLE_PRECISION, 0, &
         & self%comm, ierr)
    call mpi_bcast(self%gain0, size(self%gain0), MPI_DOUBLE_PRECISION, 0, &
         & self%comm, ierr)

    do j = 1, self%ndet
       do i = 1, self%nscan
          k             = self%scanid(i)
<<<<<<< HEAD
          self%scans(i)%d(j)%gain                 = output(k,j,1)
          self%scans(i)%d(j)%dgain                = output(k,j,1)-self%gain0(0)-self%gain0(j)
          self%scans(i)%d(j)%N_psd%xi_n(1:ext(3)) = output(k,j,3:npar)
          if (output(k,j,5) == 0) then
             self%scans(i)%d(j)%accept               = .false.  !output(k,j,5) == 1.d0
          end if
=======
          self%scans(i)%d(j)%gain       = output(k,j,1)
          self%scans(i)%d(j)%dgain      = output(k,j,1)-self%gain0(0)-self%gain0(j)
          self%scans(i)%d(j)%N_psd%xi_n = output(k,j,2:4)
          self%scans(i)%d(j)%accept     = .true.  !output(k,j,5) == 1.d0
>>>>>>> 553e34fa
          !if (k > 20300                    .and. (trim(self%label(j)) == '26M' .or. trim(self%label(j)) == '26S')) self%scans(i)%d(j)%accept = .false.
          !if ((k > 24660 .and. k <= 25300) .and. (trim(self%label(j)) == '18M' .or. trim(self%label(j)) == '18S')) self%scans(i)%d(j)%accept = .false.
       end do
    end do

    call map%readMapFromHDF(chainfile, trim(adjustl(path))//'map')
    call rms%readMapFromHDF(chainfile, trim(adjustl(path))//'rms')

    ! Read instrument-specific parameters
    call self%initHDF_inst(chainfile, path)

    deallocate(output)

  end subroutine initHDF

  function get_det_id(self, label)
    implicit none
    class(comm_tod),                intent(inout) :: self
    character(len=*),               intent(in)    :: label
    integer(i4b)                                  :: get_det_id

    integer(i4b) :: i

    do i = 1, self%ndet
       if (trim(adjustl(label)) == trim(adjustl(self%label(i)))) then
          get_det_id = i
          return
       end if
    end do

    get_det_id = -1

  end function get_det_id

  subroutine initialize_bp_covar(self, filename)
    implicit none
    class(comm_tod),   intent(inout) :: self
    character(len=*),  intent(in)    :: filename

    integer(i4b) :: j, k, ndet, npar, unit, par
    real(dp)     :: val
    character(len=16)   :: label, det1, det2
    character(len=1024) :: line

    unit = getlun()
    ndet = self%ndet
    npar = size(self%bp_delta,2)

    allocate(self%prop_bp(ndet,ndet,npar))
    allocate(self%prop_bp_mean(npar))
    self%prop_bp      = 0.d0
    self%prop_bp_mean = 0.d0

    open(unit,file=trim(filename))
    do while (.true.)
       read(unit,'(a)',end=34) line
       line = trim(adjustl(line))
       if (line(1:1) == ' ' .or. line(1:1) == '#') then
          cycle
       else if (line(1:4) == 'INIT') then
          read(line,*) label, det1, par, val
          if (trim(adjustl(det1)) == 'MEAN') then
             self%bp_delta(0,par) = val
          else
             j = self%get_det_id(det1)
             if (j > 0) self%bp_delta(j,par) = val
          end if
       else if (line(1:4) == 'PROP') then
          read(line,*) label, det1, det2, par, val
          if (trim(adjustl(det1)) == 'MEAN') then
             self%prop_bp_mean(par) = sqrt(val)
          else
             j = self%get_det_id(det1)
             if (j < 0) cycle
             if (trim(adjustl(det2)) == trim(adjustl(det1))) then
                k = j
             else
                k = self%get_det_id(det2)
             end if
             if (k < 0) cycle
             self%prop_bp(j,k,par) = val
             self%prop_bp(k,j,par) = val
          end if
       else
          write(*,*) 'Unsupported entry in ', trim(filename)
          stop
       end if

    end do
34  close(unit)

    ! Compute square root; mean will be projected out after proposal generation
    do par = 1, npar
       call compute_hermitian_root(self%prop_bp(:,:,par), 0.5d0)
    end do

  end subroutine initialize_bp_covar


  !construct a sidelobe template in the time domain
  subroutine construct_sl_template(self, slconv, pix, psi, s_sl, polangle)
    implicit none
    class(comm_tod),                     intent(in)    :: self
    class(comm_conviqt),                 intent(in)    :: slconv
    integer(i4b),        dimension(:),   intent(in)    :: pix, psi
    real(dp),                            intent(in)    :: polangle
    real(sp),            dimension(:),   intent(out)   :: s_sl

    integer(i4b) :: j, pix_, pix_prev, psi_prev
    real(dp)     :: psi_

    pix_prev = -1; psi_prev = -1
    do j = 1, size(pix)
       pix_    = self%ind2sl(self%pix2ind(pix(j)))
       if (pix_prev == pix_ .and. psi(j) == psi_prev) then
          s_sl(j) = s_sl(j-1)
       else
          psi_    = self%psi(psi(j))-polangle
          !write(*,*) j, psi(j), polangle, self%psi(psi(j))
          s_sl(j) = slconv%interp(pix_, psi_)
          pix_prev = pix_; psi_prev = psi(j)
       end if
    end do

  end subroutine construct_sl_template


  subroutine construct_corrtemp_inst(self, scan, pix, psi, s)
    !  Construct an instrument-specific correction template
    !
    !  Arguments:
    !  ----------
    !  self: comm_tod object
    !
    !  scan: int
    !       scan number
    !  pix: int
    !       index for pixel
    !  psi: int
    !       integer label for polarization angle
    !
    !  Returns:
    !  --------
    !  s:   real (sp)
    !       output template timestream
    implicit none
    class(comm_tod),                       intent(in)    :: self
    integer(i4b),                          intent(in)    :: scan
    integer(i4b),        dimension(:,:),   intent(in)    :: pix, psi
    real(sp),            dimension(:,:),   intent(out)   :: s

    s = 0.d0

  end subroutine construct_corrtemp_inst

  subroutine construct_dipole_template(self, scan, pix, psi, orbital, s_dip)
    !  construct a CMB dipole template in the time domain
    !
    !  Arguments:
    !  ----------
    !  self: comm_tod object
    !
    !  scan: int
    !       scan number
    !  pix: int
    !       index for pixel
    !  psi: int
    !       integer label for polarization angle
    !  orbital: logical
    !       flag for whether the orbital or solar dipole is used as the template
    !
    !  Returns:
    !  --------
    !  s_dip: real (sp)
    !       output dipole template timestream
    implicit none
    class(comm_tod),                   intent(inout) :: self
    integer(i4b),                      intent(in)    :: scan
    integer(i4b),    dimension(:,:),   intent(in)    :: pix, psi
    logical(lgt),                      intent(in)    :: orbital
    real(sp),        dimension(:,:),   intent(out)   :: s_dip

    integer(i4b) :: i, j, ntod
    real(dp)     :: v_ref(3)
    real(dp), allocatable, dimension(:,:) :: P

    ntod = self%scans(scan)%ntod

    allocate(P(3,ntod))
    do j = 1, self%ndet
       if (.not. self%scans(scan)%d(j)%accept) cycle
       if (orbital) then
          v_ref = self%scans(scan)%v_sun
       else
          v_ref = v_solar
       end if

       if (self%orb_4pi_beam) then
          v_ref = self%scans(scan)%v_sun
          do i = 1, ntod
             P(:,i) = [self%ind2ang(2,self%pix2ind(pix(i,j))), &
                     & self%ind2ang(1,self%pix2ind(pix(i,j))), &
                     & self%psi(psi(i,j))] ! [phi, theta, psi7]
          end do
       else
          v_ref = v_solar
          do i = 1, ntod
             P(:,i) =  self%pix2vec(:,pix(i,j)) ! [v_x, v_y, v_z]
          end do
       end if

       call self%orb_dp%compute_CMB_dipole(j, v_ref, self%nu_c(j), &
            & orbital, self%orb_4pi_beam, P, s_dip(:,j))
    end do
    deallocate(P)

  end subroutine construct_dipole_template

  subroutine construct_dipole_template_diff(self, scan, pix, psi, orbital, s_dip, factor)
    !construct a CMB dipole template in the time domain for differential data
    !
    !
    !  Arguments:
    !  ----------
    !  self: comm_tod object
    !
    !  scan: int
    !       scan number
    !  pix: int
    !       index for pixel
    !  psi: int
    !       integer label for polarization angle
    !  orbital: logical
    !       flag for whether the orbital or solar dipole is used as the template
    !
    !  Returns:
    !  --------
    !  s_dip: real (sp)
    !       output dipole template timestream
    implicit none
    class(comm_tod),                   intent(inout) :: self
    integer(i4b),                      intent(in)    :: scan
    integer(i4b),    dimension(:,:),   intent(in)    :: pix, psi
    logical(lgt),                      intent(in)    :: orbital
    real(sp),        dimension(:,:),   intent(out)   :: s_dip
    real(dp),               intent(in), optional     :: factor

    integer(i4b) :: i, j, ntod
    real(dp)     :: v_ref(3), f
    real(dp), allocatable, dimension(:,:) :: P

    f = 1.d0; if (present(factor)) f = factor
    ntod = self%scans(scan)%ntod

    allocate(P(3,ntod))
    j = 1
    if (orbital) then
       v_ref = self%scans(scan)%v_sun
    else
       v_ref = v_solar
    end if
    if (self%orb_4pi_beam) then
       do i = 1, ntod
          P(:,i) = [self%ind2ang(2,self%pix2ind(pix(i,j))), &
                  & self%ind2ang(1,self%pix2ind(pix(i,j))), &
                  & self%psi(psi(i,j))] ! [phi, theta, psi7]
       end do
    else
       do i = 1, ntod
          P(:,i) =  self%pix2vec(:,pix(i,j)) ! [v_x, v_y, v_z]
       end do
    end if

    do j = 1, self%ndet
       call self%orb_dp%compute_CMB_dipole(j, v_ref, self%nu_c(j), &
            & orbital, self%orb_4pi_beam, P, s_dip(:,j), f)
    end do
    deallocate(P)

  end subroutine construct_dipole_template_diff

  subroutine output_scan_list(self, slist)
    implicit none
    class(comm_tod),                               intent(in)    :: self
    character(len=512), allocatable, dimension(:), intent(inout) :: slist

    integer(i4b)     :: i, j, mpistat(MPI_STATUS_SIZE), unit, ns, ierr, num_scan, n_buff
    character(len=4) :: pid

    n_buff = 0
    do i = 1, self%nscan
       if (trim(slist(i)) == '') cycle
       n_buff = n_buff + 1
    end do
    call mpi_reduce(n_buff, num_scan,   1,  MPI_INTEGER,  MPI_SUM,  0, self%comm, ierr)
    call mpi_bcast(num_scan,   1,     MPI_INTEGER,    0, self%comm, ierr)
    if (self%myid == 0) then
       call int2string(self%myid, pid)
       unit = getlun()
       open(unit,file=trim(self%outdir)//'/filelist_'//trim(self%freq)//'.txt', recl=512)
       write(unit,*) num_scan
       do i = 1, self%nscan
          if (trim(slist(i)) == '') cycle
          write(unit,*) trim(slist(i))
       end do
       deallocate(slist)
       do j = 1, self%numprocs-1
          ns = self%nscanprproc(j)
          allocate(slist(ns))
          call mpi_recv(slist, 512*ns, MPI_CHARACTER, j, 98, self%comm, mpistat, ierr)
          do i = 1, ns
             if (trim(slist(i)) == '') cycle
             write(unit,*) trim(slist(i))
          end do
          deallocate(slist)
       end do
       close(unit)
    else
       call mpi_send(slist, 512*self%nscan, MPI_CHARACTER, 0, 98, self%comm, ierr)
       deallocate(slist)
    end if
  end subroutine output_scan_list



  subroutine downsample_tod(self, tod_in, ext, tod_out, mask, threshold)
    implicit none
    class(comm_tod),                    intent(in)     :: self
    real(sp), dimension(:),             intent(in)     :: tod_in
    integer(i4b),                       intent(inout)  :: ext(2)
    real(sp), dimension(ext(1):ext(2)), intent(out), optional :: tod_out
    real(sp), dimension(:),             intent(in),  optional :: mask
    real(sp),                           intent(in),  optional :: threshold

    integer(i4b) :: i, j, k, m, n, ntod, w, npad
    real(dp) :: step

    ntod = size(tod_in)
    npad = 5
    step = self%samprate / self%samprate_lowres
    w    = step/2    ! Boxcar window width
    n    = int(ntod / step) + 1
    if (.not. present(tod_out)) then
       ext = [-npad, n+npad]
       return
    end if

    do i = 1, n-1
      j = floor(max(i*step - w + 1, 1.d0))
      k = floor(min(i*step + w, real(ntod, dp)))

      if (present(mask)) then
         tod_out(i) = sum(tod_in(j:k)*mask(j:k)) / sum(mask(j:k))
      else
         tod_out(i) = sum(tod_in(j:k)) / (k - j + 1)
      end if
      if (present(threshold)) then
         if (tod_out(i) <= threshold) then
            tod_out(i) = 0.
         else
            tod_out(i) = 1.
         end if
      end if

      !write(*,*) i, tod_out(i), sum(mask(j:k)), sum(tod_in(j:k))
    end do
    if (present(threshold)) then
       tod_out(-npad:0)  = 0.
       tod_out(n:n+npad) = 0.

       ! Expand mask by m samples
       m = 1
       do i = 1, n ! Expand right edges
          if (tod_out(i) == 1 .and. tod_out(i+1) == 0) tod_out(i-m:i) = 0.
       end do
       do i = n, 1, -1 ! Expand left edges
          if (tod_out(i) == 1 .and. tod_out(i-1) == 0) tod_out(i:i+m) = 0.
       end do

    else
       tod_out(-npad:0)  = tod_out(1)
       tod_out(n:n+npad) = tod_out(n-1)
    end if

!!$    if (self%myid == 0) then
!!$       open(58, file='filter.dat')
!!$       do i = 1, ntod
!!$          write(58,*) i, tod_in(i)
!!$       end do
!!$       write(58,*)
!!$       do i = -npad, n+npad
!!$          write(58,*) i*step, tod_out(i)
!!$       end do
!!$       close(58)
!!$    end if
!!$    call mpi_finalize(i)
!!$    stop

  end subroutine downsample_tod



! Fills masked region with linear function between the mean of 20 points at each end
  subroutine fill_masked_region(d_p, mask, i_start, i_end, ntod, chunk)
    implicit none
    real(sp), intent(inout)  :: d_p(:)
    real(sp), intent(in)     :: mask(:)
    integer(i4b), intent(in) :: i_end, i_start, ntod, chunk
    real(dp)     :: mu1, mu2
    integer(i4b) :: i, n_mean, earliest, latest
    n_mean = 20
    earliest = max(i_start - (n_mean + 1), 1)
    latest = min(i_end + (n_mean + 1), ntod)
    if (i_start == 1) then  ! masked region at start for scan
       if (i_end < ntod) then
          mu2 = sum(d_p(i_end:latest) * mask(i_end:latest)) / sum(mask(i_end:latest))
          d_p(i_start:i_end) = mu2
       else
          !write(*,*) "Entirety of scan", chunk, "masked, this should not happen (in comm_tod_mod.fill_masked_region)"
          d_p(:) = 0.d0
          return
       end if
    else if (i_end == ntod) then  ! masked region at end of scan
       mu1 = sum(d_p(earliest:i_start) * mask(earliest:i_start)) / sum(mask(earliest:i_start))
       d_p(i_start:i_end) = mu1
    else   ! masked region in middle of scan
       mu1 = sum(d_p(earliest:i_start) * mask(earliest:i_start)) / sum(mask(earliest:i_start))
       mu2 = sum(d_p(i_end:latest) * mask(i_end:latest)) / sum(mask(i_end:latest))
       do i = i_start, i_end
          d_p(i) = mu1 + (mu2 - mu1) * (i - i_start + 1) / (i_end - i_start + 2)
       end do
    end if
  end subroutine fill_masked_region


! Identifies and fills masked region
  subroutine fill_all_masked(d_p, mask, ntod, sample, sigma_0, handle, chunk)
    implicit none
    real(sp),         intent(inout)  :: d_p(:)
    real(sp),         intent(in)     :: mask(:)
    real(sp),         intent(in), optional     :: sigma_0
    type(planck_rng), intent(inout), optional  :: handle
    integer(i4b),     intent(in) :: ntod
    logical(lgt),     intent(in) :: sample
    integer(i4b),     intent(in) :: chunk
    integer(i4b) :: j_end, j_start, j, k
    logical(lgt) :: init_masked_region, end_masked_region

    ! Fill gaps in data
    init_masked_region = .true.
    end_masked_region = .false.
    do j = 1,ntod
       if (mask(j) == 1.) then
          if (end_masked_region) then
             j_end = j - 1
             call fill_masked_region(d_p, mask, j_start, j_end, ntod, chunk)
             ! Add noise to masked region
             if (sample) then
                do k = j_start, j_end
                   d_p(k) = d_p(k) + sigma_0 * rand_gauss(handle)
                end do
             end if
             end_masked_region = .false.
             init_masked_region = .true.
          end if
       else
          if (init_masked_region) then
             init_masked_region = .false.
             end_masked_region = .true.
             j_start = j
          end if
       end if
    end do
    ! if the data ends with a masked region
    if (end_masked_region) then
       j_end = ntod
       call fill_masked_region(d_p, mask, j_start, j_end, ntod, chunk)
       if (sample) then
          do k = j_start, j_end
             d_p(k) = d_p(k) + sigma_0 * rand_gauss(handle)
          end do
       end if
    end if

  end subroutine fill_all_masked


  ! Compute chisquare
  subroutine compute_chisq(self, scan, det, mask, s_sky, s_spur, &
       & n_corr, tod, s_jump, absbp, verbose)
    implicit none
    class(comm_tod),                 intent(inout)  :: self
    integer(i4b),                    intent(in)     :: scan, det
    real(sp),          dimension(:), intent(in)     :: mask, s_sky, s_spur
    real(sp),          dimension(:), intent(in)     :: n_corr
    real(sp),          dimension(:), intent(in)     :: tod
    real(sp),          dimension(:), intent(in), optional :: s_jump
    logical(lgt),                    intent(in), optional :: absbp, verbose

    
    real(dp)     :: chisq, d0, g, b
    integer(i4b) :: i, n

    chisq       = 0.d0
    n           = 0
    g           = self%scans(scan)%d(det)%gain
    b           = self%scans(scan)%d(det)%baseline
    do i = 1, self%scans(scan)%ntod
       if (mask(i) < 0.5) cycle
       n     = n+1
       d0    = tod(i) - (g * s_spur(i) + n_corr(i) + b)
       if (present(s_jump)) d0 = d0 - s_jump(i)
       chisq = chisq + (d0 - g * s_sky(i))**2
    end do

    if (self%scans(scan)%d(det)%N_psd%sigma0 <= 0.d0) then
       if (present(absbp)) then
          self%scans(scan)%d(det)%chisq_prop   = 0.d0
       else
          self%scans(scan)%d(det)%chisq        = 0.d0
       end if
    else
       chisq      = chisq      / self%scans(scan)%d(det)%N_psd%sigma0**2
       if (present(absbp)) then
          self%scans(scan)%d(det)%chisq_prop   = chisq
       else
          !write(*,*) 'nc',n
          self%scans(scan)%d(det)%chisq        = (chisq - n) / sqrt(2.d0*n)
          !write(*,*) 'chisq in routine:',scan, det, n, self%scans(scan)%d(det)%sigma0, self%scans(scan)%d(det)%chisq
       end if
    end if
    if (present(verbose)) then
      if (verbose) write(*,*) "chi2 :  ", scan, det, self%scanid(scan), &
         & self%scans(scan)%d(det)%chisq, self%scans(scan)%d(det)%N_psd%sigma0, n
    end if
!!$    if (abs(self%scans(scan)%d(det)%chisq) > 20.d0 .or. &
!!$      & isNaN(self%scans(scan)%d(det)%chisq)) then
!!$        write(*,fmt='(a,i10,i3,a,f16.2)') 'scan, det = ', self%scanid(scan), det, &
!!$             & ', chisq = ', self%scans(scan)%d(det)%chisq
!!$    end if

  end subroutine compute_chisq

  function get_total_chisq(self, det)
    implicit none
    class(comm_tod),     intent(in)  :: self
    integer(i4b),        intent(in)  :: det
    real(dp)                         :: get_total_chisq

    integer(i4b) :: i, ierr
    real(dp)     :: chisq, buffer

    chisq = 0.d0
    do i = 1, self%nscan ! Sum chisq for all scans
       if (.not. self%scans(i)%d(det)%accept) cycle
       chisq = chisq + self%scans(i)%d(det)%chisq
    end do
    call mpi_reduce(chisq, buffer, 1, MPI_DOUBLE_PRECISION, MPI_SUM, &
         & 0, self%info%comm, ierr)

    get_total_chisq = buffer

  end function get_total_chisq

  subroutine symmetrize_flags(self, flag)
    implicit none
    class(comm_tod),                          intent(inout) :: self
    integer(i4b),         dimension(1:,1:),   intent(inout) :: flag

    integer(i4b) :: i, det

    do det = 1, self%ndet
       do i = 1, size(flag,1)
          if (iand(flag(i,det),self%flag0) .ne. 0) then
             flag(i,self%partner(det)) = flag(i,det)
          end if
       end do
    end do

  end subroutine symmetrize_flags

  subroutine decompress_pointing_and_flags(self, scan, det, pix, psi, flag)
    implicit none
    class(comm_tod),                    intent(in)  :: self
    integer(i4b),                       intent(in)  :: scan, det
    integer(i4b),        dimension(:),  intent(out) :: flag
    integer(i4b),        dimension(:,:),intent(out) :: psi, pix
    integer(i4b) :: i, j

    do i=1, self%nhorn
      call huffman_decode2_int(self%scans(scan)%hkey, self%scans(scan)%d(det)%pix(i)%p,  pix(:,i))
      call huffman_decode2_int(self%scans(scan)%hkey, self%scans(scan)%d(det)%psi(i)%p,  psi(:,i), imod=self%npsi-1)
      if (self%polang(det) /= 0.) then
         do j = 1, size(psi,1)
            psi(j,i) = psi(j,i) + nint(self%polang(det)/(2.d0*pi)*self%npsi)
            if (psi(j,i) < 1) then
               psi(j,i) = psi(j,i) + self%npsi
            else if (psi(j,i) > self%npsi) then
               psi(j,i) = psi(j,i) - self%npsi
            end if
         end do
      end if
    end do
    call huffman_decode2_int(self%scans(scan)%hkey, self%scans(scan)%d(det)%flag, flag)

!!$    if (det == 1) psi = modulo(psi + 30,self%npsi)
!!$    if (det == 2) psi = modulo(psi + 20,self%npsi)
!!$    if (det == 3) psi = modulo(psi - 10,self%npsi)
!!$    if (det == 4) psi = modulo(psi - 15,self%npsi)

!!$    do j = 2, self%scans(scan)%ntod
!!$       pix(j)  = pix(j-1)  + pix(j)
!!$       psi(j)  = psi(j-1)  + psi(j)
!!$       flag(j) = flag(j-1) + flag(j)
!!$    end do
!!$    psi = modulo(psi,4096)

!!$    call int2string(scan,stext)
!!$    call int2string(det,dtext)
!!$    open(58,file='psi'//stext//'_'//dtext//'.dat')
!!$    do j = 1, self%scans(scan)%ntod
!!$       if (pix(j) == 6285034) then
!!$          write(58,*) scan, psi(j), j
!!$       end if
!!$    end do
!!$    close(58)

  end subroutine decompress_pointing_and_flags

  subroutine decompress_diodes(self, scan, det, diodes, flag, pix, psi)
    ! Decompress per-diode tod information
    ! 
    ! Inputs:
    ! ----------
    ! self: comm_tod
    !
    ! scan: integer
    !     scan integer label
    ! det: integer
    !     detector number
    !
    ! Returns:
    ! --------
    ! diodes : real(sp) (ntod, ndiode)
    !    full raw diode values

    implicit none
    class(comm_tod),                    intent(in)  :: self
    integer(i4b),                       intent(in)  :: scan, det
    real(sp),          dimension(:,:),  intent(out) :: diodes
    integer(i4b),      dimension(:),    intent(out), optional :: flag
    integer(i4b),      dimension(:),    intent(out), optional :: pix
    integer(i4b),      dimension(:),    intent(out), optional :: psi

    integer(i4b) :: i, j
    real(sp)     :: tot
    integer(i4b), allocatable, dimension(:) :: buff

!    allocate(buff(size(diodes,1)))
    do i = 1, self%ndiode
!HKEHKE
        call huffman_decode2_sp(self%scans(scan)%todkey, self%scans(scan)%d(det)%zdiode(i)%p, diodes(:,i))
        !tot = sum(diodes(:,i))
        !call huffman_decode3(self%scans(scan)%todkey, self%scans(scan)%d(det)%zdiode(i)%p, buff)
!        write(*,*) sum(abs(diodes(:,i)-buff)), maxval(abs(diodes(:,i)-buff))
        !diodes(:,i) = buff
        !write(*,*) diodes(1:2,i), buff(1:2)
!!$        if (self%myid ==0) then
!!$           open(58,file='test2.dat')
!!$           do j = 1, size(buff)
!!$              write(58,*) diodes(j,i), buff(j)
!!$           end do
!!$           close(58)
!!$        end if
!!$        call mpi_finalize(j)
!!$        stop

    end do
!    deallocate(buff)

    if (present(flag)) then
       call huffman_decode2_int(self%scans(scan)%hkey, self%scans(scan)%d(det)%flag, flag)
    end if

    if (present(pix)) then ! this assumes nhorn = 1, sorry future person
      call huffman_decode2_int(self%scans(scan)%hkey, self%scans(scan)%d(det)%pix(1)%p, pix)
    end if

    if (present(psi)) then ! this assumes nhorn = 1, sorry future person
      call huffman_decode2_int(self%scans(scan)%hkey, self%scans(scan)%d(det)%psi(1)%p,  psi, imod=self%npsi-1)
      if (self%polang(det) /= 0.) then
         do j = 1, size(psi)
            psi(j) = psi(j) + nint(self%polang(det)/(2.d0*pi)*self%npsi)
            if (psi(j) < 1) then
               psi(j) = psi(j) + self%npsi
            else if (psi(j) > self%npsi) then
               psi(j) = psi(j) - self%npsi
            end if
         end do
      end if
   end if

  end subroutine decompress_diodes


  subroutine decompress_tod(self, scan, det, tod)
    !
    ! decompresses huffman coded tods 
    !
    ! Argumnets:
    ! ----------
    ! self: comm_tod
    !
    ! scan: integer
    !     scan integer label
    ! det: integer
    !     detector number
    !
    ! Returns:
    ! --------
    ! tod: real(sp)
    !    full raw TOD values
    !
    implicit none
    class(comm_tod),                    intent(in)  :: self
    integer(i4b),                       intent(in)  :: scan, det
    real(sp),            dimension(:),  intent(out) :: tod

    integer(i4b), allocatable, dimension(:) :: tod_int
    integer(i4b) :: i

    allocate(tod_int(size(tod)))

    call huffman_decode2_int(self%scans(scan)%todkey, self%scans(scan)%d(det)%ztod, tod_int)

    tod = real(tod_int, sp)

    deallocate(tod_int)

  end subroutine decompress_tod
  
  !!!!!!!!!!!!!!!!!!!!!!!!!!!!!!!!!!!!!!!!!!!!!!!!!!!!!!!!!!!!!!!!
  ! Subroutine to save time-ordered-data chunk
  !!!!!!!!!!!!!!!!!!!!!!!!!!!!!!!!!!!!!!!!!!!!!!!!!!!!!!!!!!!!!!!!
  subroutine write_tod_chunk(filename, tod)
    implicit none
    character(len=*),                   intent(in) :: filename
    real(sp),         dimension(:),     intent(in) :: tod
    ! Expects one-dimensional TOD chunk

    integer(i4b) :: unit, n_tod, t

    n_tod = size(tod)

    unit = getlun()
    open(unit,file=trim(filename), recl=1024)
    write(unit,*) '# TOD value in mK'
    do t = 1, n_tod
       write(unit,fmt='(e16.8)') tod(t)
    end do
    close(unit)
  end subroutine write_tod_chunk


  !!!!!!!!!!!!!!!!!!!!!!!!!!!!!!!!!!!!!!!!!!!!!!!!!!!!!!!!!!!!!!!!
  ! Subroutine to save map array to fits file 
  !!!!!!!!!!!!!!!!!!!!!!!!!!!!!!!!!!!!!!!!!!!!!!!!!!!!!!!!!!!!!!!!
  subroutine write_fits_file(filename, array, outmaps)
    implicit none
    character(len=*),                   intent(in) :: filename
    real(dp),         dimension(0:),    intent(in) :: array
    class(map_ptr),   dimension(:),     intent(inout) :: outmaps

    integer(i4b) :: np0, m

    do m = 0, size(array) - 1
       outmaps(1)%p%map(m, 1) = array(m)
    end do

    call outmaps(1)%p%writeFITS(filename)

  end subroutine write_fits_file

  !!!!!!!!!!!!!!!!!!!!!!!!!!!!!!!!!!!!!!!!!!!!!!!!!!!!!!!!!!!!!!!!
  ! Subroutine to save map array to fits file 
  !!!!!!!!!!!!!!!!!!!!!!!!!!!!!!!!!!!!!!!!!!!!!!!!!!!!!!!!!!!!!!!!
  subroutine write_fits_file_iqu(filename, array, outmaps)
    implicit none
    character(len=*),                    intent(in) :: filename
    real(dp),         dimension(0:, 1:), intent(in) :: array
    class(map_ptr),   dimension(:),      intent(inout) :: outmaps

    outmaps(1)%p%map = array

    call outmaps(1)%p%writeFITS(filename)

  end subroutine write_fits_file_iqu


  !!!!!!!!!!!!!!!!!!!!!!!!!!!!!!!!!!!!!!!!!!!!!!!!!!!!!!!!!!!!!!!!
  ! Generic deferred routines that do not do anything
  !!!!!!!!!!!!!!!!!!!!!!!!!!!!!!!!!!!!!!!!!!!!!!!!!!!!!!!!!!!!!!!!

  subroutine diode2tod_inst(self, scan, map_sky, procmask, tod)
    ! 
    ! Generates detector-coadded TOD from low-level diode data
    ! 
    ! Arguments:
    ! ----------
    ! self:     derived class (comm_tod)
    !           TOD object
    ! scan:     int
    !           Scan ID number
    !
    ! Returns
    ! ----------
    ! tod:      ntod x ndet sp array
    !           Output detector TOD generated from raw diode data
    !
    implicit none
    class(comm_tod),                           intent(inout) :: self
    integer(i4b),                              intent(in)    :: scan
    real(sp),          dimension(0:,1:,1:,1:), intent(in)    :: map_sky
    real(sp),          dimension(:),           intent(in)    :: procmask
    real(sp),          dimension(:,:),         intent(out)   :: tod
    tod = 0.
  end subroutine diode2tod_inst

  subroutine read_tod_inst(self, file)
    ! 
    ! Reads instrument-specific common fields from TOD fileset
    ! 
    ! Arguments:
    ! ----------
    ! self:     derived class (comm_LB_tod)
    !           LB-specific TOD object
    ! file:     derived type (hdf_file)
    !           Already open HDF file handle; only root includes this
    !
    ! Returns
    ! ----------
    ! None, but updates self
    !
    implicit none
    class(comm_tod),                     intent(inout)          :: self
    type(hdf_file),                      intent(in),   optional :: file
  end subroutine read_tod_inst
  
  subroutine read_scan_inst(self, file, slabel, detlabels, scan)
    ! 
    ! Reads instrument-specific scan information from TOD fileset
    ! 
    ! Arguments:
    ! ----------
    ! self:     derived class (comm_tod)
    !           TOD object
    ! file:     derived type (hdf_file)
    !           Already open HDF file handle
    ! slabel:   string
    !           Scan label, e.g., "000001/"
    ! detlabels: string (array)
    !           Array of detector labels, e.g., ["27M", "27S"]
    ! scan:     derived class (comm_scan)
    !           Scan object
    !
    ! Returns
    ! ----------
    ! None, but updates scan object
    !
    implicit none
    class(comm_tod),                     intent(in)    :: self
    type(hdf_file),                      intent(in)    :: file
    character(len=*),                    intent(in)    :: slabel
    character(len=*), dimension(:),      intent(in)    :: detlabels
    class(comm_scan),                    intent(inout) :: scan
  end subroutine read_scan_inst

  subroutine initHDF_inst(self, chainfile, path)
    ! 
    ! Initializes instrument-specific TOD parameters from existing chain file
    ! 
    ! Arguments:
    ! ----------
    ! self:     derived class (comm_tod)
    !           TOD object
    ! chainfile: derived type (hdf_file)
    !           Already open HDF file handle to existing chainfile
    ! path:   string
    !           HDF path to current dataset, e.g., "000001/tod/030"
    !
    ! Returns
    ! ----------
    ! None
    !
    implicit none
    class(comm_tod),                     intent(inout)  :: self
    type(hdf_file),                      intent(in)     :: chainfile
    character(len=*),                    intent(in)     :: path
  end subroutine initHDF_inst

  subroutine load_instrument_inst(self, instfile, band)
    !
    ! Reads the instrument specific fields from the instrument file
    ! Implements comm_tod_mod::load_instrument_inst
    !
    ! Arguments:
    !
    ! self : comm_tod
    !    the tod object (this class)
    ! file : hdf_file
    !    the open file handle for the instrument file
    ! band : int
    !    the index of the current detector
    ! 
    ! Returns : None
    implicit none
    class(comm_tod),                     intent(inout) :: self
    type(hdf_file),                      intent(in)    :: instfile
    integer(i4b),                        intent(in)    :: band
  end subroutine load_instrument_inst

  
  subroutine dumpToHDF_inst(self, chainfile, path)
    ! 
    ! Writes instrument-specific TOD parameters to existing chain file
    ! 
    ! Arguments:
    ! ----------
    ! self:     derived class (comm_tod)
    !           TOD object
    ! chainfile: derived type (hdf_file)
    !           Already open HDF file handle to existing chainfile
    ! path:   string
    !           HDF path to current dataset, e.g., "000001/tod/030"
    !
    ! Returns
    ! ----------
    ! None
    !
    implicit none
    class(comm_tod),                     intent(in)     :: self
    type(hdf_file),                      intent(in)     :: chainfile
    character(len=*),                    intent(in)     :: path
  end subroutine dumpToHDF_inst


end module comm_tod_mod<|MERGE_RESOLUTION|>--- conflicted
+++ resolved
@@ -1383,19 +1383,12 @@
     do j = 1, self%ndet
        do i = 1, self%nscan
           k             = self%scanid(i)
-<<<<<<< HEAD
           self%scans(i)%d(j)%gain                 = output(k,j,1)
           self%scans(i)%d(j)%dgain                = output(k,j,1)-self%gain0(0)-self%gain0(j)
           self%scans(i)%d(j)%N_psd%xi_n(1:ext(3)) = output(k,j,3:npar)
           if (output(k,j,5) == 0) then
              self%scans(i)%d(j)%accept               = .false.  !output(k,j,5) == 1.d0
           end if
-=======
-          self%scans(i)%d(j)%gain       = output(k,j,1)
-          self%scans(i)%d(j)%dgain      = output(k,j,1)-self%gain0(0)-self%gain0(j)
-          self%scans(i)%d(j)%N_psd%xi_n = output(k,j,2:4)
-          self%scans(i)%d(j)%accept     = .true.  !output(k,j,5) == 1.d0
->>>>>>> 553e34fa
           !if (k > 20300                    .and. (trim(self%label(j)) == '26M' .or. trim(self%label(j)) == '26S')) self%scans(i)%d(j)%accept = .false.
           !if ((k > 24660 .and. k <= 25300) .and. (trim(self%label(j)) == '18M' .or. trim(self%label(j)) == '18S')) self%scans(i)%d(j)%accept = .false.
        end do
