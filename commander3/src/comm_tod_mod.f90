--- conflicted
+++ resolved
@@ -546,36 +546,18 @@
     allocate(self%mbeam(self%ndet))
     call open_hdf_file(self%instfile, h5_file, 'r')
 
-<<<<<<< HEAD
-    call read_hdf(h5_file, trim(adjustl(self%label(1)))//'/'//'sllmax', lmax_sl)
-    call read_hdf(h5_file, trim(adjustl(self%label(1)))//'/'//'beamlmax', lmax_beam)
-    self%slinfo => comm_mapinfo(comm_chain, nside_beam, lmax_sl,   nmaps_beam, pol_beam)
-=======
     !call read_hdf(h5_file, trim(adjustl(self%label(1)))//'/'//'sllmax', lmax_beam)
     call read_hdf(h5_file, trim(adjustl(self%label(1)))//'/'//'beamlmax', lmax_beam)
     self%slinfo => comm_mapinfo(comm_chain, nside_beam, lmax_beam, nmaps_beam, pol_beam)
 
->>>>>>> a969858e
     do i = 1, self%ndet
        call read_hdf(h5_file, trim(adjustl(self%label(i)))//'/'//'fwhm', self%fwhm(i))
        call read_hdf(h5_file, trim(adjustl(self%label(i)))//'/'//'elip', self%elip(i))
        call read_hdf(h5_file, trim(adjustl(self%label(i)))//'/'//'psi_ell', self%psi_ell(i))
        call read_hdf(h5_file, trim(adjustl(self%label(i)))//'/'//'centFreq', self%nu_c(i))
-<<<<<<< HEAD
-       if (self%correct_sl) then
-         self%slbeam(i)%p => comm_map(self%slinfo, h5_file, .true., "sl", trim(self%label(i)))
-         call self%slbeam(i)%p%Y()
-       end if
-       if (self%orb_4pi_beam) then
-         self%mbeam(i)%p => comm_map(self%slinfo, h5_file, .true., "beam", trim(self%label(i)), lmax_file=lmax_beam)
-         call self%mbeam(i)%p%Y()
-       end if
-       call self%load_instrument_inst(h5_file, i)
-=======
        !self%slbeam(i)%p => comm_map(self%slinfo, h5_file, .true., "sl", trim(self%label(i)))
        self%mbeam(i)%p => comm_map(self%slinfo, h5_file, .true., "beam", trim(self%label(i)))
        call self%mbeam(i)%p%Y()
->>>>>>> a969858e
     end do
 
     call close_hdf_file(h5_file)
@@ -629,7 +611,6 @@
        !write(det_buf, *) "27M, 27S, 28M, 28S"
        !write(det_buf, *) "18M, 18S, 19M, 19S, 20M, 20S, 21M, 21S, 22M, 22S, 23M, 23S"
        
-<<<<<<< HEAD
        if (index(det_buf(1:n), '.txt') /= 0) then
          ndet_tot = count_detectors(det_buf(1:n), datadir)
        else
@@ -637,11 +618,6 @@
        end if
 
 
-=======
-       !write(det_buf, *) "545-2" !HFI shortcut
-       
-       ndet_tot = num_tokens(det_buf(1:n), ",")
->>>>>>> a969858e
        allocate(polang_buf(ndet_tot), mbang_buf(ndet_tot), dets(ndet_tot))
        polang_buf = 0
        mbang_buf = 0
@@ -882,19 +858,8 @@
     self%ext_lowres(2)   = int(self%ntod/int(tod%samprate/tod%samprate_lowres)) + 1 + self%ext_lowres(1)
 
     ! Read common scan data
-<<<<<<< HEAD
     call read_hdf(file, slabel // "/common/vsun",  self%v_sun, opt=.true.)
     call read_hdf(file, slabel // "/common/time",  self%t0)
-=======
-    call read_hdf(file, slabel // "/common/vsun",  self%v_sun)
-    if (tod%ntime == 1) then
-      call read_hdf(file, slabel // "/common/time",  self%t0(1))
-      self%t0(2) = 0d0
-      self%t0(3) = 0d0
-    else
-      call read_hdf(file, slabel // "/common/time",  self%t0)
-    end if
->>>>>>> a969858e
     ! HKE: LFI files should be regenerated with (x,y,z) info
     call read_hdf(file, slabel // "/common/satpos",  self%satpos, opt=.true.)
 
@@ -960,7 +925,6 @@
        end if
        call read_hdf_opaque(file, slabel // "/" // trim(field) // "/flag", self%d(i)%flag)
 
-<<<<<<< HEAD
        ! Get compressed diode array sizes
 !!$       if (tod%ndiode > 1 .and. tod%compressed_tod) then
 !!$          call get_hdf_vlen_ext(file, slabel // '/' // trim(field) // '/diodes', self%zext(i,:))
@@ -1015,19 +979,6 @@
 !!$             self%d(i)%tod = buffer_sp(1:m)
 !!$          end if
 !!$       end if
-=======
-       if (tod%compressed_tod) then
-          call read_hdf_opaque(file, slabel // "/" // trim(field) // "/tod", self%d(i)%ztod)
-       else
-          allocate(self%d(i)%tod(m))
-          call read_hdf(file, slabel // "/" // trim(field) // "/tod",    buffer_sp)
-          if (tod%halfring_split == 2 )then
-             self%d(i)%tod = buffer_sp(m+1:2*m)
-          else
-             self%d(i)%tod = buffer_sp(1:m)
-          end if
-       end if
->>>>>>> a969858e
     end do
     deallocate(buffer_sp)
 
@@ -1038,24 +989,12 @@
     call hufmak_precomp_int(hsymb,htree,self%hkey)
     deallocate(hsymb, htree)
     if (tod%compressed_tod) then
-<<<<<<< HEAD
 !!$       call read_alloc_hdf(file, slabel // "/common/todsymb", hsymb)
 !!$       call read_alloc_hdf(file, slabel // "/common/todtree", htree)
        call read_alloc_hdf(file, slabel // "/common/huffsymb2", hsymb_sp)
        call read_alloc_hdf(file, slabel // "/common/hufftree2", htree)
        call hufmak_precomp_sp(hsymb_sp,htree,self%todkey)
        deallocate(hsymb_sp, htree)
-=======
-        if (tod%HFI_flag) then 
-          call read_alloc_hdf(file, slabel // "/common/huffsymb2", hsymb)
-          call read_alloc_hdf(file, slabel // "/common/hufftree2", htree)
-          call hufmak_precomp(hsymb,htree,self%todkey)
-        else
-          call read_alloc_hdf(file, slabel // "/common/todsymb", hsymb)
-          call read_alloc_hdf(file, slabel // "/common/todtree", htree)
-          call hufmak_precomp(hsymb,htree,self%todkey)
-        end if
->>>>>>> a969858e
     end if
 
     ! Read instrument-specific infomation
