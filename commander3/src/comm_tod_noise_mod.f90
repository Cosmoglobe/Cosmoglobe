--- conflicted
+++ resolved
@@ -906,7 +906,6 @@
           prior(1) = 0.001
           prior(2) = 0.25
        else if (trim(self%freq) == '023-WMAP_K') then
-<<<<<<< HEAD
           prior(1) = 0.005
           prior(2) = 1.
        else if (trim(self%freq) == '061-WMAP_V2') then
@@ -915,16 +914,6 @@
        else 
           prior(1) = 0.005
           prior(2) = 1.
-=======
-          prior(1) = 0.01
-          prior(2) = 1.
-       else if (trim(self%freq) == '060-WMAP_V1') then
-          prior(1) = 0.01
-          prior(2) = 0.45
-       else 
-          prior(1) = 0.01
-          prior(2) = 1.0
->>>>>>> 5e67f3f8
        end if
        ! FOr WMAP, they report the "optimal time-domain filters", i.e., noise
        ! autocorrelation functions, rather than PSDs. But Table 2 of Jarosik et
