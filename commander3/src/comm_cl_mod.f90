--- conflicted
+++ resolved
@@ -1161,11 +1161,7 @@
       if (bin%stat == 'S') then
          ! Set up prior = positive definite Dl; thus is not exact for TEB
          if (self%nspec == 1) then
-<<<<<<< HEAD
             prior    = [1.d-12, 1.d5]
-=======
-            prior    = [1.d0, 1.d5]
->>>>>>> 227f16ec
          else
             prior    = [-1.d5, 1.d5]
             do l = bin%lmin, bin%lmax
