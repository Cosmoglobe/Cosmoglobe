--- conflicted
+++ resolved
@@ -86,11 +86,7 @@
     self%ntod   = tod%scans(scan)%ntod
     self%ndet   = tod%ndet
     self%nhorn  = tod%nhorn
-<<<<<<< HEAD
-    self%ndelta = 0; if (init_s_sky_prop_) self%ndelta = size(map_sky,4)
-=======
     self%ndelta = 0; if (init_s_sky_prop_ .or. init_s_bp_prop_) self%ndelta = size(map_sky,4)
->>>>>>> a165c4d3
 
     ! Allocate data structures
     allocate(self%tod(self%ntod, self%ndet))
@@ -273,11 +269,7 @@
     self%ntod   = tod%scans(scan)%ntod
     self%ndet   = tod%ndet
     self%nhorn  = tod%nhorn
-<<<<<<< HEAD
-    self%ndelta = 0; if (init_s_sky_prop_) self%ndelta = size(map_sky,4)
-=======
     self%ndelta = 0; if (init_s_sky_prop_ .or. init_s_bp_prop_) self%ndelta = size(map_sky,4)
->>>>>>> a165c4d3
 
     ! Allocate data structures
     allocate(self%tod(self%ntod, self%ndet))
