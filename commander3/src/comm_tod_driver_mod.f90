--- conflicted
+++ resolved
@@ -129,7 +129,6 @@
           if (tod%compressed_tod) then
              call tod%decompress_tod(scan, j, self%tod(:,j))
           else
-<<<<<<< HEAD
             ! Debug stetements to test that arrays are not empty etc.
              !write(*,*) "self%tod(:, j)", j, scan, ubound(self%tod(:, j)), lbound(self%tod(:, j))
              !write(*,*) "tod%scans(scan)%d(j)%tod", j, scan, ubound(tod%scans(scan)%d(j)%tod), lbound(tod%scans(scan)%d(j)%tod)
@@ -137,8 +136,6 @@
              !write(*,*) self%tod(:, j)
              !write(*,*) "len(tod%scans(scan)%d(j)%tod)", len(tod%scans(scan)%d(j)%tod)
              !write(*,*) "len(self%tod(:, j))", len(self%tod(:, j))
-=======
->>>>>>> 834ce1c0
              self%tod(:,j) = tod%scans(scan)%d(j)%tod
           end if
        end do
@@ -214,8 +211,6 @@
           self%s_sl(:,j) = 0.
        end do
     end if
-<<<<<<< HEAD
-=======
     if (tod%scanid(scan) == 3) then
        open(58,file='sidelobe_BP10.dat')
        do k = 1, size(self%s_sl,1)
@@ -225,7 +220,6 @@
     end if
 
 
->>>>>>> 834ce1c0
     !call update_status(status, "todinit_sl")
 
     ! Construct monopole correction template
@@ -606,31 +600,12 @@
                 s_buf(:,j) = tod%scans(i)%d(j)%gain * (sd%s_totA(:,j) - sd%s_totB(:,j))
              end if
           end do
-<<<<<<< HEAD
-!          if (tod%compressed_tod) then
-            call accumulate_abscal(tod, i, sd%mask, s_buf, s_invsqrtN, A, b, handle, &
-              & out=.true., mask_lowres=mask_lowres, tod_arr=sd%tod)
-!!$          else
-!!$            call accumulate_abscal(tod, i, sd%mask, s_buf, s_invsqrtN, A, b, handle, &
-!!$              & out=.true., mask_lowres=mask_lowres)
-!!$          end if
-       else
-          ! Time-variable gain terms
-!          if (tod%compressed_tod) then
-            call calculate_gain_mean_std_per_scan(tod, i, s_invsqrtN, sd%mask, sd%s_tot, &
-              & handle, mask_lowres=mask_lowres, tod_arr=sd%tod)
-!!$          else
-!!$            call calculate_gain_mean_std_per_scan(tod, i, s_invsqrtN, sd%mask, sd%s_tot, &
-!!$              & handle, mask_lowres=mask_lowres)
-!!$          end if
-=======
             call accumulate_abscal(tod, i, sd%mask, s_buf, s_invsqrtN, A, b, handle, &
               & out=.true., mask_lowres=mask_lowres, tod_arr=sd%tod)
        else
           ! Time-variable gain terms
             call calculate_gain_mean_std_per_scan(tod, i, s_invsqrtN, sd%mask, sd%s_tot, &
               & handle, mask_lowres=mask_lowres, tod_arr=sd%tod)
->>>>>>> 834ce1c0
           do j = 1, tod%ndet
              if (.not. tod%scans(i)%d(j)%accept) cycle
              dipole_mod(tod%scanid(i),j) = masked_variance(sd%s_sky(:,j), sd%mask(:,j))
@@ -881,21 +856,6 @@
 
   end subroutine distribute_sky_maps
 
-<<<<<<< HEAD
-  subroutine simulate_tod(self, scan_id, s_tot, handle)
-    !
-    ! Commander3 native simulation method. It
-    ! simulates correlated noise and then rewrites
-    ! the original timestreams inside the files.
-    !
-    ! Arguments:
-    ! ----------
-    ! self: 
-    ! s_tot:
-    ! scan_id:
-    ! handle:
-    !
-=======
   ! ************************************************
   !
   !> @brief Commander3 native simulation module. It
@@ -909,7 +869,6 @@
   !
   ! ************************************************
   subroutine simulate_tod(self, scan_id, s_tot, n_corr, handle)
->>>>>>> 834ce1c0
     implicit none
     class(comm_tod), intent(inout) :: self
     ! Parameter file variables
@@ -978,15 +937,9 @@
     call sfftw_plan_dft_c2r_1d(plan_back, nfft, dv, dt, fftw_estimate + fftw_unaligned)
     deallocate(dt, dv)
 
-<<<<<<< HEAD
     !!$OMP PARALLEL PRIVATE(i, j, k, dt, dv, sigma0, nu)
     allocate(dt(nfft), dv(0:n-1), n_corr(ntod, ndet))
     !!$OMP DO SCHEDULE(guided)
-=======
-    !$OMP PARALLEL PRIVATE(i, j, k, dt, dv, sigma0, nu)
-    allocate(dt(nfft), dv(0:n-1)) !, n_corr(ntod, ndet))
-    !$OMP DO SCHEDULE(guided)
->>>>>>> 834ce1c0
     do j = 1, ndet
       ! skipping iteration if scan was not accepted
       if (.not. self%scans(scan_id)%d(j)%accept) cycle
@@ -1008,11 +961,7 @@
       ! Executing Backward FFT
       call sfftw_execute_dft_c2r(plan_back, dv, dt)
       dt = dt / sqrt(1.d0*nfft)
-<<<<<<< HEAD
       n_corr(:, j) = dt(1:ntod)
-=======
-      n_corr(:,j) = dt(1:ntod)
->>>>>>> 834ce1c0
       !write(*,*) "n_corr ", n_corr(:, j)
     end do
     !!$OMP END DO
@@ -1023,11 +972,7 @@
 
     ! Allocating main simulations' array
     allocate(tod_per_detector(ntod, ndet))       ! Simulated tod
-<<<<<<< HEAD
-    tod_per_detector = NaN
-=======
     tod_per_detector = 1d30
->>>>>>> 834ce1c0
 
     ! Main simulation loop
     do i = 1, ntod
@@ -1049,11 +994,7 @@
       end do
     end do
 
-<<<<<<< HEAD
-    write(*,*) 'a', self%scanid(scan_id), self%scans(scan_id)%d(1)%N_psd%sigma0, (sum((tod_per_detector(:,1)/self%scans(scan_id)%d(1)%N_psd%sigma0)**2)/ntod-1)/sqrt(2./ntod)
-=======
     !write(*,*) 'a', self%scanid(scan_id), self%scans(scan_id)%d(1)%N_psd%sigma0, (sum((tod_per_detector(:,1)/self%scans(scan_id)%d(1)%N_psd%sigma0)**2)/ntod-1)/sqrt(2./ntod)
->>>>>>> 834ce1c0
 
     !----------------------------------------------------------------------------------
     ! Saving stuff to hdf file
