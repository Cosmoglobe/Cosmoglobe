--- conflicted
+++ resolved
@@ -741,12 +741,7 @@
           tod%scans(scan)%d(j)%accept = .false.
        end if
     end do
-<<<<<<< HEAD
    !  if (any(.not. tod%scans(scan)%d%accept)) tod%scans(scan)%d%accept = .false. ! Do we actually want this..?
-=======
-       !if (any(.not. tod%scans(scan)%d%accept)) tod%scans(scan)%d%accept = .false. ! Do we actually want this..?
-    
->>>>>>> a969858e
     do j = 1, ndet
         if (.not. tod%scans(scan)%d(j)%accept .and. tod%partner(j) >= 0) tod%scans(scan)%d(tod%partner(j))%accept = .false.
     end do
