module comm_tod_driver_mod
  use comm_tod_mod
  use comm_tod_gain_mod
  use comm_tod_noise_mod
  use comm_tod_pointing_mod
  use comm_tod_bandpass_mod
  use comm_tod_orbdipole_mod
  use comm_tod_simulations_mod
  use comm_tod_mapmaking_mod
  use comm_zodi_mod
  use comm_shared_arr_mod
  use omp_lib
  implicit none


  ! Class for uncompressed data for a given scan
  type :: comm_scandata
     integer(i4b) :: ntod, ndet, nhorn, ndelta
     real(sp),     allocatable, dimension(:,:)     :: tod        ! Raw data
     real(sp),     allocatable, dimension(:,:)     :: n_corr     ! Correlated noise in V
     real(sp),     allocatable, dimension(:,:)     :: s_sl       ! Sidelobe correction
     real(sp),     allocatable, dimension(:,:)     :: s_sky      ! Stationary sky signal
     real(sp),     allocatable, dimension(:,:,:)   :: s_sky_prop ! Stationary sky signal proposal for bandpass sampling
     real(sp),     allocatable, dimension(:,:)     :: s_orb      ! Orbital dipole
     real(sp),     allocatable, dimension(:,:)     :: s_mono     ! Detector monopole correction 
     real(sp),     allocatable, dimension(:,:)     :: s_bp       ! Bandpass correction
     real(sp),     allocatable, dimension(:,:,:)   :: s_bp_prop  ! Bandpass correction proposal     
     real(sp),     allocatable, dimension(:,:)     :: s_zodi     ! Zodiacal light
     real(sp),     allocatable, dimension(:,:)     :: s_tot      ! Total signal
     real(sp),     allocatable, dimension(:,:)     :: mask       ! TOD mask (flags + main processing mask)
     real(sp),     allocatable, dimension(:,:)     :: mask2      ! Small TOD mask, for bandpass sampling
     integer(i4b), allocatable, dimension(:,:,:)   :: pix        ! Discretized pointing 
     integer(i4b), allocatable, dimension(:,:,:)   :: psi        ! Discretized polarization angle
     integer(i4b), allocatable, dimension(:,:)     :: flag       ! Quality flags

     real(sp),     allocatable, dimension(:,:)     :: s_totA     ! Total signal, horn A (differential only)
     real(sp),     allocatable, dimension(:,:)     :: s_totB     ! Total signal, horn B (differential only)
   contains
     procedure  :: init_singlehorn   => init_scan_data_singlehorn
     procedure  :: init_differential => init_scan_data_differential
     procedure  :: dealloc           => dealloc_scan_data
  end type comm_scandata


contains


  !!!!!!!!!!!!!!!!!!!!!!!!!!!!!!!!!!!!!!!!!!!!!!!!!!!!!!!!
  !  Scan data routines
  !!!!!!!!!!!!!!!!!!!!!!!!!!!!!!!!!!!!!!!!!!!!!!!!!!!!!!!!
  subroutine init_scan_data_singlehorn(self, tod, scan, map_sky, procmask, procmask2, &
       & init_s_bp, init_s_bp_prop, init_s_sky_prop)
    implicit none
    class(comm_scandata),                      intent(inout)          :: self    
    class(comm_tod),                           intent(inout)          :: tod
    integer(i4b),                              intent(in)             :: scan
    real(sp),          dimension(1:,1:,0:,1:), intent(in)             :: map_sky
    real(sp),          dimension(0:),          intent(in)             :: procmask
    real(sp),          dimension(0:),          intent(in)             :: procmask2
    logical(lgt),                              intent(in),   optional :: init_s_bp
    logical(lgt),                              intent(in),   optional :: init_s_bp_prop
    logical(lgt),                              intent(in),   optional :: init_s_sky_prop

    integer(i4b) :: j, k, ndelta
    logical(lgt) :: init_s_bp_, init_s_bp_prop_, init_s_sky_prop_

    if (tod%nhorn /= 1) then
       write(*,*) 'Error: init_scan_data_singlehorn only applicable for 1-horn experiments'
       stop
    end if
    
    !if (.true. .or. tod%myid == 78) write(*,*) 'c', tod%myid, tod%correct_sl, tod%ndet, tod%slconv(1)%p%psires

    init_s_bp_ = .false.; if (present(init_s_bp)) init_s_bp_ = init_s_bp
    init_s_sky_prop_ = .false.; if (present(init_s_sky_prop)) init_s_sky_prop_ = init_s_sky_prop
    init_s_bp_prop_ = .false.
    if (present(init_s_bp_prop)) then
       init_s_bp_prop_  = init_s_bp_prop
       init_s_sky_prop_ = init_s_bp_prop
    end if
    !if (.true. .or. tod%myid == 78) write(*,*) 'c1', tod%myid, tod%correct_sl, tod%ndet, tod%slconv(1)%p%psires

    self%ntod   = tod%scans(scan)%ntod
    self%ndet   = tod%ndet
    self%nhorn  = tod%nhorn
    self%ndelta = 0; if (present(init_s_sky_prop)) self%ndelta = size(map_sky,4)

    ! Allocate data structures
    allocate(self%tod(self%ntod, self%ndet))
    allocate(self%n_corr(self%ntod, self%ndet))
    allocate(self%s_sl(self%ntod, self%ndet))
    allocate(self%s_sky(self%ntod, self%ndet))
    allocate(self%s_bp(self%ntod, self%ndet))
    allocate(self%s_orb(self%ntod, self%ndet))
    allocate(self%s_tot(self%ntod, self%ndet))
    allocate(self%mask(self%ntod, self%ndet))
    allocate(self%pix(self%ntod, self%ndet, self%nhorn))
    allocate(self%psi(self%ntod, self%ndet, self%nhorn))
    allocate(self%flag(self%ntod, self%ndet))
    if (init_s_sky_prop_)   allocate(self%s_sky_prop(self%ntod, self%ndet, 2:self%ndelta))
    if (init_s_bp_prop_)    allocate(self%s_bp_prop(self%ntod, self%ndet, 2:self%ndelta))
    if (init_s_sky_prop_)   allocate(self%mask2(self%ntod, self%ndet))
    if (tod%sample_mono)    allocate(self%s_mono(self%ntod, self%ndet))
    if (tod%subtract_zodi)  allocate(self%s_zodi(self%ntod, self%ndet))

    !if (.true. .or. tod%myid == 78) write(*,*) 'c2', tod%myid, tod%correct_sl, tod%ndet, tod%slconv(1)%p%psires

    ! Decompress pointing, psi and flags for current scan
    do j = 1, self%ndet
       if (.not. tod%scans(scan)%d(j)%accept) cycle
       call tod%decompress_pointing_and_flags(scan, j, self%pix(:,j,:), &
            & self%psi(:,j,:), self%flag(:,j))
    end do
    !if (tod%myid == 78) write(*,*) 'c3', tod%myid, tod%correct_sl, tod%ndet, tod%slconv(1)%p%psires
    if (tod%symm_flags) call tod%symmetrize_flags(self%flag)
    !if (.true. .or. tod%myid == 78) write(*,*) 'c4', tod%myid, tod%correct_sl, tod%ndet, tod%slconv(1)%p%psires
    
    ! Prepare TOD
    do j = 1, self%ndet
       if (.not. tod%scans(scan)%d(j)%accept) cycle
       if (tod%compressed_tod) then
          call tod%decompress_tod(scan, j, self%tod(:,j))
       else
          self%tod(:,j) = tod%scans(scan)%d(j)%tod
       end if
    end do
    !if (.true. .or. tod%myid == 78) write(*,*) 'c5', tod%myid, tod%correct_sl, tod%ndet, tod%slconv(1)%p%psires

    ! Construct sky signal template
    if (init_s_bp_) then
       call project_sky(tod, map_sky(:,:,:,1), self%pix(:,:,1), self%psi(:,:,1), self%flag, &
            & procmask, scan, self%s_sky, self%mask, s_bp=self%s_bp)
    else
       call project_sky(tod, map_sky(:,:,:,1), self%pix(:,:,1), self%psi(:,:,1), self%flag, &
            & procmask, scan, self%s_sky, self%mask)
    end if
    !if (tod%myid == 78) write(*,*) 'c6', tod%myid, tod%correct_sl, tod%ndet, tod%slconv(1)%p%psires

    ! Set up (optional) bandpass sampling quantities (s_sky_prop, mask2 and bp_prop)
    if (init_s_bp_prop_) then
       do j = 2, size(map_sky,4)
          !if (.true. .or. tod%myid == 78) write(*,*) 'c61', j, tod%myid, tod%correct_sl, tod%ndet, tod%slconv(1)%p%psires, size(map_sky,4)
          call project_sky(tod, map_sky(:,:,:,j), self%pix(:,:,1), self%psi(:,:,1), self%flag, &
               & procmask2, scan, self%s_sky_prop(:,:,j), self%mask2, s_bp=self%s_bp_prop(:,:,j))
       end do
    else if (init_s_sky_prop_) then
       do j = 2, size(map_sky,4)
          !if (.true. .or. tod%myid == 78) write(*,*) 'c62', j, tod%myid, tod%correct_sl, tod%ndet, tod%slconv(1)%p%psires
          call project_sky(tod, map_sky(:,:,:,j), self%pix(:,:,1), self%psi(:,:,1), self%flag, &
               & procmask2, scan, self%s_sky_prop(:,:,j), self%mask2)
       end do
    end if
    !if (.true. .or. tod%myid == 78) write(*,*) 'c71', tod%myid, tod%correct_sl
    !if (.true. .or. tod%myid == 78) write(*,*) 'c72', tod%myid, tod%ndet
    !if (.true. .or. tod%myid == 78) write(*,*) 'c73', tod%myid, tod%slconv(1)%p%psires

    ! Perform sanity tests
    do j = 1, self%ndet
       if (.not. tod%scans(scan)%d(j)%accept) cycle
       if (all(self%mask(:,j) == 0)) tod%scans(scan)%d(j)%accept = .false.
       if (tod%scans(scan)%d(j)%N_psd%sigma0 <= 0.d0) tod%scans(scan)%d(j)%accept = .false.
    end do
    !if (.true. .or. tod%myid == 78) write(*,*) 'c8', tod%myid, tod%correct_sl, tod%ndet, tod%slconv(1)%p%psires
    
    ! Construct orbital dipole template
    call tod%construct_dipole_template(scan, self%pix(:,:,1), self%psi(:,:,1), .true., self%s_orb)
    !if (.true. .or. tod%myid == 78) write(*,*) 'c9', tod%myid, tod%correct_sl, tod%ndet, tod%slconv(1)%p%psires

    ! Construct zodical light template
    if (tod%subtract_zodi) then
       call compute_zodi_template(tod%nside, self%pix(:,:,1), tod%scans(scan)%satpos, tod%nu_c, self%s_zodi)
    end if
    !if (.true. .or. tod%myid == 78) write(*,*) 'c10', tod%myid, tod%correct_sl, tod%ndet, tod%slconv(1)%p%psires

    ! Construct sidelobe template
    !if (.true. .or. tod%myid == 78) write(*,*) 'd', tod%myid, tod%correct_sl, tod%ndet, tod%slconv(1)%p%psires
    if (tod%correct_sl) then
       do j = 1, self%ndet
          if (.not. tod%scans(scan)%d(j)%accept) cycle
          !if (.true. .or. tod%myid == 78) write(*,*) 'e', tod%myid, j, tod%slconv(j)%p%psires, tod%slconv(j)%p%psisteps
          call tod%construct_sl_template(tod%slconv(j)%p, &
               & self%pix(:,j,1), self%psi(:,j,1), self%s_sl(:,j), tod%polang(j))
          self%s_sl(:,j) = 2.d0 * self%s_sl(:,j) ! Scaling by a factor of 2, by comparison with LevelS. Should be understood
       end do
    else
       do j = 1, self%ndet
          if (.not. tod%scans(scan)%d(j)%accept) cycle
          self%s_sl(:,j) = 0.
       end do
    end if

    ! Construct monopole correction template
    if (tod%sample_mono) then
       do j = 1, self%ndet
          if (.not. tod%scans(scan)%d(j)%accept) cycle
          !self%s_mono(:,j) = tod%mono(j)
          self%s_mono(:,j) = 0.d0 ! Disabled for now
       end do
    end if

    ! Construct total sky signal
    do j = 1, self%ndet
       if (.not. tod%scans(scan)%d(j)%accept) cycle
       self%s_tot(:,j) = self%s_sky(:,j) + self%s_sl(:,j) + self%s_orb(:,j)
       if (tod%sample_mono) self%s_tot(:,j) = self%s_tot(:,j) + self%s_mono(:,j)
    end do

  end subroutine init_scan_data_singlehorn


  subroutine init_scan_data_differential(self, tod, scan, map_sky, procmask, procmask2, &
       & init_s_bp, init_s_bp_prop, init_s_sky_prop)
    implicit none
    class(comm_scandata),                      intent(inout)          :: self    
    class(comm_tod),                           intent(inout)          :: tod
    integer(i4b),                              intent(in)             :: scan
    real(sp),          dimension(1:,1:,0:,1:), intent(in)             :: map_sky
    real(sp),          dimension(0:),          intent(in)             :: procmask
    real(sp),          dimension(0:),          intent(in)             :: procmask2
    logical(lgt),                              intent(in),   optional :: init_s_bp
    logical(lgt),                              intent(in),   optional :: init_s_bp_prop
    logical(lgt),                              intent(in),   optional :: init_s_sky_prop

    integer(i4b) :: j, k, ndelta
    logical(lgt) :: init_s_bp_, init_s_bp_prop_, init_s_sky_prop_
    real(sp),     allocatable, dimension(:,:)     :: s_bufA, s_bufB, s_buf2A, s_buf2B      ! Buffer

    if (tod%nhorn /= 2) then
       write(*,*) 'Error: init_scan_data_differential only applicable for 2-horn experiments'
       stop
    end if

    init_s_bp_ = .false.; if (present(init_s_bp)) init_s_bp_ = init_s_bp
    init_s_sky_prop_ = .false.; if (present(init_s_sky_prop)) init_s_sky_prop_ = init_s_sky_prop
    init_s_bp_prop_ = .false.
    if (present(init_s_bp_prop)) then
       init_s_bp_prop_ = init_s_bp_prop
       init_s_sky_prop_ = init_s_sky_prop
    end if

    self%ntod   = tod%scans(scan)%ntod
    self%ndet   = tod%ndet
    self%nhorn  = tod%nhorn
    self%ndelta = 0; if (present(init_s_sky_prop)) self%ndelta = size(map_sky,4)

    ! Allocate data structures
    allocate(self%tod(self%ntod, self%ndet))
    allocate(self%n_corr(self%ntod, self%ndet))
    allocate(self%s_sl(self%ntod, self%ndet))
    allocate(self%s_sky(self%ntod, self%ndet))
    allocate(self%s_bp(self%ntod, self%ndet))
    allocate(self%s_orb(self%ntod, self%ndet))
    allocate(self%s_tot(self%ntod, self%ndet))
    allocate(self%s_totA(self%ntod, self%ndet))
    allocate(self%s_totB(self%ntod, self%ndet))
    allocate(self%mask(self%ntod, self%ndet))
    allocate(self%pix(self%ntod, 1, self%nhorn))
    allocate(self%psi(self%ntod, 1, self%nhorn))
    allocate(self%flag(self%ntod, 1))
    if (init_s_sky_prop_)   allocate(self%s_sky_prop(self%ntod, self%ndet, 2:self%ndelta))
    if (init_s_bp_prop_)    allocate(self%s_bp_prop(self%ntod, self%ndet, 2:self%ndelta))
    if (init_s_sky_prop_)   allocate(self%mask2(self%ntod, self%ndet))
    if (tod%sample_mono)    allocate(self%s_mono(self%ntod, self%ndet))
    if (tod%subtract_zodi)  allocate(self%s_zodi(self%ntod, self%ndet))
    self%s_totA = 0.
    self%s_totB = 0.

    allocate(s_bufA(self%ntod, self%ndet))
    allocate(s_bufB(self%ntod, self%ndet))
    allocate(s_buf2A(self%ntod, self%ndet))
    allocate(s_buf2B(self%ntod, self%ndet))

    ! Decompress pointing, psi and flags for current scan
    ! Only called for one detector, det=1, since the pointing and polarization
    ! angles are the same for all detectors
    call tod%decompress_pointing_and_flags(scan, 1, self%pix(:,1,:), &
            & self%psi(:,1,:), self%flag(:,1))
    
    ! Prepare TOD
    do j = 1, self%ndet
       if (.not. tod%scans(scan)%d(j)%accept) cycle
       if (tod%compressed_tod) then
          call tod%decompress_tod(scan, j, self%tod(:,j))
       else
          self%tod(:,j) = tod%scans(scan)%d(j)%tod
       end if
    end do

    ! Construct sky signal template
    if (init_s_bp_) then
       call project_sky_differential(tod, map_sky(:,:,:,1), self%pix(:,1,:), self%psi(:,1,:), self%flag(:,1), &
            & procmask, scan, s_bufA, s_bufB, self%mask, s_bpA=s_buf2A, s_bpB=s_buf2B)
    else
       call project_sky_differential(tod, map_sky(:,:,:,1), self%pix(:,1,:), self%psi(:,1,:), self%flag(:,1), &
            & procmask, scan, s_bufA, s_bufB, self%mask)
    end if
    do j = 1, self%ndet
       if (.not. tod%scans(scan)%d(j)%accept) cycle
       self%s_sky(:,j)  = (1.+tod%x_im(j))*s_bufA(:,j)  - (1.-tod%x_im(j))*s_bufB(:,j)
       self%s_totA(:,j) = self%s_totA(:,j) + s_bufA(:,j)
       self%s_totB(:,j) = self%s_totB(:,j) + s_bufB(:,j)
       self%s_tot(:,j)  = self%s_tot(:,j)  + self%s_sky(:,j)
       if (init_s_bp_) self%s_bp(:,j)  = (1.+tod%x_im(j))*s_buf2A(:,j) - (1.-tod%x_im(j))*s_buf2B(:,j)
    end do

    ! Set up (optional) bandpass sampling quantities (s_sky_prop, mask2 and bp_prop)
    if (init_s_bp_prop_) then
       do k = 2, size(map_sky,4)
          call project_sky_differential(tod, map_sky(:,:,:,k), self%pix(:,1,:), self%psi(:,1,:), self%flag(:,1), &
               & procmask, scan, s_bufA, s_bufB, self%mask, s_bpA=s_buf2A, s_bpB=s_buf2B)
          do j = 1, self%ndet
             if (.not. tod%scans(scan)%d(j)%accept) cycle
             self%s_sky_prop(:,j,k) = (1.+tod%x_im(j))*s_bufA(:,j)  - (1.-tod%x_im(j))*s_bufB(:,j)
             if (init_s_bp_) self%s_bp_prop(:,j,k)  = (1.+tod%x_im(j))*s_buf2A(:,j) - (1.-tod%x_im(j))*s_buf2B(:,j)
          end do
       end do
    else if (init_s_sky_prop_) then
       do k = 2, size(map_sky,4)
          call project_sky_differential(tod, map_sky(:,:,:,k), self%pix(:,1,:), self%psi(:,1,:), self%flag(:,1), &
               & procmask, scan, s_bufA, s_bufB, self%mask)
          do j = 1, self%ndet
             if (.not. tod%scans(scan)%d(j)%accept) cycle
             self%s_sky_prop(:,j,k) = (1.+tod%x_im(j))*s_bufA(:,j) - (1.-tod%x_im(j))*s_bufB(:,j)
          end do
       end do
    end if

    ! Perform sanity tests
    do j = 1, self%ndet
       if (.not. tod%scans(scan)%d(j)%accept) cycle
       if (all(self%mask(:,j) == 0)) tod%scans(scan)%d(j)%accept = .false.
       if (tod%scans(scan)%d(j)%N_psd%sigma0 <= 0.d0) tod%scans(scan)%d(j)%accept = .false.
    end do
    
    ! Construct orbital dipole template
    call tod%construct_dipole_template_diff(scan, self%pix(:,:,1), self%psi(:,:,1), .true., s_bufA)
    call tod%construct_dipole_template_diff(scan, self%pix(:,:,2), self%psi(:,:,2), .true., s_bufB)
    do j = 1, self%ndet
       if (.not. tod%scans(scan)%d(j)%accept) cycle
       self%s_orb(:,j)  = (1.+tod%x_im(j))*s_bufA(:,j)  - (1.-tod%x_im(j))*s_bufB(:,j)
       self%s_totA(:,j) = self%s_totA(:,j) + s_bufA(:,j)
       self%s_totB(:,j) = self%s_totB(:,j) + s_bufB(:,j)
       self%s_tot(:,j)  = self%s_tot(:,j)  + self%s_orb(:,j)
    end do


    ! Construct zodical light template
    if (tod%subtract_zodi) then
       do j = 1, self%ndet
          if (.not. tod%scans(scan)%d(j)%accept) cycle
          call compute_zodi_template(tod%nside, self%pix(:,1:1,1), tod%scans(scan)%satpos, tod%nu_c(j:j), s_bufA)
          call compute_zodi_template(tod%nside, self%pix(:,1:1,2), tod%scans(scan)%satpos, tod%nu_c(j:j), s_bufB)
          self%s_zodi(:,j) = (1.+tod%x_im(j))*s_bufA(:,j) - (1.-tod%x_im(j))*s_bufB(:,j)
          self%s_tot(:,j)  = self%s_tot(:,j) + self%s_zodi(:,j)
          self%s_totA(:,j) = self%s_totA(:,j) + s_bufA(:,j)
          self%s_totB(:,j) = self%s_totB(:,j) + s_bufB(:,j)
       end do
    else
       self%s_zodi = 0.
    end if

    ! Construct sidelobe template
    if (tod%correct_sl) then
       do j = 1, self%ndet
          if (.not. tod%scans(scan)%d(j)%accept) cycle
          call tod%construct_sl_template(tod%slconv(1)%p, self%pix(:,1,1), self%psi(:,1,1), s_bufA(:,j), 0d0)
          call tod%construct_sl_template(tod%slconv(3)%p, self%pix(:,1,2), self%psi(:,1,2), s_bufB(:,j), 0d0)
          self%s_sl(:,j)  = 2.*((1d0+tod%x_im(j))*s_bufA(:,j) - (1d0-tod%x_im(j))*s_bufB(:,j))
          self%s_tot(:,j) = self%s_tot(:,j) + self%s_sl(:,j)
          self%s_totA(:,j) = self%s_totA(:,j) + 2.*s_bufA(:,j)
          self%s_totB(:,j) = self%s_totB(:,j) + 2.*s_bufB(:,j)
       end do
    else
       self%s_sl = 0.
    end if

    ! Construct monopole correction template
    if (tod%sample_mono) then
       do j = 1, self%ndet
          if (.not. tod%scans(scan)%d(j)%accept) cycle
          !self%s_mono(:,j) = tod%mono(j)
          self%s_mono(:,j) = 0.d0 ! Disabled for now
          self%s_tot(:,j)  = self%s_tot(:,j) + self%s_mono(:,j)
          self%s_totA(:,j) = self%s_totA(:,j) + self%s_mono(:,j)
          self%s_totB(:,j) = self%s_totB(:,j) + self%s_mono(:,j)
       end do
    else
       self%s_mono = 0.d0 
    end if

    ! Clean-up
    deallocate(s_bufA, s_bufB, s_buf2A, s_buf2B)

  end subroutine init_scan_data_differential


  subroutine dealloc_scan_data(self)
    implicit none
    class(comm_scandata), intent(inout) :: self    

    self%ntod = -1; self%ndet = -1; self%nhorn = -1

    ! Deallocate data structures
    deallocate(self%tod, self%n_corr, self%s_sl, self%s_sky)
    deallocate(self%s_orb, self%s_tot, self%mask)
    deallocate(self%pix, self%psi, self%flag)
    if (allocated(self%s_sky_prop))  deallocate(self%s_sky_prop)
    if (allocated(self%s_bp_prop))   deallocate(self%s_bp_prop)
    if (allocated(self%s_bp))        deallocate(self%s_bp)
    if (allocated(self%s_mono))      deallocate(self%s_mono)
    if (allocated(self%mask2))       deallocate(self%mask2)
    if (allocated(self%s_zodi))      deallocate(self%s_zodi)
    if (allocated(self%s_totA))      deallocate(self%s_totA)
    if (allocated(self%s_totB))      deallocate(self%s_totB)

  end subroutine dealloc_scan_data


  !!!!!!!!!!!!!!!!!!!!!!!!!!!!!!!!!!!!!!!!!!!!!!!!!!!!!!!!
  !  Sampling drivers etc.
  !!!!!!!!!!!!!!!!!!!!!!!!!!!!!!!!!!!!!!!!!!!!!!!!!!!!!!!!

  ! Sample gain
  ! Supported modes = {abscal, relcal, deltaG, imbal}
  subroutine sample_calibration(tod, mode, handle, map_sky, procmask, procmask2)
    implicit none
    class(comm_tod),                              intent(inout) :: tod
    character(len=*),                             intent(in)    :: mode
    type(planck_rng),                             intent(inout) :: handle
    real(sp),            dimension(0:,1:,1:,1:),  intent(in)    :: map_sky
    real(sp),            dimension(0:),           intent(in)    :: procmask, procmask2

    integer(i4b) :: i, j, ext(2), ierr
    real(dp)     :: t1, t2
    real(dp), allocatable, dimension(:)   :: A, b
    real(sp), allocatable, dimension(:,:) :: s_invN, mask_lowres, s_buf
    real(dp), allocatable, dimension(:,:) :: dipole_mod
    type(comm_scandata) :: sd

    if (tod%myid == 0) write(*,*) '   --> Sampling calibration, mode = ', trim(mode)

    if (trim(mode) == 'abscal' .or. trim(mode) == 'relcal' .or. trim(mode) == 'imbal') then
       allocate(A(tod%ndet), b(tod%ndet))
       A = 0.d0; b = 0.d0
    else if (trim(mode) == 'deltaG') then
       allocate(dipole_mod(tod%nscan_tot, tod%ndet))
       dipole_mod = 0.d0
    else
       write(*,*) 'Unsupported sampling mode!'
       stop
    end if

    do i = 1, tod%nscan
       if (.not. any(tod%scans(i)%d%accept)) cycle
       call wall_time(t1)

       ! Prepare data
       if (tod%nhorn == 1) then
          call sd%init_singlehorn(tod, i, map_sky, procmask, procmask2)
       else
          call sd%init_differential(tod, i, map_sky, procmask, procmask2)
       end if

       ! Set up filtered calibration signal, conditional contribution and mask
       call tod%downsample_tod(sd%s_orb(:,1), ext)
       allocate(s_invN(ext(1):ext(2), tod%ndet))      ! s * invN
       allocate(s_buf(sd%ntod, sd%ndet))
       allocate(mask_lowres(ext(1):ext(2), tod%ndet))
       do j = 1, tod%ndet
          if (.not. tod%scans(i)%d(j)%accept) cycle
          call tod%downsample_tod(sd%mask(:,j), ext, mask_lowres(:,j), threshold=0.9)
          if (trim(mode) == 'abscal' .and. tod%orb_abscal) then
             ! Calibrator = orbital dipole only
             call tod%downsample_tod(sd%s_orb(:,j), ext, s_invN(:,j))
          else if (trim(mode) == 'imbal') then
             ! Calibrator = common mode signal
             s_buf(:,j) = sd%s_totA(:,j) + sd%s_totB(:,j)
             call fill_all_masked(s_buf(:,j), sd%mask(:,j), sd%ntod, .false., &
               & real(tod%scans(i)%d(j)%sigma0, sp), handle, tod%scans(i)%chunk_num)
             call tod%downsample_tod(s_buf(:,j), ext, s_invN(:,j))
          else
             ! Calibrator = total signal
             s_buf(:,j) = sd%s_tot(:,j)
<<<<<<< HEAD
             call fill_all_masked(s_buf(:,j), sd%mask(:,j), sd%ntod, .false., &
               & real(tod%scans(i)%d(j)%sigma0, sp), handle, tod%scans(i)%chunk_num)
=======
             call fill_all_masked(s_buf(:,j), sd%mask(:,j), sd%ntod, .false., real(tod%scans(i)%d(j)%N_psd%sigma0, sp), handle, tod%scans(i)%chunk_num)
>>>>>>> 30b99af1
             call tod%downsample_tod(s_buf(:,j), ext, s_invN(:,j))
          end if
       end do
       call multiply_inv_N(tod, i, s_invN, sampfreq=tod%samprate_lowres, pow=0.5d0)

       if (trim(mode) == 'abscal' .or. trim(mode) == 'relcal' .or. trim(mode) == 'imbal') then
          ! Constant gain terms; accumulate contribution from this scan
          do j = 1, tod%ndet
             if (.not. tod%scans(i)%d(j)%accept) cycle
             if (trim(mode) == 'abscal' .and. tod%orb_abscal) then
                s_buf(:,j) = real(tod%gain0(0),sp) * (sd%s_tot(:,j) - sd%s_orb(:,j)) + &
                     & real(tod%gain0(j) + tod%scans(i)%d(j)%dgain,sp) * sd%s_tot(:,j) + &
                     & tod%scans(i)%d(j)%baseline
             else if (trim(mode) == 'abscal' .and. .not. tod%orb_abscal) then
                s_buf(:,j) = real(tod%gain0(j) + tod%scans(i)%d(j)%dgain,sp) * sd%s_tot(:,j) + &
                     & tod%scans(i)%d(j)%baseline
             else if (trim(mode) == 'relcal') then
                s_buf(:,j) = real(tod%gain0(0) + tod%scans(i)%d(j)%dgain,sp) * sd%s_tot(:,j) + &
                     & tod%scans(i)%d(j)%baseline
             else if (trim(mode) == 'imbal') then
                s_buf(:,j) = tod%scans(i)%d(j)%gain * (sd%s_totA(:,j) - sd%s_totB(:,j)) + &
                     & tod%scans(i)%d(j)%baseline
             end if
          end do
          if (tod%compressed_tod) then
            call accumulate_abscal(tod, i, sd%mask, s_buf, s_invN, s_invN, A, b, handle, &
              & out=trim(mode)=='abscal', mask_lowres=mask_lowres, tod_arr=sd%tod)
          else
            call accumulate_abscal(tod, i, sd%mask, s_buf, s_invN, s_invN, A, b, handle, &
              & out=trim(mode)=='abscal', mask_lowres=mask_lowres)
          end if
       else
          ! Time-variable gain terms
          if (tod%compressed_tod) then
            call calculate_gain_mean_std_per_scan(tod, i, s_invN, sd%mask, s_invN, sd%s_tot, &
              & handle, mask_lowres=mask_lowres, tod_arr=sd%tod)
          else
            call calculate_gain_mean_std_per_scan(tod, i, s_invN, sd%mask, s_invN, sd%s_tot, &
              & handle, mask_lowres=mask_lowres)
          end if
          do j = 1, tod%ndet
             if (.not. tod%scans(i)%d(j)%accept) cycle
             dipole_mod(tod%scanid(i),j) = masked_variance(sd%s_sky(:,j), sd%mask(:,j))
          end do
       end if

       ! Clean up
       call wall_time(t2)
       tod%scans(i)%proctime   = tod%scans(i)%proctime   + t2-t1
       tod%scans(i)%n_proctime = tod%scans(i)%n_proctime + 1
       call sd%dealloc
       deallocate(s_invN, s_buf, mask_lowres)
    end do

    ! Perform sampling operations
    if (trim(mode) == 'abscal') then
       call sample_abscal_from_orbital(tod, handle, A, b)
    else if (trim(mode) == 'relcal') then
       call sample_relcal(tod, handle, A, b)
    else if (trim(mode) == 'deltaG') then
       call mpi_allreduce(mpi_in_place, dipole_mod, size(dipole_mod), MPI_DOUBLE_PRECISION, MPI_SUM, tod%info%comm, ierr)
       call sample_smooth_gain(tod, handle, dipole_mod)
    else if (trim(mode) == 'imbal') then
       call sample_imbal_cal(tod, handle, A, b)
    end if

    ! Clean up
    if (allocated(A))          deallocate(A)
    if (allocated(b))          deallocate(b)
    if (allocated(dipole_mod)) deallocate(dipole_mod)

  end subroutine sample_calibration


  ! Sample baseline
  subroutine sample_baseline(tod, handle, map_sky, procmask, procmask2)
    implicit none
    class(comm_tod),                              intent(inout) :: tod
    type(planck_rng),                             intent(inout) :: handle
    real(sp),            dimension(0:,1:,1:,1:),  intent(in)    :: map_sky
    real(sp),            dimension(0:),           intent(in)    :: procmask, procmask2

    integer(i4b) :: i, j
    real(dp)     :: t1, t2
    type(comm_scandata) :: sd

    if (tod%myid == 0) write(*,*) '   --> Sampling baseline'

    do i = 1, tod%nscan
       if (.not. any(tod%scans(i)%d%accept)) cycle
       call wall_time(t1)

       ! Prepare data
       if (tod%nhorn == 1) then
          call sd%init_singlehorn(tod, i, map_sky, procmask, procmask2)
       else
          call sd%init_differential(tod, i, map_sky, procmask, procmask2)
       end if

       do j = 1, tod%ndet
          tod%scans(i)%d(j)%baseline =sum((sd%tod(:,j) - tod%scans(i)%d(j)%gain*sd%s_tot(:,j)) &
            & *sd%mask(:,j))/sum(sd%mask(:,j))
          if (trim(tod%operation) == 'sample') then
            tod%scans(i)%d(j)%baseline = tod%scans(i)%d(j)%baseline &
             &  + rand_gauss(handle)/sqrt(sum(sd%mask(:,j)*tod%scans(i)%d(j)%sigma0**2))
          end if
       end do

       ! Clean up
       call wall_time(t2)
       tod%scans(i)%proctime   = tod%scans(i)%proctime   + t2-t1
       tod%scans(i)%n_proctime = tod%scans(i)%n_proctime + 1
       call sd%dealloc
    end do
    !do j = 1, tod%ndet
    !  if (tod%myid == 0) then
    !    call sd%init_differential(tod, 1, map_sky, procmask, procmask2)
    !    write(*,*) 'Detector',j
    !    write(*,*) tod%scans(1)%d(j)%baseline
    !    write(*,*) sum(sd%tod(:,j))/size(sd%tod(:,j))
    !    write(*,*) sum(sd%tod(:,j) - tod%scans(1)%d(j)%baseline)/size(sd%tod(:,j))
    !    call sd%dealloc
    !  end if
    !end do

  end subroutine sample_baseline

  subroutine remove_bad_data(tod, scan, flag)
    implicit none
    class(comm_tod),                   intent(inout) :: tod
    integer(i4b),    dimension(1:,1:), intent(in)    :: flag
    integer(i4b),                      intent(in)    :: scan

    integer(i4b) :: j, ntod, ndet
    
    ntod = size(flag,1)
    ndet = size(flag,2)
    do j = 1, ndet
       if (.not. tod%scans(scan)%d(j)%accept) cycle
       if (count(iand(flag(:,j),tod%flag0) .ne. 0) > 0.1*ntod) then    ! Discard scans with less than 10% good data
          tod%scans(scan)%d(j)%accept = .false.
       else if (abs(tod%scans(scan)%d(j)%chisq) > tod%chisq_threshold .or. &  ! Discard scans with high chisq or NaNs
            & isNaN(tod%scans(scan)%d(j)%chisq)) then
          write(*,fmt='(a,i8,i5,a,f12.1)') 'Reject scan, det = ', &
               & tod%scanid(scan), j, ', chisq = ', tod%scans(scan)%d(j)%chisq
          tod%scans(scan)%d(j)%accept = .false.
       end if
    end do
    if (any(.not. tod%scans(scan)%d%accept)) tod%scans(scan)%d%accept = .false. ! Do we actually want this..?
    do j = 1, ndet
       if (.not. tod%scans(scan)%d(j)%accept) tod%scans(scan)%d(tod%partner(j))%accept = .false.
    end do

  end subroutine remove_bad_data

  subroutine compute_chisq_abs_bp(tod, scan, sd, chisq)
    implicit none
    class(comm_tod),                       intent(inout) :: tod
    integer(i4b),                          intent(in)    :: scan
    type(comm_scandata),                   intent(in)    :: sd
    real(dp),            dimension(:,:),   intent(inout) :: chisq

    integer(i4b) :: j, k
    real(sp), allocatable, dimension(:,:) :: s_buf

    allocate(s_buf(sd%ntod,sd%ndet))
    do j = 1, tod%ndet
       if (.not. tod%scans(scan)%d(j)%accept) cycle
       s_buf(:,j) =  sd%s_sl(:,j) + sd%s_orb(:,j)
       call tod%compute_chisq(scan, j, sd%mask2(:,j), sd%s_sky(:,j), &
            & s_buf(:,j), sd%n_corr(:,j), absbp=.true.)
       chisq(j,1) = chisq(j,1) + tod%scans(scan)%d(j)%chisq_prop
       do k = 2, size(sd%s_sky_prop)
          call tod%compute_chisq(scan, j, sd%mask2(:,j), sd%s_sky_prop(:,j,k), &
               & s_buf(:,j), sd%n_corr(:,j), absbp=.true.)
          chisq(j,k) = chisq(j,k) + tod%scans(scan)%d(j)%chisq_prop
       end do
    end do
    deallocate(s_buf)

  end subroutine compute_chisq_abs_bp

  subroutine compute_calibrated_data(tod, scan, sd, d_calib)
    !
    !  gets calibrated timestreams
    !
    !  Arguments:
    !  ----------
    !  tod: comm_tod object
    !
    !  scan: integer
    !     integer label for scan
    !  sd:  comm_scandata object
    !
    !  Returns:
    !  --------
    !  d_calib: real(sp) array
    !     nout x ndet x ntod array of calibrated timestreams
    !
    !  d_calib(1,:,:) - best estimate of calibrated data, with all known
    !    calibrations applied
    !  d_calib(2,:,:) - calibrated TOD with expected sky signal subtracted,
    !    i.e., residual
    !  d_calib(3,:,:) - correlated noise, mean subtracted, in temperature
    !    units
    !  d_calib(4,:,:) - bandpass difference contribution
    !  d_calib(5,:,:) - orbital dipole
    !  d_calib(6,:,:) - sidelobe
    !  d_calib(7,:,:) - zodiacal light emission
    !
    implicit none
    class(comm_tod),                       intent(in)   :: tod
    integer(i4b),                          intent(in)   :: scan
    type(comm_scandata),                   intent(in)   :: sd
    real(sp),            dimension(:,:,:), intent(out)  :: d_calib

    integer(i4b) :: j, nout
    real(dp)     :: inv_gain

    nout = size(d_calib,1)
    do j = 1, sd%ndet
       if (.not. tod%scans(scan)%d(j)%accept) cycle
       inv_gain = 1.0 / tod%scans(scan)%d(j)%gain
       if (tod%compressed_tod) then
        d_calib(1,:,j) = (sd%tod(:,j) - tod%scans(scan)%d(j)%baseline- sd%n_corr(:,j)) &
          & * inv_gain - sd%s_tot(:,j) + sd%s_sky(:,j) - sd%s_bp(:,j)
       else
        d_calib(1,:,j) = (tod%scans(scan)%d(j)%tod - tod%scans(scan)%d(j)%baseline- sd%n_corr(:,j)) &
          & * inv_gain - sd%s_tot(:,j) + sd%s_sky(:,j) - sd%s_bp(:,j)
       end if
       if (nout > 1) d_calib(2,:,j) = d_calib(1,:,j) - sd%s_sky(:,j) + sd%s_bp(:,j)              ! residual
       if (nout > 2) d_calib(3,:,j) = (sd%n_corr(:,j) - sum(sd%n_corr(:,j)/sd%ntod)) * inv_gain  ! ncorr
       if (nout > 3) d_calib(4,:,j) = sd%s_bp(:,j)                                               ! bandpass
       if (nout > 4) d_calib(5,:,j) = sd%s_orb(:,j)                                              ! orbital dipole
       if (nout > 5) d_calib(6,:,j) = sd%s_sl(:,j)                                               ! sidelobes
       if (nout > 6) then
          if (allocated(sd%s_zodi)) then
             d_calib(7,:,j) = sd%s_zodi(:,j)                                                     ! zodi
          else
             d_calib(7,:,j) = 0.
          end if
       end if
    end do

  end subroutine compute_calibrated_data

  subroutine distribute_sky_maps(tod, map_in, scale, map_out)
    implicit none
    class(comm_tod),                       intent(in)     :: tod
    type(map_ptr), dimension(1:,1:),       intent(inout)  :: map_in       ! (ndet,ndelta)    
    real(sp),                              intent(in)     :: scale
    real(sp),      dimension(1:,1:,0:,1:), intent(out)    :: map_out

    integer(i4b) :: i, j, k, l, npix, nmaps
    real(dp),     allocatable, dimension(:,:) :: m_buf

    npix  = map_in(1,1)%p%info%npix
    nmaps = map_in(1,1)%p%info%nmaps
    allocate(m_buf(0:npix-1,nmaps))
    do j = 1, size(map_in,2)
       do i = 1, size(map_in,1)
          map_in(i,j)%p%map = scale * map_in(i,j)%p%map ! unit conversion
          call map_in(i,j)%p%bcast_fullsky_map(m_buf)
          do k = 1, tod%nobs
             map_out(:,k,i,j) = m_buf(tod%ind2pix(k),:)
          end do
       end do
       do k = 1, tod%nobs
          do l = 1, tod%nmaps
             map_out(l,k,0,j) = sum(map_out(l,k,1:tod%ndet,j))/tod%ndet
          end do
       end do
    end do
    deallocate(m_buf)

  end subroutine distribute_sky_maps

  ! ************************************************
  !
  !> @brief Commander3 native simulation module. It
  !! simulates correlated noise and then rewrites
  !! the original timestreams inside the files.
  !
  !> @author Maksym Brilenkov
  !
  !> @param[in]
  !> @param[out]
  !
  ! ************************************************
  subroutine simulate_tod(self, scan_id, s_tot, handle)
    implicit none
    class(comm_tod), intent(inout) :: self
    ! Parameter file variables
    !type(comm_params),                     intent(in)    :: cpar
    ! Other input/output variables
    real(sp), allocatable, dimension(:,:), intent(in)    :: s_tot   !< total sky signal
    integer(i4b),                          intent(in)    :: scan_id !< current PID
    type(planck_rng),                      intent(inout) :: handle
    ! Simulation variables
    real(sp), allocatable, dimension(:,:) :: tod_per_detector !< simulated tods per detector
    real(sp)                              :: gain   !< detector's gain value
    real(sp)                              :: sigma0
    real(sp) :: nu_knee
    real(sp) :: alpha
    real(sp) :: samprate
    real(sp) :: fft_norm
    integer(i4b)                          :: ntod !< total amount of ODs
    integer(i4b)                          :: ndet !< total amount of detectors
    ! HDF5 variables
    character(len=512) :: mystring, mysubstring !< dummy values for string manipulation
    integer(i4b)       :: myindex     !< dummy value for string manipulation
    character(len=512) :: currentHDFFile !< hdf5 file which stores simulation output
    character(len=6)   :: pidLabel
    character(len=3)   :: detectorLabel
    type(hdf_file)     :: hdf5_file   !< hdf5 file to work with
    integer(i4b)       :: hdf5_error  !< hdf5 error status
    integer(HID_T)     :: hdf5_file_id !< File identifier
    integer(HID_T)     :: dset_id     !< Dataset identifier
    integer(HSIZE_T), dimension(1) :: dims
    ! Other variables
    integer(i4b)                          :: i, j, k !< loop variables
    integer(i4b)       :: mpi_err !< MPI error status
    integer(i4b)       :: nomp !< Number of threads available
    integer(i4b)       :: omp_err !< OpenMP error status
    integer(i4b) :: omp_get_max_threads
    integer(i4b) :: n, nfft
    integer*8    :: plan_back
    real(sp) :: nu
    real(sp), allocatable, dimension(:,:) :: n_corr
    real(sp),     allocatable, dimension(:) :: dt
    complex(spc), allocatable, dimension(:) :: dv
    character(len=10) :: processor_label   !< to have a nice output to screen

    ! shortcuts
    ntod = self%scans(scan_id)%ntod
    ndet = self%ndet

    ! Simulating 1/f noise
    !write(*,*) "Simulating correlated noise"
    nfft = 2 * ntod
    n = nfft / 2 + 1
    nomp = omp_get_max_threads()
    call sfftw_init_threads(omp_err)
    call sfftw_plan_with_nthreads(nomp)
    ! planning FFTW - in principle we should do both forward and backward FFTW,
    ! but in this case we can omit forward one and go directly with backward to
    ! save some time on a whole operation.
    allocate(dt(nfft), dv(0:n-1))
    call sfftw_plan_dft_c2r_1d(plan_back, nfft, dv, dt, fftw_estimate + fftw_unaligned)
    deallocate(dt, dv)

    !$OMP PARALLEL PRIVATE(i, j, k, dt, dv, sigma0, nu, nu_knee, alpha)
    allocate(dt(nfft), dv(0:n-1), n_corr(ntod, ndet))
    !$OMP DO SCHEDULE(guided)
    do j = 1, ndet
      ! skipping iteration if scan was not accepted
      if (.not. self%scans(scan_id)%d(j)%accept) cycle
      ! getting gain for each detector (units, V / K)
      ! (gain is assumed to be CONSTANT for EACH SCAN)
      gain   = self%scans(scan_id)%d(j)%gain
      sigma0 = self%scans(scan_id)%d(j)%N_psd%sigma0
      samprate = self%samprate
      alpha    = self%scans(scan_id)%d(j)%N_psd%alpha
      ! knee frequency
      nu_knee  = self%scans(scan_id)%d(j)%N_psd%fknee
      ! used when adding fluctuation terms to Fourier coeffs (depends on Fourier convention)
      fft_norm = sqrt(1.d0 * nfft)
      !
      !dv(0) = dv(0) + fft_norm * sigma0 * cmplx(rand_gauss(handle),rand_gauss(handle)) / sqrt(2.0)
      dv(0) = fft_norm * sigma0 * cmplx(rand_gauss(handle),rand_gauss(handle)) / sqrt(2.0)
      do k = 1, (n - 1)
        nu = k * (samprate / 2) / (n - 1)
        !dv(k) = sigma0 * cmplx(rand_gauss(handle), rand_gauss(handle)) * sqrt(1 + (nu / nu_knee)**alpha) /sqrt(2          .0)
        dv(k) = sigma0 * cmplx(rand_gauss(handle), rand_gauss(handle)) * sqrt((nu / nu_knee)**alpha) /sqrt(2.0)
      end do
      ! Executing Backward FFT
      call sfftw_execute_dft_c2r(plan_back, dv, dt)
      dt = dt / nfft
      n_corr(:, j) = dt(1:ntod)
      !write(*,*) "n_corr ", n_corr(:, j)
    end do
    !$OMP END DO
    deallocate(dt, dv)
    !$OMP END PARALLEL

    call sfftw_destroy_plan(plan_back)

    ! Allocating main simulations' array
    allocate(tod_per_detector(ntod, ndet))       ! Simulated tod

    ! Main simulation loop
    do i = 1, ntod
      do j = 1, ndet
        ! skipping iteration if scan was not accepted
        if (.not. self%scans(scan_id)%d(j)%accept) cycle
        ! getting gain for each detector (units, V / K)
        ! (gain is assumed to be CONSTANT for EACH SCAN)
        gain   = self%scans(scan_id)%d(j)%gain
        !write(*,*) "gain ", gain
        sigma0 = self%scans(scan_id)%d(j)%N_psd%sigma0
        !write(*,*) "sigma0 ", sigma0
        ! Simulating tods
        tod_per_detector(i,j) = gain * s_tot(i,j) + n_corr(i, j) + sigma0 * rand_gauss(handle)
        !tod_per_detector(i,j) = 0
      end do
    end do

    !----------------------------------------------------------------------------------
    ! Saving stuff to hdf file
    ! Getting the full path and name of the current hdf file to overwrite
    !----------------------------------------------------------------------------------
    mystring = trim(self%hdfname(scan_id))
    mysubstring = 'LFI_0'
    myindex = index(trim(mystring), trim(mysubstring))
    currentHDFFile = trim(self%sims_output_dir)//'/'//trim(mystring(myindex:))
    !write(*,*) "hdf5name "//trim(self%hdfname(scan_id))
    !write(*,*) "currentHDFFile "//trim(currentHDFFile)
    ! Converting PID number into string value
    call int2string(self%scanid(scan_id), pidLabel)
    call int2string(self%myid, processor_label)
    write(*,*) "Process: "//trim(processor_label)//" started writing PID: "//trim(pidLabel)//", into:"
    write(*,*) trim(currentHDFFile)
    ! For debugging
    !call MPI_Finalize(mpi_err)
    !stop

    dims(1) = ntod
    ! Initialize FORTRAN interface.
    call h5open_f(hdf5_error)
    ! Open an existing file - returns hdf5_file_id
    call  h5fopen_f(currentHDFFile, H5F_ACC_RDWR_F, hdf5_file_id, hdf5_error)
    do j = 1, ndet
      detectorLabel = self%label(j)
      ! Open an existing dataset.
      call h5dopen_f(hdf5_file_id, trim(pidLabel)//'/'//trim(detectorLabel)//'/'//'tod', dset_id, hdf5_error)
      ! Write tod data to a dataset
      call h5dwrite_f(dset_id, H5T_IEEE_F32LE, tod_per_detector(:,j), dims, hdf5_error)
      ! Close the dataset.
      call h5dclose_f(dset_id, hdf5_error)
    end do
    ! Close the file.
    call h5fclose_f(hdf5_file_id, hdf5_error)
    ! Close FORTRAN interface.
    call h5close_f(hdf5_error)

    !write(*,*) "hdf5_error",  hdf5_error
    ! freeing memory up
    deallocate(n_corr, tod_per_detector)
    write(*,*) "Process:", self%myid, "finished writing PID: "//trim(pidLabel)//"."

    ! lastly, we need to copy an existing filelist.txt into simulation folder
    ! and change the pointers to new files
    !if (self%myid == 0) then
    !  call system("cp "//trim(filelist)//" "//trim(simsdir))
    !  !mystring = filelist
    !  !mysubstring = ".txt"
    !  !myindex = index(trim(mystring), trim(mysubstring))
    !end if

    ! For debugging
    !call MPI_Finalize(mpi_err)
    !stop
  end subroutine simulate_tod

end module comm_tod_driver_mod<|MERGE_RESOLUTION|>--- conflicted
+++ resolved
@@ -481,12 +481,7 @@
           else
              ! Calibrator = total signal
              s_buf(:,j) = sd%s_tot(:,j)
-<<<<<<< HEAD
-             call fill_all_masked(s_buf(:,j), sd%mask(:,j), sd%ntod, .false., &
-               & real(tod%scans(i)%d(j)%sigma0, sp), handle, tod%scans(i)%chunk_num)
-=======
              call fill_all_masked(s_buf(:,j), sd%mask(:,j), sd%ntod, .false., real(tod%scans(i)%d(j)%N_psd%sigma0, sp), handle, tod%scans(i)%chunk_num)
->>>>>>> 30b99af1
              call tod%downsample_tod(s_buf(:,j), ext, s_invN(:,j))
           end if
        end do
