--- conflicted
+++ resolved
@@ -145,9 +145,6 @@
          constructor%xi_n_P_uni(3,:) = [-3.0, -0.01]    ! alpha
       else if (trim(constructor%freq) == '090-WMAP_W1') then
          constructor%xi_n_nu_fit     = [0.0, 0.200]    ! More than max(2*fknee_DPC)
-<<<<<<< HEAD
-         constructor%xi_n_P_uni(2,:) = [0.001, 0.1]  ! fknee
-=======
          constructor%xi_n_P_uni(2,:) = [0.0005, 0.05]  ! fknee
          constructor%xi_n_P_uni(3,:) = [-3.0, -0.01]    ! alpha
       else if (trim(constructor%freq) == '090-WMAP_W2') then
@@ -161,7 +158,6 @@
       else if (trim(constructor%freq) == '090-WMAP_W4') then
          constructor%xi_n_nu_fit     = [0.0, 0.200]    ! More than max(2*fknee_DPC)
          constructor%xi_n_P_uni(2,:) = [0.0005, 0.05]  ! fknee
->>>>>>> 17ce8b87
          constructor%xi_n_P_uni(3,:) = [-3.0, -0.01]    ! alpha
       else
          write(*,*) 'Invalid WMAP frequency label = ', trim(constructor%freq)
@@ -461,19 +457,11 @@
          ! Compute binned map
          allocate(d_calib(self%output_n_maps,sd%ntod, sd%ndet))
          call compute_calibrated_data(self, i, sd, d_calib)
-<<<<<<< HEAD
-         if (.true. .and. i==1 .and. iter == 10) then
-            call int2string(self%scanid(i), scantext)
-            if (self%myid == 0 .and. self%verbosity > 0) write(*,*) 'Writing tod to txt'
-            do k = 1, self%ndet
-               open(78,file=trim(chaindir)//'/tod_'//trim(self%label(k))//'_pid'//scantext//'.dat', recl=1024)
-=======
          if (.false. .and. i==1 .and. mod(iter,10) == 0) then
             call int2string(self%scanid(i), scantext)
             if (self%myid == 0 .and. self%verbosity > 0) write(*,*) 'Writing tod to txt'
             do k = 1, self%ndet
                open(78,file=trim(chaindir)//'/tod_'//trim(self%label(k))//'_pid'//scantext//'_samp'//samptext//'.dat', recl=1024)
->>>>>>> 17ce8b87
                write(78,*) "# Sample   uncal_TOD (mK)  n_corr (mK) cal_TOD (mK)  sky (mK)  "// &
                     & " s_orb (mK),  mask, baseline, sl, bp, gain, sigma0"
                do j = 1, sd%ntod
@@ -553,11 +541,7 @@
       !bicg_sol(:,:,1) = m_buf
       deallocate(m_buf)
 
-<<<<<<< HEAD
-      epsil(1)   = 1d-12
-=======
       epsil(1)   = 1d-10
->>>>>>> 17ce8b87
       !epsil(1)   = 1d-8
       epsil(2:6) = 1d-6
       num_cg_iters = 0
@@ -565,19 +549,6 @@
          if (self%verbosity > 0) write(*,*) '  Running BiCG'
       end if
 
-<<<<<<< HEAD
-      ! Solve for maps
-      call update_status(status, "Starting bicg-stab")
-      do l=1, self%output_n_maps
-         if (self%verbosity > 0 .and. self%myid == 0) then
-           write(*,*) '    Solving for ', trim(adjustl(self%labels(l)))
-         end if
-         call run_bicgstab(self, handle, bicg_sol, npix, nmaps, num_cg_iters, &
-                          & epsil(l), procmask, map_full, M_diag, b_map, l, &
-                          & prefix, postfix)
-      end do
-      if (self%verbosity > 0 .and. self%myid == 0) write(*,*) '  Finished BiCG'
-=======
       ! Doing this now because it's still burning in...
       !if (mod(iter-1,10*self%output_aux_maps) == 0) then
         ! Solve for maps
@@ -592,7 +563,6 @@
         end do
         if (self%verbosity > 0 .and. self%myid == 0) write(*,*) '  Finished BiCG'
       !end if
->>>>>>> 17ce8b87
 
       call mpi_bcast(bicg_sol, size(bicg_sol),  MPI_DOUBLE_PRECISION, 0, self%info%comm, ierr)
       call mpi_bcast(num_cg_iters, 1,  MPI_INTEGER, 0, self%info%comm, ierr)
