!================================================================================
!
! Copyright (C) 2020 Institute of Theoretical Astrophysics, University of Oslo.
!
! This file is part of Commander3.
!
! Commander3 is free software: you can redistribute it and/or modify
! it under the terms of the GNU General Public License as published by
! the Free Software Foundation, either version 3 of the License, or
! (at your option) any later version.
!
! Commander3 is distributed in the hope that it will be useful,
! but WITHOUT ANY WARRANTY; without even the implied warranty of
! MERCHANTABILITY or FITNESS FOR A PARTICULAR PURPOSE. See the
! GNU General Public License for more details.
!
! You should have received a copy of the GNU General Public License
! along with Commander3. If not, see <https://www.gnu.org/licenses/>.
!
!================================================================================
module comm_tod_WMAP_mod
   use comm_tod_mod
   use comm_param_mod
   use comm_map_mod
   use comm_conviqt_mod
   use pix_tools
   use healpix_types
   use comm_huffman_mod
   use comm_hdf_mod
   use comm_fft_mod
   use spline_1D_mod
   use comm_4D_map_mod
   use comm_zodi_mod
   use comm_tod_mapmaking_mod
   use comm_tod_pointing_mod
   use comm_tod_gain_mod
   use comm_tod_bandpass_mod
   use comm_tod_orbdipole_mod
   use comm_utils
   implicit none

   private
   public comm_WMAP_tod

   integer(i4b), parameter :: N_test = 21
   integer(i4b), parameter :: samp_N = 1
   integer(i4b), parameter :: prep_G = 15
   integer(i4b), parameter :: samp_G = 2
   integer(i4b), parameter :: prep_acal = 3
   integer(i4b), parameter :: samp_acal = 4
   integer(i4b), parameter :: prep_rcal = 18
   integer(i4b), parameter :: samp_rcal = 19
   integer(i4b), parameter :: prep_relbp = 5
   integer(i4b), parameter :: prep_absbp = 16
   integer(i4b), parameter :: samp_bp = 11
   integer(i4b), parameter :: samp_sl = 6
   integer(i4b), parameter :: samp_N_par = 7
   integer(i4b), parameter :: sel_data = 8
   integer(i4b), parameter :: bin_map = 9
   integer(i4b), parameter :: calc_chisq = 10
   integer(i4b), parameter :: output_slist = 12
   integer(i4b), parameter :: samp_mono = 13
   integer(i4b), parameter :: sub_sl      = 14
   integer(i4b), parameter :: sub_zodi = 17
   integer(i4b), parameter :: sim_map = 20
   integer(i4b), parameter :: samp_imbal = 21
   logical(lgt), dimension(N_test) :: do_oper

   type, extends(comm_tod) :: comm_WMAP_tod
      class(orbdipole_pointer), allocatable :: orb_dp ! orbital dipole calculator
      real(dp), allocatable, dimension(:)  :: x_im    ! feedhorn imbalance parameters
      character(len=20), allocatable, dimension(:) :: labels ! names of fields
   contains
      procedure     :: process_tod => process_WMAP_tod
   end type comm_WMAP_tod

   interface comm_WMAP_tod
      procedure constructor
   end interface comm_WMAP_tod

contains

   !*************************************************
   !    Convert integer to string
   !*************************************************
   character(len=20) function str(k)
       integer, intent(in) :: k
       write (str, *) k
       str = adjustl(str)
   end function str


   !**************************************************
   !             Constructor
   !**************************************************
   function constructor(cpar, id_abs, info, tod_type)
      implicit none
      type(comm_params),      intent(in) :: cpar
      integer(i4b),           intent(in) :: id_abs
      class(comm_mapinfo),    target     :: info
      character(len=128),     intent(in) :: tod_type
      class(comm_WMAP_tod),   pointer    :: constructor

      integer(i4b) :: i, nside_beam, lmax_beam, nmaps_beam, ndelta
      character(len=512) :: datadir
      logical(lgt) :: pol_beam

      ! Set up WMAP specific parameters
      allocate (constructor)
      constructor%output_n_maps = 4
      constructor%samprate_lowres = 1.d0  ! Lowres samprate in Hz
      constructor%nhorn = 2
      constructor%first_call = .true.
      constructor%verbosity = cpar%verbosity


      ! Iniitialize TOD labels
      allocate (constructor%labels(6))
      constructor%labels(1) = 'map'
      constructor%labels(2) = 'res'
      constructor%labels(3) = 'ncorr'
      constructor%labels(4) = 'orb_dp'
      constructor%labels(5) = 'sl'
      constructor%labels(6) = 'bpcorr'

      ! Initialize beams
      nside_beam = 512
      nmaps_beam = 3
      pol_beam = .true.
      constructor%nside_beam = nside_beam



      !initialize the common tod stuff
      call constructor%tod_constructor(cpar, id_abs, info, tod_type)
      allocate (constructor%x_im(constructor%ndet/2))
      !constructor%x_im(:) = 0.0d0
      ! For K-band
       constructor%x_im = [-0.00067, 0.00536]
      ! constructor%x_im = [-0.05, 0.05]


      !TODO: this is LFI specific, write something here for wmap
      call get_tokens(cpar%ds_tod_dets(id_abs), ",", constructor%label)



      ! Read the actual TOD
      call constructor%read_tod_WMAP(constructor%label)

      call constructor%precompute_lookups()

      datadir = trim(cpar%datadir)//'/'

      ! Initialize bandpass mean and proposal matrix
      call constructor%initialize_bp_covar(trim(datadir)//cpar%ds_tod_bp_init(id_abs))

      !load the instrument file
      call constructor%load_instrument_file(nside_beam, nmaps_beam, pol_beam, cpar%comm_chain)

      allocate(constructor%slconv(constructor%ndet))
      allocate (constructor%orb_dp)
      constructor%orb_dp%p => comm_orbdipole(constructor, constructor%mbeam)
   end function constructor

   !**************************************************
   !             Driver routine
   !**************************************************
   subroutine process_WMAP_tod(self, chaindir, chain, iter, handle, map_in, delta, map_out, rms_out)
      implicit none
      class(comm_WMAP_tod), intent(inout) :: self
      character(len=*), intent(in)    :: chaindir
      integer(i4b), intent(in)    :: chain, iter
      type(planck_rng), intent(inout) :: handle
      type(map_ptr), dimension(1:, 1:), intent(inout) :: map_in       ! (ndet,ndelta)
      real(dp), dimension(0:, 1:, 1:), intent(inout) :: delta        ! (0:ndet,npar,ndelta) BP corrections
      class(comm_map), intent(inout) :: map_out      ! Combined output map
      class(comm_map), intent(inout) :: rms_out      ! Combined output rms

      integer(i4b) :: i, j, k, l, m, n, t, ntod, ndet
      integer(i4b) :: nside, npix, nmaps, naccept, ntot, ext(2), nscan_tot, nhorn
      integer(i4b) :: ierr, main_iter, n_main_iter, ndelta, ncol, n_A, np0, nout
      real(dp)     :: t1, t2, t3, t4, t5, t6, t7, t8, t9, t10, chisq_threshold
      real(dp)     :: t_tot(22)
      real(sp)     :: inv_gain
      real(sp), allocatable, dimension(:, :)          :: n_corr, s_sky
      real(sp), allocatable, dimension(:)             :: s_sky_diff
      real(sp), allocatable, dimension(:, :)          :: s_sl, s_slA, s_slB
      real(sp), allocatable, dimension(:, :)          :: s_orbA, s_orbB, s_orb_tot
      real(sp), allocatable, dimension(:, :)          :: mask, mask2, s_bp
      real(sp), allocatable, dimension(:, :)          :: s_mono, s_buf, s_buf2, s_tot, s_zodi
      real(sp), allocatable, dimension(:, :)          :: s_invN, s_lowres
      real(sp), allocatable, dimension(:, :, :)       :: s_sky_prop, s_bp_prop
      real(sp), allocatable, dimension(:, :, :)       :: d_calib
      real(dp), allocatable, dimension(:)             :: A_abscal, b_abscal
      real(dp), allocatable, dimension(:, :)          :: chisq_S, m_buf
      real(dp), allocatable, dimension(:, :)          :: A_map, dipole_mod, M_diag
      real(dp), allocatable, dimension(:, :, :)       :: b_map, b_mono, sys_mono
      integer(i4b), allocatable, dimension(:, :)      :: pix, psi
      integer(i4b), allocatable, dimension(:)         :: flag
      real(dp), allocatable, dimension(:, :, :)       :: b_tot, M_diag_tot
      real(dp), allocatable, dimension(:, :)          :: cg_tot
      logical(lgt)       :: correct_sl, verbose
      character(len=512) :: prefix, postfix, prefix4D, filename
      character(len=2048) :: Sfilename
      character(len=4)   :: ctext, myid_text
      character(len=6)   :: samptext, scantext
      character(len=512), allocatable, dimension(:) :: slist
      integer(i4b), allocatable, dimension(:)     :: procmask
      real(sp), allocatable, dimension(:, :, :, :) :: map_sky
      class(comm_map), pointer :: condmap
      class(map_ptr), allocatable, dimension(:) :: outmaps

      ! conjugate gradient parameters
      integer(i4b) :: i_max, i_min, num_cg_iters=0
      real(dp) :: delta_0, delta_old, delta_new, epsil
      real(dp) :: alpha, beta, g, f_quad
      real(dp), allocatable, dimension(:, :, :) :: cg_sol
      real(dp), allocatable, dimension(:, :)    :: r, s, d, q
      logical(lgt) :: write_cg_iter=.false.


      real(dp) :: phi, theta
      real(dp), dimension(3) :: vnorm
      integer(i4b) :: pixind


      real(dp) :: masked_var




      ! biconjugate gradient parameters
      real(dp) :: rho_old, rho_new
      real(dp) :: omega, delta_r, delta_s
      real(dp), allocatable, dimension(:, :) :: r0, shat, p, phat, v

<<<<<<< HEAD
=======
      if (iter > 3) self%first_call = .false.
>>>>>>> 55dd874d
      call int2string(iter, ctext)
      call update_status(status, "tod_start"//ctext)

      t_tot = 0.d0
      call wall_time(t5)

      ! Set up full-sky map structures
      call wall_time(t1)
      correct_sl = .false.
      chisq_threshold = 6d0
      n_main_iter     = 5
      ndet = self%ndet
      nhorn = self%nhorn
      ndelta = size(delta, 3)
      nside = map_out%info%nside
      nmaps = map_out%info%nmaps
      npix = 12*nside**2
      nout = self%output_n_maps
      nscan_tot = self%nscan_tot
      allocate(A_abscal(self%ndet), b_abscal(self%ndet))
      allocate (map_sky(nmaps, self%nobs, 0:ndet, ndelta))
      allocate (chisq_S(ndet, ndelta))
      allocate(dipole_mod(nscan_tot, ndet))
      allocate (slist(self%nscan))
      slist = ''
      allocate (outmaps(nout))
      do i = 1, nout
         outmaps(i)%p => comm_map(map_out%info)
      end do
      call int2string(chain, ctext)
      call int2string(iter, samptext)
      prefix = trim(chaindir)//'/tod_'//trim(self%freq)//'_'
      postfix = '_c'//ctext//'_k'//samptext//'.fits'

      ! Distribute fullsky maps
      allocate (m_buf(0:npix - 1, nmaps))
      do j = 1, ndelta
         do i = 1, self%ndet
            map_in(i, j)%p%map = map_in(i, j)%p%map
            call map_in(i, j)%p%bcast_fullsky_map(m_buf)
            do k = 1, self%nobs
               map_sky(:, k, i, j) = m_buf(self%ind2pix(k), :)
            end do
         end do
         do k = 1, self%nobs
            do l = 1, nmaps
               map_sky(l, k, 0, j) = sum(map_sky(l, k, 1:ndet, j))/ndet
            end do
         end do
      end do
      deallocate (m_buf)

      allocate(procmask(0:npix-1))
      procmask = 0
      do i = 1, size(self%procmask%map(:,1))
         procmask(self%procmask%info%pix(i)) = nint(self%procmask%map(i-1,1))
      end do
      call mpi_allreduce(mpi_in_place, procmask, size(procmask), MPI_INTEGER, MPI_SUM, self%info%comm, ierr)
      !where (procmask .ge. 1)
      !    procmask = 1
      !end where

      call wall_time(t2); t_tot(9) = t2 - t1


      ! Compute far sidelobe Conviqt structures
      call wall_time(t1)
      do i = 1, self%ndet
         if (.not. correct_sl) exit

         !TODO: figure out why this is rotated
         call map_in(i,1)%p%YtW()  ! Compute sky a_lms
         self%slconv(i)%p => comm_conviqt(self%myid, self%comm_shared, &
              & self%myid_inter, self%comm_inter, self%slbeam(i)%p%info%nside, &
              & 100, 3, 100, self%slbeam(i)%p, map_in(i,1)%p, 2)
!         write(*,*) i, 'b', sum(abs(self%slconv(i)%p%c%a))
      end do
      call wall_time(t2); t_tot(13) = t2-t1




      call update_status(status, "tod_init")
      call wall_time(t3)
      do_oper             = .true.
      allocate (M_diag(0:npix-1, nmaps))
      allocate ( b_map(0:npix-1, nmaps, nout))
      M_diag = 0d0
      b_map = 0d0
      ! There are five main iterations, for imbalance, absolute calibration, 
      ! relative calibration, time-variable calibration, and 
      ! correlated noise estimation.
      main_it: do main_iter = 1, n_main_iter
         call wall_time(t7)
         call update_status(status, "tod_istart")

         if (self%myid == 0 .and. self%verbosity > 0) write(*,*) '  Performing main iteration = ', main_iter
         ! Select operations for current iteration
         do_oper(samp_imbal)   = .false. ! (main_iter == n_main_iter-4)
         do_oper(samp_acal)    = (main_iter == n_main_iter-3) ! .false. !      
         do_oper(samp_rcal)    = (main_iter == n_main_iter-2) ! .false. !      
         do_oper(samp_G)       = (main_iter == n_main_iter-1) ! .false. !      
         do_oper(samp_N)       = (main_iter >= n_main_iter-0) ! .false. ! 
         do_oper(samp_N_par)   = do_oper(samp_N)
         do_oper(prep_relbp)   = ndelta > 1 .and. (main_iter == n_main_iter-0)
         do_oper(prep_absbp)   = .false. ! ndelta > 1 .and. (main_iter == n_main_iter-0) .and. .not. self%first_call .and. mod(iter,2) == 1
         do_oper(samp_bp)      = ndelta > 1 .and. (main_iter == n_main_iter-0)
         do_oper(samp_mono)    = .false.
         do_oper(bin_map)      = (main_iter == n_main_iter  )
         do_oper(sel_data)     = .false.
         do_oper(calc_chisq)   = (main_iter == n_main_iter  )
         do_oper(sub_sl)       = correct_sl
         do_oper(sub_zodi)     = self%subtract_zodi
         do_oper(output_slist) = mod(iter, 3) == 0
         do_oper(sim_map)      = .false. ! (main_iter == 1) !   

         dipole_mod = 0

         if (do_oper(samp_acal) .or. do_oper(samp_rcal) .or. do_oper(samp_imbal)) then
            A_abscal = 0.d0; b_abscal = 0.d0
         end if

         call wall_time(t8); t_tot(19) = t_tot(19) + t8-t7
         ! Perform main analysis loop
         naccept = 0; ntot = 0
         do i = 1, self%nscan
            call wall_time(t7)


            if (.not. any(self%scans(i)%d%accept)) cycle

            ! Short-cuts to local variables
            call wall_time(t1)
            ndet = self%ndet
            ntod = self%scans(i)%ntod

            ! Set up local data structure for current scan
            allocate (n_corr(ntod, ndet))                 ! Correlated noise in V
            allocate (s_sl(ntod, ndet))                   ! Sidelobe in uKcmb 
            allocate (s_slA(ntod, ndet))                  ! Sidelobe in uKcmb (beam A)
            allocate (s_slB(ntod, ndet))                  ! Sidelobe in uKcmb (beam B)
            allocate (s_sky(ntod, ndet))                  ! Sky signal in uKcmb
            allocate (s_sky_diff(ntod))                   ! Differential signal, sA - sB
            allocate (s_sky_prop(ntod, ndet, 2:ndelta))   ! Sky signal in uKcmb
            allocate (s_bp(ntod, ndet))                   ! Signal minus mean
            allocate (s_bp_prop(ntod, ndet, 2:ndelta))    ! Signal minus mean
            allocate (s_orbA(ntod, ndet))                 ! Orbital dipole (beam A)
            allocate (s_orbB(ntod, ndet))                 ! Orbital dipole (beam B)
            allocate (s_orb_tot(ntod, ndet))              ! Orbital dipole (both)
            allocate (s_buf(ntod, ndet))                  ! Buffer
            allocate (s_buf2(ntod, ndet))                 ! Buffer
            allocate (s_tot(ntod, ndet))                  ! Sum of all sky components
            allocate (mask(ntod, ndet))                   ! Processing mask in time
            allocate (mask2(ntod, ndet))                  ! Processing mask in time
            allocate (pix(ntod, nhorn))             ! Decompressed pointing
            allocate (psi(ntod, nhorn))             ! Decompressed pol angle
            allocate (flag(ntod))                   ! Decompressed flags

            call wall_time(t2); t_tot(18) = t_tot(18) + t2-t1

            ! --------------------
            ! Analyze current scan
            ! --------------------

            ! Decompress pointing, psi and flags for current scan
            call wall_time(t1)
            !do j = 1, ndet
            !   call self%decompress_pointing_and_flags(i, j, pix(:, j, :), &
            !        & psi(:, j, :), flag(:, j))
            !end do
            call self%decompress_pointing_and_flags(i, 1, pix, &
                 & psi, flag)

            call wall_time(t2); t_tot(11) = t_tot(11) + t2 - t1

            ! Construct sky signal template
            call wall_time(t1)
            ! Maybe add s_sky_diff to project_sky_differential, before mask
            if (do_oper(bin_map) .or. do_oper(prep_relbp)) then
               call project_sky_differential(self, map_sky(:,:,:,1), pix, psi, flag, &
                 & self%x_im, procmask, i, s_sky, s_sky_diff, mask, do_oper(sim_map), s_bp=s_bp)
            else
               call project_sky_differential(self, map_sky(:,:,:,1), pix, psi, flag, &
                    & self%x_im, procmask, i, s_sky, s_sky_diff, mask, do_oper(sim_map))
            end if
            if (do_oper(prep_relbp)) then
               do j = 2, ndelta
                  call project_sky_differential(self, map_sky(:,:,:,j), pix, psi, flag, &
                       & self%x_im, procmask, i, s_sky_prop(:,:,j), s_sky_diff, mask, do_oper(sim_map), s_bp=s_bp_prop(:,:,j))
               end do
            else if (do_oper(prep_absbp)) then
               do j = 2, ndelta
                  call project_sky_differential(self, map_sky(:,:,:,j), pix, psi, flag, &
                       & self%x_im, procmask, i, s_sky_prop(:,:,j), s_sky_diff, mask, do_oper(sim_map))
               end do
            end if


            if (main_iter == 1 .and. self%first_call) then
               do j = 1, ndet
                  if (all(mask(:,j) == 0)) self%scans(i)%d(j)%accept = .false.
                  if (self%scans(i)%d(j)%sigma0 <= 0.d0) self%scans(i)%d(:)%accept = .false.
               end do
            end if
            call wall_time(t2); t_tot(1) = t_tot(1) + t2-t1


            ! Construct orbital dipole template
            call wall_time(t1)
            call self%orb_dp%p%compute_orbital_dipole_pencil(i, pix(:,1), psi(:,1), s_orbA, 1d3)
            call self%orb_dp%p%compute_orbital_dipole_pencil(i, pix(:,2), psi(:,2), s_orbB, 1d3)
            do j = 1, ndet
               s_orb_tot(:, j) = (1+self%x_im((j+1)/2))*s_orbA(:,j) - &
                               & (1-self%x_im((j+1)/2))*s_orbB(:,j)
            end do
            call wall_time(t2); t_tot(2) = t_tot(2) + t2-t1

            if (do_oper(sim_map)) then
                do j = 1, ndet
                   inv_gain = 1.0/real(self%scans(i)%d(j)%gain, sp)
                   self%scans(i)%d(j)%tod = floor(self%scans(i)%d(j)%tod + s_orb_tot(:,j)/inv_gain)
                   if (inv_gain < 0) then
                      self%scans(i)%d(j)%tod = -self%scans(i)%d(j)%tod
                      self%scans(i)%d(j)%gain = - self%scans(i)%d(j)%gain
                   end if
                end do
            end if


            ! Construct sidelobe template
            call wall_time(t1)
            if (do_oper(sub_sl)) then
               do j = 1, ndet
                  if (.not. self%scans(i)%d(j)%accept) cycle
                  call self%construct_sl_template(self%slconv(j)%p, &
                       & pix(:,1), psi(:,1), s_slA(:,j), 0d0)
                  call self%construct_sl_template(self%slconv(j)%p, &
                       & pix(:,2), psi(:,2), s_slB(:,j), 0d0)
                  s_sl(:,j) = (1+self%x_im((j+1)/2))*s_slA(:,j) - &
                            & (1-self%x_im((j+1)/2))*s_slB(:,j)
                  !s_sl(:,j) = 0.5 * s_sl(:,j) ! Scaling by a factor of 1/2, following Barnes notation
                  s_sl(:,j) = 2 * s_sl(:,j)   ! Scaling by a factor of 2, need to understand why
               end do
            else
               s_sl = 0.
            end if
            call wall_time(t2); t_tot(12) = t_tot(12) + t2-t1


            ! Add orbital dipole and sidelobes to total signal
<<<<<<< HEAD
            do j = 1, ndet
               if (.not. self%scans(i)%d(j)%accept) cycle
               s_tot(:, j) = s_sky(:, j) + s_sl(:, j) + s_orb_tot(:,j)
            end do
=======
            s_tot = s_sky + s_sl + s_orb_tot
>>>>>>> 55dd874d


            !!!!!!!!!!!!!!!!!!!
            ! Gain calculations
            !!!!!!!!!!!!!!!!!!!

            s_buf = 0.d0
            ! Precompute filtered signal for calibration
            if (do_oper(samp_G) .or. do_oper(samp_rcal) .or. do_oper(samp_acal) .or. do_oper(samp_imbal)) then
               call self%downsample_tod(s_orb_tot(:,1), ext)
               allocate(  s_invN(ext(1):ext(2), ndet))      ! s * invN
               do j = 1, ndet
                  if (.not. self%scans(i)%d(j)%accept) cycle
                  if (do_oper(samp_G) .or. do_oper(samp_rcal) .or. .not. self%orb_abscal) then
                     s_buf(:,j) = s_tot(:,j)
                     call fill_all_masked(s_buf(:,j), mask(:,j), ntod, &
                     &  .false., &   !trim(self%operation)=='sample', &
                     &  real(self%scans(i)%d(j)%sigma0, sp), &
                     &  handle, self%scans(i)%chunk_num)
                     call self%downsample_tod(s_buf(:,j), ext, &
                          & s_invN(:,j))!, mask(:,j))
                  else
                     call self%downsample_tod(s_orb_tot(:,j), ext, &
                          & s_invN(:,j))!, mask(:,j))
                  end if
               end do
               s_buf2 = s_buf
               call multiply_inv_N(self, i, s_invN,   sampfreq=self%samprate_lowres, pow=0.5d0)
            end if

            ! Prepare for absolute calibration
            call wall_time(t1)
            if (do_oper(samp_acal) .or. do_oper(samp_rcal)) then
               do j = 1, ndet
                  if (.not. self%scans(i)%d(j)%accept) cycle
                  if (do_oper(samp_acal)) then
                     if (self%orb_abscal) then
                        s_buf(:, j) = real(self%gain0(0),sp) * (s_tot(:, j) - s_orb_tot(:, j)) + &
                             & real(self%gain0(j) + self%scans(i)%d(j)%dgain,sp) * s_tot(:, j)
                     else
                        if (self%scanid(i)==2114) write(*,*) j, self%gain0(j), self%scans(i)%d(j)%dgain, mean(abs(1.d0*s_tot(:, j)))
                        s_buf(:, j) = real(self%gain0(j) + self%scans(i)%d(j)%dgain,sp) * s_tot(:, j)
                     end if
                  else
                     s_buf(:,j) = real(self%gain0(0) + self%scans(i)%d(j)%dgain,sp) * s_tot(:, j)
                  end if
               end do

               call accumulate_abscal(self, i, mask, s_buf, s_invN, s_invN, A_abscal, b_abscal, handle, do_oper(samp_acal), s_buf2)
            else if (do_oper(samp_imbal)) then
              do j = 1, 4
                 s_buf(:,j) = real(self%gain0(0) + self%gain0(j) + &
                     & self%scans(i)%d(j)%dgain,sp) * s_sky_diff(j)
                     ! Calibrating only to the common-mode orbital dipole
                     !& (s_tot(:,j) - self%x_im((j+1)/2)*(s_orbA(:,j)+s_orbB(:,j)))
               end do

               call accumulate_imbal_cal(self, i, mask, s_buf, s_invN, s_invN, A_abscal, b_abscal, handle)
            end if
            call wall_time(t2); t_tot(14) = t_tot(14) + t2-t1


            ! Fit gain
            if (do_oper(samp_G)) then
               call wall_time(t1)
               call calculate_gain_mean_std_per_scan(self, i, s_invN, mask, s_invN, s_tot, handle)
               call wall_time(t2); t_tot(4) = t_tot(4) + t2-t1
            end if

            ! Fit correlated noise
            if (do_oper(samp_N)) then
               call wall_time(t1)
               do j = 1, ndet
                  if (.not. self%scans(i)%d(j)%accept) cycle
                  if (do_oper(samp_mono)) then
                     s_buf(:,j) = s_tot(:,j)-s_mono(:,j)
                  else
                     s_buf(:,j) = s_tot(:,j)
                  end if
               end do
               call sample_n_corr(self, handle, i, mask, s_buf, n_corr, pix, .false.)
!!               do j = 1, ndet
!!                  n_corr(:,j) = sum(n_corr(:,j))/ size(n_corr,1)
!!               end do
               call wall_time(t2); t_tot(3) = t_tot(3) + t2-t1
            else
               n_corr = 0.
            end if

            ! Compute noise spectrum
            if (do_oper(samp_N_par)) then
               call wall_time(t1)
               call sample_noise_psd(self, handle, i, mask, s_tot, n_corr)
               call wall_time(t2); t_tot(6) = t_tot(6) + t2-t1
            end if

            !! Compute chisquare
            verbose = (self%verbosity > 2)
            if (do_oper(calc_chisq)) then
               call wall_time(t1)
               do j = 1, ndet
                  if (.not. self%scans(i)%d(j)%accept) cycle
                  s_buf(:,j) =  s_sl(:,j) + s_orb_tot(:,j)
                  if (do_oper(samp_mono)) s_buf(:,j) =  s_buf(:,j) + s_mono(:,j)
                  call self%compute_chisq(i, j, mask(:,j), s_sky(:,j), &
                       & s_buf(:,j), n_corr(:,j), verbose=verbose)
               end do
               call wall_time(t2); t_tot(7) = t_tot(7) + t2-t1
            end if

            !*******************
            ! Compute binned map
            !*******************

            ! Get calibrated map
            if (do_oper(bin_map)) then
               call wall_time(t1)
               allocate (d_calib(nout, ntod, ndet))
               d_calib = 0
               do j = 1, ndet
                  if (.not. self%scans(i)%d(j)%accept) cycle
                  inv_gain = 1.0/real(self%scans(i)%d(j)%gain, sp)
                  d_calib(1, :, j) = (self%scans(i)%d(j)%tod - n_corr(:, j))* &
                     & inv_gain - s_tot(:, j) + s_sky(:, j)! - s_bp(:, j)
                  if (nout > 1) d_calib(2, :, j) = d_calib(1, :, j) - s_sky(:, j)! + s_bp(:, j) ! Residual

                  if (nout > 2) d_calib(3, :, j) = (n_corr(:, j) - sum(n_corr(:, j)/ntod))*inv_gain
                  if (do_oper(bin_map) .and. nout > 3) d_calib(4,:,j) = s_orb_tot(:,j)
                  if (do_oper(bin_map) .and. nout > 4) d_calib(5,:,j) = s_sl(:,j)
                  if (do_oper(bin_map) .and. nout > 5) d_calib(6,:,j) = s_bp(:,j)


                  if (do_oper(prep_relbp)) then
                     do k = 2, ndelta
                        d_calib(self%output_n_maps+k-1,:,j) = d_calib(1,:,j) + s_bp(:,j) - s_bp_prop(:,j,k)
                     end do
                  end if

               end do


               call wall_time(t2); t_tot(5) = t_tot(5) + t2-t1

               if (.false. .and. do_oper(bin_map) .and. self%first_call) then
                  call int2string(self%scanid(i), scantext)
                  do k = 1, self%ndet
                     open(78,file=trim(chaindir)//'/tod_'//trim(self%label(k))//'_pid'//scantext//'.dat', recl=1024)
                     write(78,*) "# Sample   uncal_TOD (mK)  n_corr (mK) cal_TOD (mK)   sky (mK)"// &
                          & " s_orb_dip (mK)  mask  inv_gain"
                     do j = 1, ntod
                        inv_gain = 1.0/real(self%scans(i)%d(k)%gain, sp)
                        write(78,*) j, self%scans(i)%d(k)%tod(j), n_corr(j, k), d_calib(1,j,k), s_sky(j,k), s_orb_tot(j,k), mask(j, k), inv_gain
                     end do
                     close(78)
                  end do
               end if

               call wall_time(t1)
               ! Bin the calibrated map
               call bin_differential_TOD(self, d_calib, pix,  &
                 & psi, flag, self%x_im, procmask, b_map, M_diag, i, &
                 & do_oper(prep_relbp))
               deallocate(d_calib)
               call wall_time(t2); t_tot(8) = t_tot(8) + t2-t1
            end if

            do j = 1, ndet
               if (.not. self%scans(i)%d(j)%accept) cycle
               masked_var = masked_variance(s_sky(:, j), mask(:, j))
               if (masked_var == 9999999999999) then
                 dipole_mod(self%scanid(i), j) = 0
               else
                 dipole_mod(self%scanid(i), j) = masked_var
               end if
            end do

            ! Clean up
            call wall_time(t1)
            deallocate (n_corr, s_sky, s_orbA, s_orbB, s_orb_tot, s_tot, s_buf, s_buf2)
            deallocate ( s_sl, s_slA, s_slB, s_sky_prop, s_sky_diff)
            deallocate (mask, mask2, pix, psi, flag)
            if (allocated(s_invN)) deallocate (s_invN)
            deallocate(s_bp, s_bp_prop)
            call wall_time(t2); t_tot(18) = t_tot(18) + t2-t1



            call wall_time(t8); t_tot(19) = t_tot(19) + t8-t7
            if (do_oper(output_slist)) then
               self%scans(i)%proctime   = self%scans(i)%proctime   + t8-t7
               self%scans(i)%n_proctime = self%scans(i)%n_proctime + 1
               if (main_iter == n_main_iter) then
                  write(slist(i),*) self%scanid(i), '"',trim(self%hdfname(i)), &
                       & '"', real(self%scans(i)%proctime/self%scans(i)%n_proctime,sp),real(self%spinaxis(i,:),sp)
               end if
            end if
         end do

         call mpi_allreduce(mpi_in_place, dipole_mod, size(dipole_mod), MPI_DOUBLE_PRECISION, MPI_SUM, self%info%comm, ierr)

         if (do_oper(samp_imbal)) then
            call wall_time(t1)
            call sample_imbal_cal(self, handle, A_abscal, b_abscal)
            call wall_time(t2); t_tot(16) = t_tot(16) + t2-t1
         end if

         if (do_oper(samp_acal)) then
            call wall_time(t1)
            call sample_abscal_from_orbital(self, handle, A_abscal, b_abscal)
            call wall_time(t2); t_tot(16) = t_tot(16) + t2-t1
         end if

         if (do_oper(samp_rcal)) then
            call wall_time(t1)
            call sample_relcal(self, handle, A_abscal, b_abscal)
            call wall_time(t2); t_tot(16) = t_tot(16) + t2-t1
         end if

         if (do_oper(samp_G)) then
            call wall_time(t1)
            call sample_smooth_gain(self, handle, dipole_mod)
            call wall_time(t2); t_tot(4) = t_tot(4) + t2-t1
         end if

      end do main_it
      call wall_time(t4)


      ! Output latest scan list with new timing information
      if (do_oper(output_slist)) then
         call update_status(status, "scanlist1")
         call wall_time(t1)
         call self%output_scan_list(slist)
         call wall_time(t2); t_tot(20) = t_tot(20) + t2-t1
         call update_status(status, "scanlist2")
      end if

      call update_status(status, "Running allreduce on M_diag")
      call mpi_allreduce(mpi_in_place, M_diag, size(M_diag), &
           & MPI_DOUBLE_PRECISION, MPI_SUM, self%info%comm, ierr)
      call update_status(status, "Running allreduce on b")
      call mpi_allreduce(mpi_in_place, b_map, size(b_map), &
           & MPI_DOUBLE_PRECISION, MPI_SUM, self%info%comm, ierr)


      np0 = self%info%np
      allocate (cg_tot(0:np0 - 1, nmaps))

      ! write out M_diag, b_map to fits.
      cg_tot = b_map(self%info%pix, 1:nmaps, 1)
      call write_fits_file_iqu(trim(prefix)//'b'//trim(postfix), cg_tot, outmaps)
      cg_tot = M_diag(self%info%pix, 1:nmaps)
      call write_fits_file_iqu(trim(prefix)//'M'//trim(postfix), cg_tot, outmaps)

      where (M_diag == 0d0)
         M_diag = 1d0
      end where

      ! Conjugate Gradient solution to (P^T Ninv P) m = P^T Ninv d, or Ax = b
      call update_status(status, "Allocating cg arrays")
      allocate (r     (0:npix-1, nmaps))
      allocate (r0    (0:npix-1, nmaps))
      allocate (q     (0:npix-1, nmaps))
      allocate (v     (0:npix-1, nmaps))
      allocate (p     (0:npix-1, nmaps))
      allocate (s     (0:npix-1, nmaps))
      allocate (phat  (0:npix-1, nmaps))
      allocate (shat  (0:npix-1, nmaps))
      allocate (cg_sol(0:npix-1, nmaps, nout))
      allocate (m_buf (0:npix-1, nmaps))

      cg_sol = 0.0d0
      epsil = 1d-3
      i_max = 100
      i_min = 0

      if (self%myid==0 .and. self%verbosity > 0) write(*,*) '  Running BiCG'

      call wall_time(t9)
      do l=1, nout
         if (self%myid==0 .and. self%verbosity > 0) write(*,*) '    Solving for ', trim(adjustl(self%labels(l)))
         call update_status(status, "Starting bicg-stab")
         r  = b_map(:, :, l)
         r0 = b_map(:, :, l)
         if (maxval(r) == 0) cycle
         delta_r = sum(r**2/M_diag)
         ! WMAP's metric was |Ax-b|/|b| < 10^-8, which essentially is 
         delta_0 = delta_r
         delta_s = delta_s

         omega = 1
         alpha = 1

         rho_new = sum(r0*r)
         bicg: do i = 1, i_max
            rho_old = rho_new
            rho_new = sum(r0*r)
            if (i==1) then
                p = r
            else
                beta = (rho_new/rho_old)/(alpha/omega)
                p = r + beta*(p - omega*v)
            end if
            phat = p/M_diag
            call update_status(status, "Calling v=Ap")
            m_buf = 0
            call compute_Ax(self, phat, m_buf, self%x_im, procmask, i)

            call wall_time(t1)
            call mpi_reduce(m_buf, v, size(m_buf), MPI_DOUBLE_PRECISION, MPI_SUM, &
                 & 0, self%info%comm, ierr)
            call mpi_bcast(v, size(v),  MPI_DOUBLE_PRECISION, 0, self%info%comm, ierr)
            call wall_time(t2); t_tot(22) = t_tot(22) + (t2 - t1)
            alpha = rho_new/sum(r0*v)
            cg_sol(:,:,l) = cg_sol(:,:,l) + alpha*phat
            if (write_cg_iter) then
               cg_tot = cg_sol(self%info%pix, 1:nmaps, l)
               call write_fits_file_iqu(trim(prefix)//'cg'//trim(str(l))//'_iter'//trim(str(2*(i-1)))//trim(postfix), cg_tot, outmaps)
            end if
            s = r - alpha*v

            shat = s/M_diag

            delta_s = sum(s*shat)
            if (self%myid==0 .and. self%verbosity > 1) then 
                write(*,101) 2*i-1, delta_s/delta_0
                101 format (6X, I4, ':   delta_s/delta_0:',  2X, ES9.2)
            end if
            num_cg_iters = num_cg_iters + 1
            if (delta_s .le. (delta_0*epsil) .and. 2*i-1 .ge. i_min) exit bicg
            call update_status(status, "Calling  q= A shat")
            m_buf = 0
            call compute_Ax(self, shat, m_buf, self%x_im, procmask, i)
            call wall_time(t1)

            call mpi_reduce(m_buf, q, size(m_buf), MPI_DOUBLE_PRECISION, MPI_SUM, &
                 & 0, self%info%comm, ierr)
            call mpi_bcast(q, size(q),  MPI_DOUBLE_PRECISION, 0, self%info%comm, ierr)
            call wall_time(t2); t_tot(22) = t_tot(22) + (t2 - t1)
            omega = sum(q*s)/sum(q**2)
            cg_sol(:,:,l) = cg_sol(:,:,l) + omega*shat
            if (mod(i, 10) == 1) then
               call update_status(status, 'r = b - Ax')
               m_buf = 0d0
               call compute_Ax(self, cg_sol(:,:,l), m_buf, self%x_im, procmask, i)
               call wall_time(t1)
               call mpi_reduce(m_buf, r, size(m_buf), MPI_DOUBLE_PRECISION, MPI_SUM, &
                    & 0, self%info%comm, ierr)
               call mpi_bcast(r, size(r),  MPI_DOUBLE_PRECISION, 0, self%info%comm, ierr)
               call wall_time(t2); t_tot(22) = t_tot(22) + (t2 - t1)
               r = b_map(:, :, l) - r
            else
               call update_status(status, 'r = s - omega*t')
               r = s - omega*q
            end if

            if (write_cg_iter) then
               cg_tot = cg_sol(self%info%pix, 1:nmaps, l)
               call write_fits_file_iqu(trim(prefix)//'cg'//trim(str(l))//'_iter'//trim(str(2*(i-1)+1))//trim(postfix), cg_tot, outmaps)
            end if

            delta_r = sum(r**2/M_diag)
            if (self%myid==0 .and. self%verbosity > 1) then 
                write(*,102) 2*i, delta_r/delta_0
                102 format (6X, I4, ':   delta_r/delta_0:',  2X, ES9.2)
            end if
            num_cg_iters = num_cg_iters + 1
            if (delta_r .le. delta_0*epsil .and. 2*i .ge. i_min) exit bicg
         end do bicg
      end do

      call wall_time(t10); t_tot(21) = (t10 - t9)



      do k = 1, self%output_n_maps
         do j = 1, nmaps
            outmaps(k)%p%map(:, j) = cg_sol(self%info%pix, j, k)
         end do
      end do


      map_out%map = outmaps(1)%p%map
      ! Sometimes get a float invalid error here...
      rms_out%map = M_diag(self%info%pix, 1:nmaps)**-0.5
      call outmaps(1)%p%writeFITS(trim(prefix)//'map'//trim(postfix))
      call rms_out%writeFITS(trim(prefix)//'rms'//trim(postfix))
      do n = 2, self%output_n_maps
        call outmaps(n)%p%writeFITS(trim(prefix)//trim(adjustl(self%labels(n)))//trim(postfix))
      end do

      if (self%first_call) then
         call mpi_reduce(ntot, i, 1, MPI_INTEGER, MPI_SUM, &
              & self%numprocs/2, self%info%comm, ierr)
         ntot = i
         call mpi_reduce(naccept, i, 1, MPI_INTEGER, MPI_SUM, &
              & self%numprocs/2, self%info%comm, ierr)
         naccept = i
      end if
      call wall_time(t2); t_tot(10) = t_tot(10) + t2 - t1
      call wall_time(t6)
      if (self%myid == 0 .and. self%verbosity > 0) then
         write(*,*) '  Time dist sky   = ', nint(t_tot(9))
         write(*,*) '  Time sl precomp = ', nint(t_tot(13))
         write(*,*) '  Time decompress = ', nint(t_tot(11))
         write(*,*) '  Time alloc      = ', nint(t_tot(18))
         write(*,*) '  Time project    = ', nint(t_tot(1))
         write(*,*) '  Time orbital    = ', nint(t_tot(2))
         write(*,*) '  Time sl interp  = ', nint(t_tot(12))
         write(*,*) '  Time ncorr      = ', nint(t_tot(3))
         write(*,*) '  Time gain       = ', nint(t_tot(4))
         write(*,*) '  Time absgain    = ', nint(t_tot(14))
         write(*,*) '  Time sel data   = ', nint(t_tot(15))
         write(*,*) '  Time clean      = ', nint(t_tot(5))
         write(*,*) '  Time noise      = ', nint(t_tot(6))
         write(*,*) '  Time samp abs   = ', nint(t_tot(16))
         write(*,*) '  Time samp bp    = ', nint(t_tot(17))
         write(*,*) '  Time chisq      = ', nint(t_tot(7))
         write(*,*) '  Time bin        = ', nint(t_tot(8))
         write(*,*) '  Time solving cg = ', nint(t_tot(21))
         write(*,*) '  Time per cg iter= ', nint(t_tot(21)/num_cg_iters)
         write(*,*) '  Number of cg iters', num_cg_iters
         write(*,*) '  Time allreduce  = ', nint(t_tot(22))
         write(*,*) '  Time scanlist   = ', nint(t_tot(20))
         write(*,*) '  Time final      = ', nint(t_tot(10))
         if (self%first_call) then
!            write(*,*) '  Time total      = ', int(t6-t5), &
!                 & ', accept rate = ', real(naccept,sp) / ntot
         else
            write(*,*) '  Time total      = ', int(t6-t5), int(sum(t_tot(1:18)))
         end if
      end if

      ! Clean up temporary arrays
      deallocate(A_abscal, b_abscal, chisq_S, procmask)
      deallocate(b_map, M_diag, cg_tot)
      if (allocated(b_mono)) deallocate (b_mono)
      if (allocated(sys_mono)) deallocate (sys_mono)
      if (allocated(slist)) deallocate (slist)
      if (allocated(dipole_mod)) deallocate (dipole_mod)

      if (allocated(outmaps)) then
         do i = 1, nout
            call outmaps(i)%p%dealloc
         end do
         deallocate (outmaps)
      end if

      deallocate (map_sky)
      deallocate (cg_sol, r, s, q, r0, shat, p, phat, v, m_buf)

      if (correct_sl) then
         do i = 1, self%ndet
            call self%slconv(i)%p%dealloc(); deallocate(self%slconv(i)%p)
         end do
      end if

      call int2string(iter, ctext)
      call update_status(status, "tod_end"//ctext)

      ! Parameter to check if this is first time routine has been
      self%first_call = .false.

   end subroutine process_WMAP_tod



   !!!!!!!!!!!!!!!!!!!!!!!!!!!!!!!!!!!!!!!!!!!!!!!!!!!!!!!!!!!!!!!!
   ! Subroutine to save time-ordered-data chunk
   !!!!!!!!!!!!!!!!!!!!!!!!!!!!!!!!!!!!!!!!!!!!!!!!!!!!!!!!!!!!!!!!
   subroutine write_tod_chunk(filename, tod)
     implicit none
     character(len=*),                   intent(in) :: filename
     real(sp),         dimension(:),     intent(in) :: tod
     ! Expects one-dimensional TOD chunk

     integer(i4b) :: unit, n_tod, t

     n_tod = size(tod)

     unit = getlun()
     open(unit,file=trim(filename), recl=1024)
     write(unit,*) '# TOD value in mK'
     do t = 1, n_tod
        write(unit,fmt='(e16.8)') tod(t)
     end do
     close(unit)
   end subroutine write_tod_chunk


   !!!!!!!!!!!!!!!!!!!!!!!!!!!!!!!!!!!!!!!!!!!!!!!!!!!!!!!!!!!!!!!!
   ! Subroutine to save map array to fits file 
   !!!!!!!!!!!!!!!!!!!!!!!!!!!!!!!!!!!!!!!!!!!!!!!!!!!!!!!!!!!!!!!!
   subroutine write_fits_file(filename, array, outmaps)
     implicit none
     character(len=*),                   intent(in) :: filename
     real(dp),         dimension(0:),    intent(in) :: array
     class(map_ptr),   dimension(:),     intent(in) :: outmaps

     integer(i4b) :: np0, m

     do m = 0, size(array) - 1
        outmaps(1)%p%map(m, 1) = array(m)
     end do

     call outmaps(1)%p%writeFITS(filename)

   end subroutine write_fits_file

   !!!!!!!!!!!!!!!!!!!!!!!!!!!!!!!!!!!!!!!!!!!!!!!!!!!!!!!!!!!!!!!!
   ! Subroutine to save map array to fits file 
   !!!!!!!!!!!!!!!!!!!!!!!!!!!!!!!!!!!!!!!!!!!!!!!!!!!!!!!!!!!!!!!!
   subroutine write_fits_file_iqu(filename, array, outmaps)
     implicit none
     character(len=*),                    intent(in) :: filename
     real(dp),         dimension(0:, 1:), intent(in) :: array
     class(map_ptr),   dimension(:),      intent(in) :: outmaps

     outmaps(1)%p%map = array

     call outmaps(1)%p%writeFITS(filename)

   end subroutine write_fits_file_iqu


  ! Sample absolute gain from orbital dipole alone 
  subroutine sample_imbal_cal(tod, handle, A_abs, b_abs)
    implicit none
    class(comm_WMAP_tod),              intent(inout)  :: tod
    type(planck_rng),                  intent(inout)  :: handle
    real(dp),            dimension(:), intent(in)     :: A_abs, b_abs

    integer(i4b) :: i, j, ierr
    real(dp), allocatable, dimension(:) :: A, b
    real(dp), dimension(2) :: x_im

    ! Collect contributions from all cores
    allocate(A(tod%ndet), b(tod%ndet))
    call mpi_reduce(A_abs, A, tod%ndet, MPI_DOUBLE_PRECISION, MPI_SUM, 0,&
         & tod%info%comm, ierr)
    call mpi_reduce(b_abs, b, tod%ndet, MPI_DOUBLE_PRECISION, MPI_SUM, 0,&
         & tod%info%comm, ierr)

    ! Compute gain update and distribute to all cores
    if (tod%myid == 0) then
       tod%x_im(1) = sum(b(1:2))/sum(A(1:2))
       tod%x_im(2) = sum(b(3:4))/sum(A(3:4))
       if (tod%verbosity > 1) then
         write(*,*) 'imbal ML =', x_im
       end if
       if (trim(tod%operation) == 'sample') then
          ! Add fluctuation term if requested
          tod%x_im(1) = tod%x_im(1) + 1.d0/sqrt(sum(A(1:2))) * rand_gauss(handle)
          tod%x_im(2) = tod%x_im(2) + 1.d0/sqrt(sum(A(3:4))) * rand_gauss(handle)
       end if
       if (tod%verbosity > 1) then
         write(*,*) 'imbal sample =', x_im, sum(b(1:2)), sum(b(3:4)), sum(A(1:2)), sum(A(3:4))
       end if
    end if
    call mpi_bcast(tod%x_im, 2,  MPI_DOUBLE_PRECISION, 0, &
         & tod%info%comm, ierr)


    deallocate(A, b)

  end subroutine sample_imbal_cal

end module comm_tod_WMAP_mod<|MERGE_RESOLUTION|>--- conflicted
+++ resolved
@@ -235,10 +235,6 @@
       real(dp) :: omega, delta_r, delta_s
       real(dp), allocatable, dimension(:, :) :: r0, shat, p, phat, v
 
-<<<<<<< HEAD
-=======
-      if (iter > 3) self%first_call = .false.
->>>>>>> 55dd874d
       call int2string(iter, ctext)
       call update_status(status, "tod_start"//ctext)
 
@@ -489,14 +485,10 @@
 
 
             ! Add orbital dipole and sidelobes to total signal
-<<<<<<< HEAD
             do j = 1, ndet
                if (.not. self%scans(i)%d(j)%accept) cycle
                s_tot(:, j) = s_sky(:, j) + s_sl(:, j) + s_orb_tot(:,j)
             end do
-=======
-            s_tot = s_sky + s_sl + s_orb_tot
->>>>>>> 55dd874d
 
 
             !!!!!!!!!!!!!!!!!!!
