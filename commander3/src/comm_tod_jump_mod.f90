module comm_tod_jump_mod
  use healpix_types
  use comm_utils
  use rngmod
  implicit none

  interface tod2file
    module procedure tod2file_sp
    module procedure tod2file_dp
    module procedure tod2file_int
    module procedure tod2file_complex
  end interface tod2file

contains

  subroutine tod2file_sp(filename,d)
    implicit none
    character(len=*),                 intent(in)            :: filename
    real(sp),           dimension(:), intent(in)            :: d

    integer(i4b)                                            :: unit, io_error, length, i

    write(*,*) "Writing TOD to file - ", trim(filename)
    unit = 22

    length = size(d)

    open(unit,file=trim(filename),status='replace',action='write',iostat=io_error)
    do i = 1, length
      write(unit,*) d(i)
    end do

    close(unit)

  end subroutine tod2file_sp


  subroutine tod2file_dp(filename,d)
    implicit none
    character(len=*),                 intent(in)            :: filename
    real(dp),           dimension(:), intent(in)            :: d

    integer(i4b)                                            :: unit, io_error, length, i

    write(*,*) "Writing TOD to file - ", trim(filename)
    unit = 22

    length = size(d)

    open(unit,file=trim(filename),status='replace',action='write',iostat=io_error)
    do i = 1, length
      write(unit,*) d(i)
    end do

    close(unit)
  end subroutine tod2file_dp


  subroutine tod2file_int(filename,d)
    implicit none
    character(len=*),                 intent(in)            :: filename
    integer(i4b),       dimension(:), intent(in)            :: d

    integer(i4b)                                            :: unit, io_error, length, i

    write(*,*) "Writing TOD to file - ", trim(filename)
    unit = 22

    length = size(d)

    open(unit,file=trim(filename),status='replace',action='write',iostat=io_error)
    do i = 1, length
      write(unit,*) d(i)
    end do

    close(unit)
  end subroutine tod2file_int


  subroutine tod2file_complex(filename,d)
   implicit none
   character(len=*),                 intent(in)            :: filename
   complex(spc),       dimension(:), intent(in)            :: d

   integer(i4b)                                            :: unit, io_error, length, i

   write(*,*) "Writing TOD to file - ", trim(filename)
   unit = 22

   length = size(d)

   open(unit,file=trim(filename),status='replace',action='write',iostat=io_error)
   do i = 1, length
     write(unit,*) d(i)
   end do

   close(unit)
 end subroutine tod2file_complex


  real(dp) function welford_var(x_new, x_old, std_old, mean_new, mean_old, N)
    implicit none

    real(dp),     intent(in)           :: x_new, x_old, std_old, mean_old
    integer(i4b), intent(in)           :: N
    real(dp),     intent(inout)        :: mean_new


    mean_new = mean_old + (x_new-x_old)/N
   !  welford_var = std_old**2 + (x_new**2-x_old**2-N*(mean_new**2-mean_old**2))/(N-1)
    welford_var = std_old + (x_new**2-x_old**2-N*(mean_new**2-mean_old**2))/(N-1)


  end function welford_var

  
  real(dp) function std(x)
    implicit none

    real(sp), intent(in), dimension(:)   :: x
    real(dp)                             :: mean 
    integer(i4b)                         :: n

    n = size(x)
    if (n==1) then
      std = 0
      return
    end if
    mean = sum(x(1:n))/n
    std = sqrt(sum((x(1:n)-mean)**2)/(n-1))
  end function std


  real(dp) function var(x)
    implicit none

    real(sp), intent(in), dimension(:)   :: x
    real(dp)                             :: mean 
    integer(i4b)                         :: n

    n = size(x)
    if (n==1) then
      var = 0
      return
    end if
    mean = sum(x(1:n))/n
    var = sum((x(1:n)-mean)**2)/(n-1)
  end function var


  real(dp) function std_nan(x)
    implicit none
    real(sp), intent(in), dimension(:)   :: x
    integer(i4b)                         :: n

    real(dp)                             :: st_dev
    integer(i4b)                         :: counter, i
    real(sp), allocatable, dimension(:)  :: x_no_nan

    n = size(x)
    counter = 0

    st_dev = std(x)
    if (isnan(st_dev)) then
      do i=1, n
         if (.not. isnan(x(i))) then
            counter = counter + 1
         end if
      end do
      allocate(x_no_nan(counter))
      counter = 1
      do i=1, n
         if (.not. isnan(x(i))) then
            x_no_nan(counter) = x(i)
            counter = counter + 1
         end if
      end do
      st_dev = std(x_no_nan)
      deallocate(x_no_nan)
    end if

    std_nan = st_dev

  end function std_nan


  real(dp) function std_flagged(x, flag)
    implicit none
    real(sp),     dimension(:), intent(in)   :: x
    integer(i4b), dimension(:), intent(in)   :: flag

    integer(i4b)                         :: n
    integer(i4b)                         :: counter, i
    real(sp), allocatable, dimension(:)  :: x_not_flagged

    n = size(x)
    if (sum(flag)==0) then
      std_flagged = std(x)
    else
      counter = 0
      do i=1, n
         if (flag(i)==0) then
            counter = counter + 1
         end if
      end do
      allocate(x_not_flagged(counter))
      counter = 1
      do i=1, n
         if (flag(i)==0) then
            x_not_flagged(counter) = x(i)
            counter = counter + 1
         end if
      end do
      std_flagged = std(x_not_flagged)
      deallocate(x_not_flagged)
    end if

  end function std_flagged


  real(dp) function mean_nan(x)
   implicit none
   real(sp), dimension(:), intent(in)    :: x

   integer(i4b)                          :: n, i, counter, counter2
   real(dp)                              :: avg
   real(sp), allocatable, dimension(:)   :: x_no_nan

   counter = 0
   n = size(x)
   avg = sum(x)/n

   if (isnan(avg)) then
      do i=1, n
         if (.not. isnan(x(i))) then
            counter = counter + 1
         end if
      end do
      allocate(x_no_nan(counter))
      counter2 = 1
      do i=1, n
         if (.not. isnan(x(i))) then
            x_no_nan(counter2) = x(i)
            counter2 = counter2 + 1
         end if
      end do
      avg = sum(x_no_nan)/counter
      deallocate(x_no_nan)
   end if

   mean_nan = avg

  end function mean_nan


  real(dp) function mean_flagged(x, flag)
   implicit none
   real(sp),     dimension(:), intent(in)    :: x
   integer(i4b), dimension(:), intent(in)    :: flag

   integer(i4b)                          :: n, i, counter, counter2
   real(sp), allocatable, dimension(:)   :: x_not_flagged

   n = size(x)
   if (sum(flag)==0) then
    mean_flagged = sum(x)/n
   else
    counter = 0
    do i=1, n
      if (flag(i)==0) then
          counter = counter + 1
      end if
    end do
    allocate(x_not_flagged(counter))
    counter2 = 0
    do i=1, n
      if (flag(i)==0) then
          counter2 = counter2 + 1
          x_not_flagged(counter2) = x(i)
      end if
    end do
    mean_flagged = sum(x_not_flagged)/counter
    deallocate(x_not_flagged)
   end if

  end function mean_flagged


  real(dp) function median_flagged(x, flag)
   implicit none
   real(dp),     dimension(:), intent(in)    :: x
   integer(i4b), dimension(:), intent(in)    :: flag

   real(dp), allocatable, dimension(:)   :: tmp
   integer(i4b)                          :: n, i, counter, counter2
   real(dp), allocatable, dimension(:)   :: x_not_flagged

   n = size(x)
   if (sum(flag)==0) then
    allocate(tmp(n))
    tmp = x
    call QuickSort_real(tmp)
    median_flagged = tmp(n/2+1)
    deallocate(tmp)
   else
    counter = 0
    do i=1, n
      if (flag(i)==0) then
          counter = counter + 1
      end if
    end do
    allocate(x_not_flagged(counter))
    counter2 = 0
    do i=1, n
      if (flag(i)==0) then
          counter2 = counter2 + 1
          x_not_flagged(counter2) = x(i)
      end if
    end do
    call QuickSort_real(x_not_flagged)
    median_flagged = x_not_flagged(counter2/2+1)
    deallocate(x_not_flagged)
   end if

  end function median_flagged



  subroutine gap_fill_linear(tod, flag, tod_gapfill, handle, noise)
   implicit none
   real(sp),     dimension(:), intent(in)    :: tod
   integer(i4b), dimension(:), intent(in)    :: flag
   real(sp),     dimension(:), intent(inout) :: tod_gapfill
   type(planck_rng),           intent(inout) :: handle
   logical,                    intent(in)    :: noise

   character(len=50)                      :: filename
   integer(i4b)                           :: N, tod_len, i, counter, marker, j, low, high
   logical                                :: counting
   real(dp)                               :: mean_low, mean_high
   real(sp)                               :: std_low, std_high, std_combined

   ! noise: If "true", then white noise is added ontop of the interpolation
   !write(*,*) "Routine: Gap fill"
   N = 100

   tod_gapfill = tod
   tod_len = size(tod)
   counting = .false.

   do i=1, tod_len
      ! If you reach a flagged stretch, start counting and mark position
      if ((flag(i)==1) .and. (.not. counting)) then
         marker = i
         counting = .true.
         counter = 1

      ! When leaving flagged stretch or flagged stretch reaches the end of tod -> do the interpolation
      else if (((flag(i)==0) .or. ((flag(i)==1) .and. (i==tod_len))) .and. counting) then
         counting = .false.

         ! Compute mean before and after the gap
         low  = max(1,marker-N)
         high = min(i+N-1,tod_len)
         if (marker==1) then
            mean_high = mean_flagged(tod_gapfill(i:high),flag(i:high))
            mean_low = mean_high
         else if (i==tod_len) then
            mean_low  = mean_flagged(tod_gapfill(low:marker-1),flag(low:marker-1))
            mean_high = mean_low
         else
            mean_low  = mean_flagged(tod_gapfill(low:marker-1),flag(low:marker-1))
            mean_high = mean_flagged(tod_gapfill(i:high),flag(i:high))
         end if

         ! Compute std before and after the gap
         if (noise) then
            if (marker==1) then
               std_high = std_flagged(tod_gapfill(i:high),flag(i:high))
               std_low = std_high
            else if (i==tod_len) then
               std_low = std_flagged(tod_gapfill(low:marker-1),flag(low:marker-1))
               std_high = std_low
            else
               std_low  = std_flagged(tod_gapfill(low:marker-1),flag(low:marker-1))
               std_high = std_flagged(tod_gapfill(i:high),flag(i:high))
            end if
            std_combined = (std_low + std_high)/2
            if ((std_low==0) .or. (std_high==0)) std_combined = max(std_low,std_high)
         end if

         ! Do the interpolation
         do j=marker, i-1
            tod_gapfill(j) = mean_low + (j-marker+1)*(mean_high-mean_low)/(counter+1)
            if (noise) tod_gapfill(j) = tod_gapfill(j) + std_combined*rand_gauss(handle)
         end do

      ! When counting, keep counting
      else if ((flag(i)==1) .and. counting) then
         counter = counter + 1
      end if
   end do
  end subroutine gap_fill_linear


  subroutine jump_scan(tod, flag, jumps, offset_range, offset_level, handle, jumpflag_range, it_label, chaindir, debug)
    implicit none
    real(sp),     dimension(:),                   intent(in)    :: tod
    integer(i4b), dimension(:),                   intent(inout) :: flag
    integer(i4b), dimension(:),                   intent(inout) :: jumps
    integer(i4b), allocatable,  dimension(:,:),   intent(inout) :: offset_range
    real(sp),     allocatable,  dimension(:),     intent(inout) :: offset_level
    type(planck_rng),                             intent(inout) :: handle
    integer(i4b), allocatable,  dimension(:,:),   intent(inout) :: jumpflag_range
    character(len=*),                             intent(in)    :: it_label
    character(len=*),                             intent(in)    :: chaindir
    logical(lgt),                                 intent(in)    :: debug

    real(sp), allocatable, dimension(:)        :: tod_gapfill
    real(dp), allocatable, dimension(:)        :: rolling_var
    integer(i4b)                               :: tod_len, N, i, threshold, num_offsets, counter, low, high, N_delta, marker, len_min
    real(dp)                                   :: var_old, mean_old, mean_new, x_new, x_old, std_squared, med, delta, delta_l, delta_r
    character(len=100)                         :: filename
    logical                                    :: switch, first_call, counting, downsampled

   !   write(*,*) 'Routine: Jump scan'

    downsampled = .true.
    
    if (downsampled) then
      N = 20
      len_min = 200
    else
      N = 100
      len_min = 2000
    end if
    
   !  threshold = 2
    threshold = 3
    tod_len = size(tod)
    jumps(:) = 0

    ! Interpolate cosmic ray gaps
    allocate(tod_gapfill(tod_len))
    call gap_fill_linear(tod, flag, tod_gapfill, handle, .true.)  

    ! Compute rolling standard deviation
    allocate(rolling_var(tod_len))
    rolling_var = 0

    do i=N+1, tod_len-N
       if ((i==N+1) .or. (modulo(i,200)==0)) then ! 1000
          var_old = var(tod_gapfill(i-N:i+N))
          mean_old = sum(tod_gapfill(i-N:i+N))/(2*N+1)
       else
          x_new = tod_gapfill(i+N)
          x_old = tod_gapfill(i-N-1)
          std_squared = welford_var(x_new, x_old, var_old, mean_new, mean_old, 2*N+1)
          if (std_squared<0) then
            std_squared = var(tod_gapfill(i-N:i+N))
          end if

          mean_old = mean_new
          var_old = std_squared
       end if
       rolling_var(i) = var_old
    end do

    if (debug) call tod2file(trim(adjustl(chaindir))//'/rolling_var_'//trim(adjustl(it_label))//'.txt', rolling_var)
    
    ! Compute median
    med = median_flagged(rolling_var, flag)


    ! Do the flagging
    where (rolling_var > (threshold*med)) jumps = 1



    ! Remove regions that are shorter than the minimum allowed tod length
    counter = 0
    counting = .false.
    do i=1, tod_len
      if ((jumps(i)==0) .and. (.not. counting)) then
         counter = counter + 1
         counting = .true.
         marker = i
      elseif ((jumps(i)==0) .and. counting) then
         counter = counter + 1
         if ((i==tod_len) .and. (counter<len_min)) jumps(marker:i) = 1
      elseif ((jumps(i)==1) .and. counting) then
         counting = .false.
         if (counter<len_min) jumps(marker:i-1) = 1
         counter = 0
      end if
    end do

    if (debug) call tod2file(trim(adjustl(chaindir))//'/jumps_'//trim(adjustl(it_label))//'.txt', jumps)

    ! Find number of offsets so that offset list can be allocated
    num_offsets = 0
    switch = .false.
    do i=1, tod_len
       if (jumps(i)==1 .and. switch) then
          num_offsets = num_offsets + 1
          switch = .false.
       elseif (jumps(i)==0) then
          switch = .true.
       end if
    end do
    if (jumps(tod_len)==0) num_offsets = num_offsets + 1

    allocate(offset_range(num_offsets,2))
    allocate(offset_level(num_offsets))
    if (num_offsets>1) allocate(jumpflag_range(num_offsets-1,2))



    ! Define offset regions
    switch = .true.
    first_call = .true.
    counter = 1
    do i=1, tod_len
       if (first_call .and. jumps(i)==0) then
          offset_range(counter,1) = i
          first_call = .false.
       elseif (jumps(i)==1 .and. switch .and. first_call .eqv. .false.) then
          offset_range(counter,2) = i-1
          switch = .false.
          counter = counter + 1
       elseif (jumps(i)==0 .and. switch .eqv. .false.) then
          offset_range(counter,1) = i
          switch = .true.
       end if
    end do
    if (jumps(tod_len)==0) offset_range(counter,2) = tod_len

    ! Compute average and monopole template
    do i=1, num_offsets
       low  = offset_range(i,1)
       high = offset_range(i,2)
       offset_level(i) = sum(tod_gapfill(low:high))/(high-low+1)

       ! Compute correction for drift
       if (i==1) then
          delta = 0
       else
          delta_l = sum(tod_gapfill(low:low+len_min-1))/len_min - offset_level(i)
          delta = delta_r - delta_l
       end if

       offset_level(i) = offset_level(i) - delta

       if (i==num_offsets) exit
       delta_r = sum(tod_gapfill(high-len_min+1:high))/len_min - offset_level(i)
    end do

    ! Add jump regions to full flags
    where (jumps==1) flag=1
    if (num_offsets>1) then
      do i=1, num_offsets-1
         jumpflag_range(i,1) = offset_range(i,2)   + 1
         jumpflag_range(i,2) = offset_range(i+1,1) - 1
      end do
    end if

    deallocate(rolling_var, tod_gapfill)


  end subroutine jump_scan


!   subroutine jump_scan_stage2(tod, flag, jumps, offset_range, offset_level, handle, jumpflag_range, it_text, dir_name)
!    implicit none
!    real(sp),     dimension(:),                   intent(in)    :: tod
!    integer(i4b), dimension(:),                   intent(inout) :: flag
!    integer(i4b), dimension(:),                   intent(inout) :: jumps
!    integer(i4b), allocatable,  dimension(:,:),   intent(inout) :: offset_range
!    real(sp),     allocatable,  dimension(:),     intent(inout) :: offset_level
!    type(planck_rng),                             intent(inout) :: handle
!    integer(i4b), allocatable,  dimension(:,:),   intent(inout) :: jumpflag_range
!    character(len=*),                             intent(in)    :: it_text, dir_name

!    real(sp), allocatable, dimension(:)        :: tod_gapfill
!    real(dp), allocatable, dimension(:)        :: rolling_std
!    integer(i4b)                               :: tod_len, N, i, threshold, num_offsets, counter, low, high, N_delta, marker, len_min
!    real(dp)                                   :: std_old, mean_old, mean_new, x_new, x_old, var, st_dev, std_test, med, delta, delta_l, delta_r
!    character(len=100)                         :: filename
!    logical                                    :: switch, first_call, counting

!    !  write(*,*) 'Routine: Jump scan'
   
<<<<<<< HEAD
!    N = 120 !20
!    len_min = 200

!    ! call tod2file(trim(dir_name)//'ncorr_test_'//trim(it_text)//'.txt', tod)
!    ! call tod2file(trim(dir_name)//'flag_test_'//trim(it_text)//'.txt', flag)

!    threshold = 2
!    tod_len = size(tod)
!    jumps(:) = 0

!    ! Compute rolling standard deviation
!    allocate(rolling_std(tod_len))
!    rolling_std = 0

!    do i=N+1, tod_len-N
!       if ((i==N+1) .or. (modulo(i,1000)==0)) then
!          std_old = std(tod(i-N:i+N))
!          mean_old = sum(tod(i-N:i+N))/(2*N+1)
!       else
!          x_new = tod(i+N)
!          x_old = tod(i-N-1)
!          var = welford_var(x_new, x_old, std_old, mean_new, mean_old, 2*N+1)
!          if (var<0) then
!            st_dev = std(tod(i-N:i+N))
!          else
!            st_dev = sqrt(var)
!          end if

!          mean_old = mean_new
!          std_old = st_dev
!       end if
!       rolling_std(i) = std_old
!    end do

!    ! call tod2file(trim(dir_name)//'rolling_std_test_'//trim(it_text)//'.txt', rolling_std)

!    ! Compute median
!    med = median_flagged(rolling_std, flag)


!    ! Do the flagging
!    where (rolling_std > (threshold*med)) jumps = 1

!    ! Remove regions that are shorter than the minimum allowed tod length
!    counter = 0
!    counting = .false.
!    do i=1, tod_len
!      if ((jumps(i)==0) .and. (.not. counting)) then
!         counter = counter + 1
!         counting = .true.
!         marker = i
!      elseif ((jumps(i)==0) .and. counting) then
!         counter = counter + 1
!         if ((i==tod_len) .and. (counter<len_min)) jumps(marker:i) = 1
!      elseif ((jumps(i)==1) .and. counting) then
!         counting = .false.
!         if (counter<len_min) jumps(marker:i-1) = 1
!         counter = 0
!      end if
!    end do


!    ! Find number of offsets so that offset list can be allocated
!    num_offsets = 0
!    switch = .false.
!    do i=1, tod_len
!       if (jumps(i)==1 .and. switch) then
!          num_offsets = num_offsets + 1
!          switch = .false.
!       elseif (jumps(i)==0) then
!          switch = .true.
!       end if
!    end do
!    if (jumps(tod_len)==0) num_offsets = num_offsets + 1

!    allocate(offset_range(num_offsets,2))
!    allocate(offset_level(num_offsets))
!    if (num_offsets>1) allocate(jumpflag_range(num_offsets-1,2))



!    ! Define offset regions
!    switch = .true.
!    first_call = .true.
!    counter = 1
!    do i=1, tod_len
!       if (first_call .and. jumps(i)==0) then
!          offset_range(counter,1) = i
!          first_call = .false.
!       elseif (jumps(i)==1 .and. switch .and. first_call==.false.) then
!          offset_range(counter,2) = i-1
!          switch = .false.
!          counter = counter + 1
!       elseif (jumps(i)==0 .and. switch==.false.) then
!          offset_range(counter,1) = i
!          switch = .true.
!       end if
!    end do
!    if (jumps(tod_len)==0) offset_range(counter,2) = tod_len

!    ! Compute average and monopole template
!    do i=1, num_offsets
!       low  = offset_range(i,1)
!       high = offset_range(i,2)
!       offset_level(i) = sum(tod(low:high))/(high-low+1)

!       ! Compute correction for drift
!       if (i==1) then
!          delta = 0
!       else
!          delta_l = sum(tod(low:low+len_min-1))/len_min - offset_level(i)
!          delta = delta_r - delta_l
!       end if

!       offset_level(i) = offset_level(i) - delta

!       if (i==num_offsets) exit
!       delta_r = sum(tod(high-len_min+1:high))/len_min - offset_level(i)
!    end do

!    ! Add jump regions to full flags
!    where (jumps==1) flag=1
!    if (num_offsets>1) then
!      do i=1, num_offsets-1
!         jumpflag_range(i,1) = offset_range(i,2)   + 1
!         jumpflag_range(i,2) = offset_range(i+1,1) - 1
!      end do
!    end if


!  end subroutine jump_scan_stage2
=======
   N = 120 !20
   len_min = 200

   ! call tod2file(trim(dir_name)//'ncorr_test_'//trim(it_text)//'.txt', tod)
   ! call tod2file(trim(dir_name)//'flag_test_'//trim(it_text)//'.txt', flag)

   threshold = 2
   tod_len = size(tod)
   jumps(:) = 0

   ! Compute rolling standard deviation
   allocate(rolling_std(tod_len))
   rolling_std = 0

   do i=N+1, tod_len-N
      if ((i==N+1) .or. (modulo(i,1000)==0)) then
         std_old = std(tod(i-N:i+N))
         mean_old = sum(tod(i-N:i+N))/(2*N+1)
      else
         x_new = tod(i+N)
         x_old = tod(i-N-1)
         var = welford_var(x_new, x_old, std_old, mean_new, mean_old, 2*N+1)
         if (var<0) then
           st_dev = std(tod(i-N:i+N))
         else
           st_dev = sqrt(var)
         end if

         mean_old = mean_new
         std_old = st_dev
      end if
      rolling_std(i) = std_old
   end do

   ! call tod2file(trim(dir_name)//'rolling_std_test_'//trim(it_text)//'.txt', rolling_std)

   ! Compute median
   med = median_flagged(rolling_std, flag)


   ! Do the flagging
   where (rolling_std > (threshold*med)) jumps = 1

   ! Remove regions that are shorter than the minimum allowed tod length
   counter = 0
   counting = .false.
   do i=1, tod_len
     if ((jumps(i)==0) .and. (.not. counting)) then
        counter = counter + 1
        counting = .true.
        marker = i
     elseif ((jumps(i)==0) .and. counting) then
        counter = counter + 1
        if ((i==tod_len) .and. (counter<len_min)) jumps(marker:i) = 1
     elseif ((jumps(i)==1) .and. counting) then
        counting = .false.
        if (counter<len_min) jumps(marker:i-1) = 1
        counter = 0
     end if
   end do


   ! Find number of offsets so that offset list can be allocated
   num_offsets = 0
   switch = .false.
   do i=1, tod_len
      if (jumps(i)==1 .and. switch) then
         num_offsets = num_offsets + 1
         switch = .false.
      elseif (jumps(i)==0) then
         switch = .true.
      end if
   end do
   if (jumps(tod_len)==0) num_offsets = num_offsets + 1

   allocate(offset_range(num_offsets,2))
   allocate(offset_level(num_offsets))
   if (num_offsets>1) allocate(jumpflag_range(num_offsets-1,2))



   ! Define offset regions
   switch = .true.
   first_call = .true.
   counter = 1
   do i=1, tod_len
      if (first_call .and. jumps(i)==0) then
         offset_range(counter,1) = i
         first_call = .false.
      elseif (jumps(i)==1 .and. switch .and. first_call .eqv. .false.) then
         offset_range(counter,2) = i-1
         switch = .false.
         counter = counter + 1
      elseif (jumps(i)==0 .and. switch .eqv. .false.) then
         offset_range(counter,1) = i
         switch = .true.
      end if
   end do
   if (jumps(tod_len)==0) offset_range(counter,2) = tod_len

   ! Compute average and monopole template
   do i=1, num_offsets
      low  = offset_range(i,1)
      high = offset_range(i,2)
      offset_level(i) = sum(tod(low:high))/(high-low+1)

      ! Compute correction for drift
      if (i==1) then
         delta = 0
      else
         delta_l = sum(tod(low:low+len_min-1))/len_min - offset_level(i)
         delta = delta_r - delta_l
      end if

      offset_level(i) = offset_level(i) - delta

      if (i==num_offsets) exit
      delta_r = sum(tod(high-len_min+1:high))/len_min - offset_level(i)
   end do

   ! Add jump regions to full flags
   where (jumps==1) flag=1
   if (num_offsets>1) then
     do i=1, num_offsets-1
        jumpflag_range(i,1) = offset_range(i,2)   + 1
        jumpflag_range(i,2) = offset_range(i+1,1) - 1
     end do
   end if


 end subroutine jump_scan_stage2
>>>>>>> 468a0bfc


  subroutine expand_offset_list(offset_range,offset_level,s_jump)
    implicit none
    integer(i4b), dimension(:,:), intent(in)     :: offset_range
    real(sp),     dimension(:),   intent(in)     :: offset_level
    real(sp),     dimension(:),   intent(inout)  :: s_jump

    integer(i4b)                                 :: n_offsets, i, i_low, i_high

    !write(*,*) "Routine: Expand Offset List"

    n_offsets = size(offset_level)

    s_jump = 0

    do i=1, n_offsets
       i_low  = offset_range(i,1)
       i_high = offset_range(i,2)

       s_jump(i_low:i_high) = s_jump(i_low:i_high) + offset_level(i)
    end do

  end subroutine expand_offset_list


  subroutine update_offset_list(offset_range_new,offset_level_new,offset_range_global,offset_level_global)
   implicit none
   integer(i4b),              dimension(:,:), intent(in)    :: offset_range_new
   real(sp),                  dimension(:),   intent(in)    :: offset_level_new
   integer(i4b), allocatable, dimension(:,:), intent(inout) :: offset_range_global
   real(sp),     allocatable, dimension(:),   intent(inout) :: offset_level_global

   integer(i4b)                                             :: n_row_new, n_row_global
   integer(i4b), allocatable, dimension(:,:)                :: offset_range_temp
   real(sp),     allocatable, dimension(:)                  :: offset_level_temp

   n_row_new    = size(offset_level_new)
   n_row_global = size(offset_level_global)

   if (n_row_new==1) return

   ! Update offset range
   allocate(offset_range_temp(n_row_global,2))
   offset_range_temp = offset_range_global
   deallocate(offset_range_global)
   allocate(offset_range_global(n_row_global+n_row_new,2))
   offset_range_global(1:n_row_global,:)                        = offset_range_temp
   offset_range_global(n_row_global+1:n_row_global+n_row_new,:) = offset_range_new
   deallocate(offset_range_temp)

   ! Update offset level
   allocate(offset_level_temp(n_row_global))
   offset_level_temp = offset_level_global
   deallocate(offset_level_global)
   allocate(offset_level_global(n_row_global+n_row_new))
   offset_level_global(1:n_row_global)                        = offset_level_temp
   offset_level_global(n_row_global+1:n_row_global+n_row_new) = offset_level_new
   deallocate(offset_level_temp)

  end subroutine update_offset_list


  subroutine add_jumpflags(jumpflag_range,flag)
   implicit none
   integer(i4b), dimension(:,:), intent(in)    :: jumpflag_range
   integer(i4b), dimension(:),   intent(inout) :: flag

   integer(i4b)                                :: num_jump, i, i_min, i_max

   num_jump = size(jumpflag_range)/2

   do i=1, num_jump
      i_min = jumpflag_range(i,1)
      i_max = jumpflag_range(i,2)

      flag(i_min:i_max) = 1
   end do
  end subroutine add_jumpflags


  subroutine update_jumpflag(jumpflag_new,jumpflag_global)
   implicit none
   integer(i4b),              dimension(:,:), intent(in)    :: jumpflag_new
   integer(i4b), allocatable, dimension(:,:), intent(inout) :: jumpflag_global

   integer(i4b)                                             :: n_row_new, n_row_global
   integer(i4b), allocatable, dimension(:,:)                :: jumpflag_temp

   n_row_new    = size(jumpflag_new)/2
   n_row_global = size(jumpflag_global)/2


   allocate(jumpflag_temp(n_row_global,2))
   jumpflag_temp = jumpflag_global
   deallocate(jumpflag_global)
   allocate(jumpflag_global(n_row_global+n_row_new,2))
   jumpflag_global(1:n_row_global,:)                        = jumpflag_temp
   jumpflag_global(n_row_global+1:n_row_global+n_row_new,:) = jumpflag_new
   deallocate(jumpflag_temp)

  end subroutine update_jumpflag


end module comm_tod_jump_mod<|MERGE_RESOLUTION|>--- conflicted
+++ resolved
@@ -425,6 +425,7 @@
 
    !   write(*,*) 'Routine: Jump scan'
 
+
     downsampled = .true.
     
     if (downsampled) then
@@ -443,6 +444,8 @@
     ! Interpolate cosmic ray gaps
     allocate(tod_gapfill(tod_len))
     call gap_fill_linear(tod, flag, tod_gapfill, handle, .true.)  
+
+
 
     ! Compute rolling standard deviation
     allocate(rolling_var(tod_len))
@@ -524,11 +527,13 @@
        if (first_call .and. jumps(i)==0) then
           offset_range(counter,1) = i
           first_call = .false.
-       elseif (jumps(i)==1 .and. switch .and. first_call .eqv. .false.) then
+      !  elseif (jumps(i)==1 .and. switch .and. first_call .eqv. .false.) then
+       elseif (jumps(i)==1 .and. switch .and. first_call==.false.) then
           offset_range(counter,2) = i-1
           switch = .false.
           counter = counter + 1
-       elseif (jumps(i)==0 .and. switch .eqv. .false.) then
+      !  elseif (jumps(i)==0 .and. switch .eqv. .false.) then
+       elseif (jumps(i)==0 .and. switch==.false.) then
           offset_range(counter,1) = i
           switch = .true.
        end if
@@ -590,7 +595,6 @@
 
 !    !  write(*,*) 'Routine: Jump scan'
    
-<<<<<<< HEAD
 !    N = 120 !20
 !    len_min = 200
 
@@ -722,139 +726,6 @@
 
 
 !  end subroutine jump_scan_stage2
-=======
-   N = 120 !20
-   len_min = 200
-
-   ! call tod2file(trim(dir_name)//'ncorr_test_'//trim(it_text)//'.txt', tod)
-   ! call tod2file(trim(dir_name)//'flag_test_'//trim(it_text)//'.txt', flag)
-
-   threshold = 2
-   tod_len = size(tod)
-   jumps(:) = 0
-
-   ! Compute rolling standard deviation
-   allocate(rolling_std(tod_len))
-   rolling_std = 0
-
-   do i=N+1, tod_len-N
-      if ((i==N+1) .or. (modulo(i,1000)==0)) then
-         std_old = std(tod(i-N:i+N))
-         mean_old = sum(tod(i-N:i+N))/(2*N+1)
-      else
-         x_new = tod(i+N)
-         x_old = tod(i-N-1)
-         var = welford_var(x_new, x_old, std_old, mean_new, mean_old, 2*N+1)
-         if (var<0) then
-           st_dev = std(tod(i-N:i+N))
-         else
-           st_dev = sqrt(var)
-         end if
-
-         mean_old = mean_new
-         std_old = st_dev
-      end if
-      rolling_std(i) = std_old
-   end do
-
-   ! call tod2file(trim(dir_name)//'rolling_std_test_'//trim(it_text)//'.txt', rolling_std)
-
-   ! Compute median
-   med = median_flagged(rolling_std, flag)
-
-
-   ! Do the flagging
-   where (rolling_std > (threshold*med)) jumps = 1
-
-   ! Remove regions that are shorter than the minimum allowed tod length
-   counter = 0
-   counting = .false.
-   do i=1, tod_len
-     if ((jumps(i)==0) .and. (.not. counting)) then
-        counter = counter + 1
-        counting = .true.
-        marker = i
-     elseif ((jumps(i)==0) .and. counting) then
-        counter = counter + 1
-        if ((i==tod_len) .and. (counter<len_min)) jumps(marker:i) = 1
-     elseif ((jumps(i)==1) .and. counting) then
-        counting = .false.
-        if (counter<len_min) jumps(marker:i-1) = 1
-        counter = 0
-     end if
-   end do
-
-
-   ! Find number of offsets so that offset list can be allocated
-   num_offsets = 0
-   switch = .false.
-   do i=1, tod_len
-      if (jumps(i)==1 .and. switch) then
-         num_offsets = num_offsets + 1
-         switch = .false.
-      elseif (jumps(i)==0) then
-         switch = .true.
-      end if
-   end do
-   if (jumps(tod_len)==0) num_offsets = num_offsets + 1
-
-   allocate(offset_range(num_offsets,2))
-   allocate(offset_level(num_offsets))
-   if (num_offsets>1) allocate(jumpflag_range(num_offsets-1,2))
-
-
-
-   ! Define offset regions
-   switch = .true.
-   first_call = .true.
-   counter = 1
-   do i=1, tod_len
-      if (first_call .and. jumps(i)==0) then
-         offset_range(counter,1) = i
-         first_call = .false.
-      elseif (jumps(i)==1 .and. switch .and. first_call .eqv. .false.) then
-         offset_range(counter,2) = i-1
-         switch = .false.
-         counter = counter + 1
-      elseif (jumps(i)==0 .and. switch .eqv. .false.) then
-         offset_range(counter,1) = i
-         switch = .true.
-      end if
-   end do
-   if (jumps(tod_len)==0) offset_range(counter,2) = tod_len
-
-   ! Compute average and monopole template
-   do i=1, num_offsets
-      low  = offset_range(i,1)
-      high = offset_range(i,2)
-      offset_level(i) = sum(tod(low:high))/(high-low+1)
-
-      ! Compute correction for drift
-      if (i==1) then
-         delta = 0
-      else
-         delta_l = sum(tod(low:low+len_min-1))/len_min - offset_level(i)
-         delta = delta_r - delta_l
-      end if
-
-      offset_level(i) = offset_level(i) - delta
-
-      if (i==num_offsets) exit
-      delta_r = sum(tod(high-len_min+1:high))/len_min - offset_level(i)
-   end do
-
-   ! Add jump regions to full flags
-   where (jumps==1) flag=1
-   if (num_offsets>1) then
-     do i=1, num_offsets-1
-        jumpflag_range(i,1) = offset_range(i,2)   + 1
-        jumpflag_range(i,2) = offset_range(i+1,1) - 1
-     end do
-   end if
-
-
- end subroutine jump_scan_stage2
->>>>>>> 468a0bfc
 
 
   subroutine expand_offset_list(offset_range,offset_level,s_jump)
