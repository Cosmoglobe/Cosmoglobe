module comm_nonlin_mod
  use comm_param_mod
  use comm_data_mod
  use comm_comp_mod
  use comm_chisq_mod
  use comm_gain_mod
  use comm_line_comp_mod
  use comm_diffuse_comp_mod
  use comm_signal_mod
  implicit none

contains

!!$  subroutine sample_mono_dipole_with_mask(cpar, iter, handle)
!!$    implicit none
!!$    type(comm_params),  intent(in)    :: cpar
!!$    integer(i4b),       intent(in)    :: iter
!!$    type(planck_rng),   intent(inout) :: handle    
!!$
!!$    integer(i4b) :: i
!!$    class(comm_map),     pointer :: res
!!$    class(comm_comp),    pointer :: c
!!$    real(dp),          allocatable, dimension(:,:) :: m
!!$
!!$    ! Find monopole and dipole component
!!$    c => compList
!!$    do while (associated(c))
!!$       if (trim(c%label) /= 'md') then
!!$          c => c%next()
!!$          cycle
!!$       else
!!$          exit
!!$       end if
!!$    end do
!!$
!!$    ! Estimate monopoles and dipoles for each frequency
!!$    do i = 1, numband
!!$       ! Compute residual
!!$       res     => compute_residual(i)
!!$       m       = c%getBand(i)
!!$       res%map = res%map + m
!!$
!!$       call res%dealloc()
!!$       nullify(res)
!!$       deallocate(m)
!!$    end do
!!$    
!!$
!!$    nullify(c)
!!$
!!$
!!$    ! Sample spectral parameters for each signal component
!!$    allocate(status_fit(numband))
!!$    c => compList
!!$    do while (associated(c))
!!$       if (c%npar == 0) then
!!$          c => c%next()
!!$          cycle
!!$       end if
!!$       if (all(c%p_gauss(2,:) == 0.d0)) then
!!$          c => c%next()
!!$          cycle
!!$       end if
!!$       
!!$       do j = 1, c%npar
!!$
!!$          if (c%p_gauss(2,j) == 0.d0) cycle
!!$
!!$
!!$  end subroutine sample_mono_dipole_with_mask

  subroutine sample_nonlin_params(cpar, iter, handle, handle_noise)
    implicit none
    type(comm_params),  intent(in)    :: cpar
    integer(i4b),       intent(in)    :: iter
    type(planck_rng),   intent(inout) :: handle, handle_noise    

    integer(i4b) :: i, j, p
    real(dp)     :: t1, t2
    logical(lgt) :: samp_cg
    class(comm_comp),    pointer :: c    => null()

    call wall_time(t1)
                    
    c => compList
    do while (associated(c))
       if (c%npar == 0) then
          c => c%next()
          cycle
       end if
                    
       do j = 1, c%npar
          if (c%p_gauss(2,j) == 0.d0) cycle
          select type (c)
          class is (comm_diffuse_comp)
             !lmax_ind_pol is the lmax of poltype index p, for spec. ind. j 
             if (any(c%lmax_ind_pol(1:c%poltype(j),j) >= 0)) &
                  & call sample_specind_alm(cpar, iter, handle, c%id, j)
             if (any(c%lmax_ind_pol(1:c%poltype(j),j) < 0)) then
                call sample_specind_local(cpar, iter, handle, c%id, j)

                !check if any poltype has been sampled with ridge/marginal lnL
                samp_cg = .false.
                do p = 1,c%poltype(j)
                   if (p > c%nmaps) cycle
                   if (c%lmax_ind_pol(p,j) < 0 .and. &
                        & trim(c%pol_lnLtype(p,j)) /= 'chisq') samp_cg = .true.
                end do

                if (samp_cg) then !need to resample amplitude
                   !call sample amplitude for the component specific cg_sample group
                   if (cpar%myid == cpar%root) then
                      write(*,*) 'Sampling component amplitude of ',trim(c%label),' after spectral index sampling of ', &
                           & trim(c%indlabel(j))
                   end if
                   call sample_amps_by_CG(cpar, c%cg_unique_sampgroup, handle, handle_noise)
                end if
                !if/when 3x3 cov matrices are implemented, this CG-search needs to go inside local sampler routine (after every poltype index has been sampled)
             end if !any local sampling

          class is (comm_line_comp) !these codes should (maybe) not need to change
             call sample_specind_local(cpar, iter, handle, c%id, j)

          class is (comm_ptsrc_comp)
             call sample_specind_local(cpar, iter, handle, c%id, j)
          
          end select

       end do
       
       !go to next component
       c => c%next()
           
    end do

    ! Sample calibration factors
    do i = 1, numband
       if (.not. data(i)%sample_gain) cycle
       call sample_gain(cpar%operation, i, cpar%outdir, cpar%mychain, iter, mod(iter,cpar%resamp_hard_gain_prior_nth_iter)==0, handle)
    end do

    ! Update mixing matrices if gains have been sampled
    if (any(data%sample_gain)) then
       c => compList
       do while (associated(c))
          call c%updateMixmat
          c => c%next()
       end do
    end if

    call wall_time(t2)
    if (cpar%myid_chain == 0) write(*,*) 'CPU time specind = ', real(t2-t1,sp)
    
  end subroutine sample_nonlin_params


  subroutine sample_specind_alm(cpar, iter, handle, comp_id, par_id)
    implicit none
    type(comm_params),  intent(in)    :: cpar
    integer(i4b),       intent(in)    :: iter
    type(planck_rng),   intent(inout) :: handle    
    integer(i4b),       intent(in)    :: comp_id     !component id, only doing one (!) component 
    integer(i4b),       intent(in)    :: par_id      !parameter index, 1 -> npar (per component)

    integer(i4b) :: i, j, k, r, q, p, pl, np, nlm, l_, m_, idx, delta, burnin
    integer(i4b) :: nsamp, out_every, check_every, num_accepted, smooth_scale, id_native, ierr, ind, nalm_tot_reg
    integer(i4b) :: p_min, p_max, nalm_tot, pix, region
    real(dp)     :: t1, t2, ts, dalm, thresh, steplen
    real(dp)     :: mu, sigma, par, accept_rate, diff, chisq_prior, alms_mean, alms_var, chisq_jeffreys
    integer(i4b), allocatable, dimension(:) :: status_fit   ! 0 = excluded, 1 = native, 2 = smooth
    integer(i4b)                            :: status_amp   !               1 = native, 2 = smooth
    character(len=2) :: itext
    character(len=3) :: tag
    character(len=9) :: ar_tag
    character(len=1000) :: outmessage
    character(len=512) :: filename

    logical :: accepted, exist, doexit, optimize, apply_prior
    class(comm_mapinfo), pointer :: info => null()
    class(comm_mapinfo), pointer :: info_theta => null()
    class(comm_map),     pointer :: theta => null() ! Spectral parameter of one poltype index (too be smoothed)
    class(comm_map),     pointer :: theta_smooth => null() ! Spectral parameter of one poltype index (too be smoothed)
    class(comm_comp),    pointer :: c    => null()
    type(map_ptr),     allocatable, dimension(:) :: df

    real(dp),          allocatable, dimension(:,:,:)  :: alms, regs, buffer3
    real(dp),          allocatable, dimension(:,:)    :: m
    real(dp),          allocatable, dimension(:)      :: buffer, rgs, chisq, theta_pixreg_prop
    integer(c_int),    allocatable, dimension(:)      :: maxit


    ! Sample spectral parameter (parid) for the given signal component
    allocate(status_fit(numband))
    c => compList
    do while (c%id /= comp_id)
       c => c%next()
    end do

    select type (c)
    class is (comm_diffuse_comp)
       
       j = par_id !quick fix to only sample spec. ind. parameter par_id
             
       ! Set up smoothed data
       if (cpar%myid_chain == 0) write(*,*) '   Sampling '//trim(c%label)//' '//trim(c%indlabel(j))
       call update_status(status, "spec_alm start "//trim(c%label)//' '//trim(c%indlabel(j)))

       if (c%apply_jeffreys) then
          allocate(df(numband))
          do k = 1, numband
             df(k)%p => comm_map(data(k)%info)
          end do
       end if

       call wall_time(t1)

       info  => comm_mapinfo(c%x%info%comm, c%x%info%nside, &
            & c%x%info%lmax, c%x%info%nmaps, c%x%info%pol)

       info_theta  => comm_mapinfo(c%x%info%comm, c%x%info%nside, &
            & 2*c%x%info%nside, 1, .false.)
       theta => comm_map(info_theta)

       ! Params
       out_every = 10
       check_every = 25 !100
       nsamp = cpar%almsamp_nsamp !2000
       burnin = cpar%almsamp_burnin ! Gibbs iter burnin. Tunes steplen.
       optimize = cpar%almsamp_optimize
       apply_prior = cpar%almsamp_apply_prior
       thresh = FLOAT(check_every)*0.8d0 !40.d0 ! 40.d0

       if (info%myid == 0 .and. c%L_read(j)) then
          write(*,*) "Sampling with cholesky matrix"
       end if

       if (info%myid == 0 .and. maxval(c%corrlen(j,:)) > 0) nsamp = maxval(c%corrlen(j,:))
       call mpi_bcast(nsamp, 1, MPI_INTEGER, 0, c%comm, ierr)

       ! Static variables
       doexit = .false.

       allocate(chisq(0:nsamp))
       chisq = 0.d0
       allocate(alms(0:nsamp, 0:c%nalm_tot-1,info%nmaps))             
       if (cpar%almsamp_pixreg) allocate(regs(0:nsamp, 0:MAXVAL(c%npixreg(:,j)),info%nmaps)) ! Region values            
       allocate(maxit(info%nmaps)) ! maximum iteration 
       maxit = 0

       ! Open log files
       if (info%myid == 0) open(69, file=trim(cpar%outdir)//'/nonlin-samples_'//trim(c%label)//'_'//trim(c%indlabel(j))//'.dat', status = 'unknown', access = 'append', recl=10000)
       if (info%myid == 0) open(66, file=trim(cpar%outdir)//'/region-samples_'//trim(c%label)//'_'//trim(c%indlabel(j))//'.dat', status = 'unknown', access = 'append', recl=10000)

       ! Save initial alm        
       alms = 0.d0
       regs = 0.d0
       ! Gather alms from threads to alms array with correct indices
       do pl = 1, c%theta(j)%p%info%nmaps
          call gather_alms(c%theta(j)%p%alm, alms, c%theta(j)%p%info%nalm, c%theta(j)%p%info%lm, 0, pl, pl)
          allocate(buffer(c%nalm_tot))
          call mpi_allreduce(alms(0,:,pl), buffer, c%nalm_tot, MPI_DOUBLE_PRECISION, MPI_SUM, info%comm, ierr)
          alms(0,:,pl) = buffer
          if (cpar%almsamp_pixreg) regs(0,:,pl) = c%theta_pixreg(:,pl,j)
          deallocate(buffer)
       end do

       ! uniform fix
       !if (c%lmax_ind > 0 .and. alms(0,1:,:) == 0.d0) then
       !   alms(0,1:,:) = alms(0,1:,:) + 1e-6
       !   c%theta(j)%p%alm = c%theta(j)%p%alm + 1e-6
       !end if
       do pl = 1, c%theta(j)%p%info%nmaps
          ! if sample only pol, skip T
          if (c%poltype(j) > 1 .and. cpar%only_pol .and. pl == 1) cycle 

          ! HKE -- disabling T for now
          if (pl==1) cycle 

          ! p already calculated if larger than poltype 
          if (pl > c%poltype(j)) cycle

          ! p to be sampled with a local sampler 
          if (c%lmax_ind_pol(pl,j) < 0) cycle

          if (cpar%almsamp_pixreg) then
             allocate(theta_pixreg_prop(0:c%npixreg(pl,j))) 
             allocate(rgs(0:c%npixreg(pl,j))) ! Allocate random vector
          else 
             allocate(rgs(0:c%nalm_tot-1)) ! Allocate random vector
          end if

          ! Get sampling tag
          if (c%poltype(j) == 1) then
             tag = "TQU"
          else if (c%poltype(j) == 2) then
             if (pl == 1) then
                tag = "T"
             else
                tag = "QU"
             end if
          else if (c%poltype(j) == 3) then
             if (pl == 1) then
                tag = "T"
             else if (pl == 2) then
                tag = "Q"
             else if (pl == 3) then
                tag = "U"
             end if
          end if

          !   if (c%theta(j)%p%info%nalm > 0) c%theta(j)%p%alm = (-4.d0 + 0.02d0*p)*sqrt(4.d0*pi)
          if (allocated(c%indmask)) then
             call compute_chisq(c%comm, chisq_fullsky=chisq(0), mask=c%indmask, lowres_eval=.true., evalpol=.true.)
          else
             call compute_chisq(c%comm, chisq_fullsky=chisq(0), lowres_eval=.true., evalpol=.true.)
          end if

          ! Use chisq from last iteration
          if (optimize .and. iter > 1 .and. chisq(0)>c%chisq_min(j,pl)) chisq(0) = c%chisq_min(j,pl)

          if (c%apply_jeffreys) then
             call c%updateMixmat(df=df, par=j)
             call compute_jeffreys_prior(c, df, pl, j, chisq_jeffreys)
             chisq(0) = chisq(0) + chisq_jeffreys
          end if

          call wall_time(t1)
          if (info%myid == 0) then 
             if (apply_prior) then
                if (.not. cpar%almsamp_pixreg) then
                   ! Add prior 
                   chisq_prior = ((alms(0,0,pl) - sqrt(4*PI)*c%p_gauss(1,j))/c%p_gauss(2,j))**2
                   if (c%nalm_tot > 1) then
                      do p = 1, c%nalm_tot-1
                         chisq_prior = chisq_prior + (alms(0,p,pl)/c%sigma_priors(p,j))**2
                      end do
                   end if
                else
                   ! Apply a prior per region
                   chisq_prior = 0.d0
                   do p = 1, c%npixreg(pl,j)
                      !write(*,*) "theta", c%theta_pixreg(p,pl,j), p, c%p_gauss(1,j)
                      chisq_prior = chisq_prior + (((c%theta_pixreg(p,pl,j) - c%p_gauss(1,j))/c%p_gauss(2,j))**2)
                   end do
                end if

                ! Output init sample
                write(*,fmt='(a, i6, a, f12.2, a, f6.2, a, 3f7.2)') "# sample: ", 0, " - chisq: " , chisq(0), " prior: ", chisq_prior,  " - a_00: ", alms(0,0,:)/sqrt(4.d0*PI)
                !if (cpar%almsamp_pixreg) write(*,fmt='(a,*(f7.3))') " regs:", c%theta_pixreg(1:,pl,j)
                if (cpar%almsamp_pixreg) write(*,*) " regs:", real(c%theta_pixreg(1:,pl,j),sp)
                chisq(0) = chisq(0) + chisq_prior
             else 
                write(*,fmt='(a, i6, a, f12.2, a, 3f7.2)') "# sample: ", 0, " - chisq: " , chisq(0),  " - a_00: ", alms(0,0,:)/sqrt(4.d0*PI)
             end if

          end if

          ! Sample new alms (Account for poltype)
          num_accepted = 0

          nalm_tot = (c%lmax_ind_pol(pl,j) + 1)**2
          do i = 1, nsamp                   

             ! Gather alms from threads to alms array with correct indices
             call gather_alms(c%theta(j)%p%alm, alms, c%theta(j)%p%info%nalm, c%theta(j)%p%info%lm, i, pl, pl)

             ! Send all alms to 0 (Dont allreduce because only root will do calculation)
             allocate(buffer(c%nalm_tot))
             call mpi_reduce(alms(i,:,pl), buffer, c%nalm_tot, MPI_DOUBLE_PRECISION, MPI_SUM, 0, info%comm, ierr)
             alms(i,:,pl) = buffer
             deallocate(buffer)

             if (.not. cpar%almsamp_pixreg) then
                ! Propose new alms
                if (info%myid == 0) then
                   rgs = 0.d0
                   !cahnge nalm_tot
                   do p = 0, nalm_tot-1
                      rgs(p) = c%steplen(pl,j)*rand_gauss(handle)     
                   end do
                   alms(i,:,pl) = alms(i-1,:,pl) + matmul(c%L(:,:,pl,j), rgs)
                end if
             else
                ! --------- region sampling start
                !c%theta_pixreg(c%npixreg(pl,j),pl,j) = 0.d0 ! Just remove the last one for safe measure
                if (info%myid == 0) then
                   rgs = 0.d0
                   do p = 1, c%npixreg(pl,j)
                      rgs(p) = c%steplen(pl,j)*rand_gauss(handle)     
                      ! Fix specified pixel regions
                      if (c%fix_pixreg(p,pl,j)) rgs(p) = 0.d0
                   end do

                   ! Propose new pixel regions
                   theta_pixreg_prop = c%theta_pixreg(:,pl,j) + matmul(c%L(:c%npixreg(pl,j), :c%npixreg(pl,j), pl, j), rgs)  !0.05d0*rgs
                end if

                call mpi_bcast(theta_pixreg_prop, c%npixreg(pl,j)+1, MPI_DOUBLE_PRECISION, 0, c%comm, ierr)

                ! Loop over pixels in region
                do pix = 0, theta%info%np-1
                   ! Else, use calculated change
                   theta%map(pix,1) = theta_pixreg_prop(c%ind_pixreg_arr(pix,pl,j))
                end do

                ! Smooth after regions are set, if smoothing scale > 0 and beam FWHM > 0.0
                smooth_scale = c%smooth_scale(j)
                if (cpar%num_smooth_scales > 0 .and. smooth_scale > 0) then
                   if (cpar%fwhm_postproc_smooth(smooth_scale) > 0.d0) then
                      call smooth_map(info_theta, .false., &
                           & c%B_pp_fr(j)%p%b_l*0.d0+1.d0, theta, &  
                           & c%B_pp_fr(j)%p%b_l, theta_smooth)
                   else
                      theta_smooth => comm_map(info_theta)
                      theta_smooth%map=theta%map
                   end if
                else
                   theta_smooth => comm_map(info_theta)
                   theta_smooth%map=theta%map
                end if

                
                call theta_smooth%YtW_scalar
                call mpi_allreduce(theta_smooth%info%nalm, nalm_tot_reg, 1, MPI_INTEGER, MPI_SUM, info%comm, ierr)
                allocate(buffer3(0:1, 0:nalm_tot_reg-1, 2)) ! Denne er nalm for 1! trenger alle

                call gather_alms(theta_smooth%alm, buffer3, theta_smooth%info%nalm, theta_smooth%info%lm, 0, 1, 1)
                call mpi_allreduce(MPI_IN_PLACE, buffer3, nalm_tot_reg, MPI_DOUBLE_PRECISION, MPI_SUM, info%comm, ierr)
                alms(i,:,pl) = buffer3(0,:c%nalm_tot,1)
                deallocate(buffer3)

                call theta_smooth%dealloc()
                ! ------- region sampling end
             end if

             ! Broadcast proposed alms from root
             allocate(buffer(c%nalm_tot))
             buffer = alms(i,:,pl)
             call mpi_bcast(buffer, c%nalm_tot, MPI_DOUBLE_PRECISION, 0, c%comm, ierr)                   
             alms(i,:,pl) = buffer
             deallocate(buffer)

             ! Save to correct poltypes
             if (c%poltype(j) == 1) then      ! {T+E+B}
                do q = 1, c%theta(j)%p%info%nmaps
                   alms(i,:,q) = alms(i,:,pl) ! Save to all maps
                   call distribute_alms(c%theta(j)%p%alm, alms, c%theta(j)%p%info%nalm, c%theta(j)%p%info%lm, i, q, q)
                end do
             else if (c%poltype(j) == 2) then ! {T,E+B}
                if (pl == 1) then
                   call distribute_alms(c%theta(j)%p%alm, alms, c%theta(j)%p%info%nalm, c%theta(j)%p%info%lm, i, pl, pl)
                else
                   do q = 2, c%theta(j)%p%info%nmaps
                      alms(i,:,q) = alms(i,:,pl)
                      call distribute_alms(c%theta(j)%p%alm, alms, c%theta(j)%p%info%nalm, c%theta(j)%p%info%lm, i, q, q)                            
                   end do
                end if
             else if (c%poltype(j) == 3) then ! {T,E,B}
                call distribute_alms(c%theta(j)%p%alm, alms, c%theta(j)%p%info%nalm, c%theta(j)%p%info%lm, i, pl, pl)
             end if

             ! Update mixing matrix with new alms
             if (c%apply_jeffreys) then
                call c%updateMixmat(df=df, par=j)
                call compute_jeffreys_prior(c, df, pl, j, chisq_jeffreys)
             else
                call c%updateMixmat
             end if

             ! Calculate proposed chisq
             if (allocated(c%indmask)) then
                call compute_chisq(c%comm, chisq_fullsky=chisq(i), mask=c%indmask, lowres_eval=.true., evalpol=.true.)
             else
                call compute_chisq(c%comm, chisq_fullsky=chisq(i), lowres_eval=.true., evalpol=.true.)
             end if

             ! Accept/reject test
             ! Reset accepted bool
             accepted = .false.
             if (info%myid == 0) then

                ! Adding prior
                if (c%apply_jeffreys) chisq(i) = chisq(i) + chisq_jeffreys

                if (apply_prior) then
                   if (.not. cpar%almsamp_pixreg) then
                      ! Apply priors per alm
                      chisq_prior = ((alms(i,0,pl) - sqrt(4*PI)*c%p_gauss(1,j))/c%p_gauss(2,j))**2
                      if (nalm_tot > 1) then
                         do p = 1, nalm_tot-1
                            !write(*,*) "alms ", p, alms(i,p,pl), c%sigma_priors(p,j)
                            chisq_prior = chisq_prior + (alms(i,p,pl)/c%sigma_priors(p,j))**2
                         end do
                      end if
                   else
                      ! Apply a prior per region
                      chisq_prior = 0.d0
                      do p = 1, c%npixreg(pl,j)
                         chisq_prior = chisq_prior + (((theta_pixreg_prop(p) - c%p_gauss(1,j))/c%p_gauss(2,j))**2)
                      end do
                      !write(*,*) "prior ", chisq_prior
                   end if

                   chisq(i) = chisq(i) + chisq_prior
                end if

                diff = chisq(i-1)-chisq(i)
                if ( chisq(i) > chisq(i-1)) then             
                   ! Small chance of accepting this too
                   ! Avoid getting stuck in local mminimum
                   if ( .not. (iter > burnin .and. trim(c%operation) == 'optimize')) then
                      accepted = (rand_uni(handle) < exp(0.5d0*diff))
                   end if
                else
                   accepted = .true.
                end if

                ! Count accepted and assign chisq values
                if (accepted) then
                   num_accepted = num_accepted + 1
                   ar_tag = achar(27)//'[92m'
                   if (cpar%almsamp_pixreg) c%theta_pixreg(:,pl,j) = theta_pixreg_prop
                else
                   chisq(i) = chisq(i-1)
                   ar_tag = achar(27)//'[91m'
                end if
                if (cpar%almsamp_pixreg) regs(i,:,pl) = c%theta_pixreg(:,pl,j)
                write(outmessage,fmt='(a, i6, a, f12.2, a, f8.2, a, f7.2, a, f7.4)') tag, i, " - chisq: " , chisq(i)-chisq_prior, " ", chisq_prior, " diff: ", diff, " - a00: ", alms(i,0,pl)/sqrt(4.d0*PI)
                write(*,*) adjustl(trim(ar_tag)//trim(outmessage)//trim(achar(27)//'[0m'))
                if (cpar%almsamp_pixreg) then
                   !write(outmessage, fmt='(a, *(f7.3))') "regs:", theta_pixreg_prop(1:) ! Max space
                   write(outmessage, *) "regs:", real(theta_pixreg_prop(1:),sp) ! Max space
                   write(*,*) adjustl(trim(ar_tag)//trim(outmessage)//trim(achar(27)//'[0m'))
                end if
             end if

             ! Broadcast result of accept/reject test
             call mpi_bcast(accepted, 1, MPI_LOGICAL, 0, c%comm, ierr)
             if (cpar%almsamp_pixreg) call mpi_bcast(c%theta_pixreg(:,pl,j), c%npixreg(pl,j)+1, MPI_DOUBLE_PRECISION, 0, c%comm, ierr)

             if (.not. accepted) then
                ! If rejected, restore old values and send to 
                if (c%poltype(j) == 1) then      ! {T+E+B}
                   do q = 1, c%theta(j)%p%info%nmaps
                      alms(i,:,q) = alms(i-1,:,pl) ! Save to all mapsb
                      call distribute_alms(c%theta(j)%p%alm, alms, c%theta(j)%p%info%nalm, c%theta(j)%p%info%lm, i-1, q, q)
                   end do
                else if (c%poltype(j) == 2) then ! {T,E+B}
                   if (pl == 1) then
                      alms(i,:,pl) = alms(i-1,:,pl) 
                      call distribute_alms(c%theta(j)%p%alm, alms, c%theta(j)%p%info%nalm, c%theta(j)%p%info%lm, i-1, pl, 1)
                   else
                      do q = 2, c%theta(j)%p%info%nmaps
                         alms(i,:,q) = alms(i-1,:,pl)
                         call distribute_alms(c%theta(j)%p%alm, alms, c%theta(j)%p%info%nalm, c%theta(j)%p%info%lm, i-1, q, q)                            
                      end do
                   end if
                else if (c%poltype(j) == 3) then ! {T,E,B}
                   alms(i,:,pl) = alms(i-1,:,pl)
                   call distribute_alms(c%theta(j)%p%alm, alms, c%theta(j)%p%info%nalm, c%theta(j)%p%info%lm, i-1, pl, pl)
                end if

                call c%updateMixmat                                   
             end if


             if (info%myid == 0) then 
                ! Output log to file
                write(69, *) iter, tag, i, chisq(i), alms(i,:,pl)
                write(66, *) iter, tag, i, chisq(i), c%theta_pixreg(:, pl, j)

                ! Write to screen every out_every'th
                if (mod(i,out_every) == 0) then
                   diff = chisq(i-out_every) - chisq(i) ! Output diff
                   write(*,fmt='(a, i6, a, f12.2, a, f8.2, a, f7.2, a, f7.4)') " "//tag, i, " - chisq: " , chisq(i)-chisq_prior, " ", chisq_prior, " diff: ", diff, " - a00: ", alms(i,0,pl)/sqrt(4.d0*PI)
                   !if (cpar%almsamp_pixreg) write(*,fmt='(a,*(f7.3))') " regs:", c%theta_pixreg(1:,pl,j)
                   if (cpar%almsamp_pixreg) write(*,*) " regs:", real(c%theta_pixreg(1:,pl,j),sp)
                end if
                ! Adjust learning rate every check_every'th
                if (mod(i, check_every) == 0) then
                   diff = chisq(i-check_every)-chisq(i)                  

                   ! Accept rate
                   accept_rate = num_accepted/FLOAT(check_every)
                   num_accepted = 0

                   ! Write to screen
                   call wall_time(t2)
                   ts = (t2-t1)/DFLOAT(check_every) ! Average time per sample
                   write(*, fmt='(a, i6, a, i4, a, f8.2, a, f5.3, a, f5.2)') " "//tag, i, " - diff last ", check_every, " ", diff, " - accept rate: ", accept_rate, " - time/sample: ", ts
                   call wall_time(t1)

                   ! Adjust steplen in tuning iteration
                   if (iter <= burnin) then
                      if (accept_rate < 0.2) then                 
                         c%steplen(pl,j) = c%steplen(pl,j)*0.5d0
                         write(*,fmt='(a,f10.5)') "Reducing steplen -> ", c%steplen(pl,j)
                      !else if (accept_rate > 0.45 .and. accept_rate < 0.55) then
                      !   c%steplen(pl,j) = c%steplen(pl,j)*2.0d0
                      !   write(*,fmt='(a,f10.5)') "Equilibrium - Increasing steplen -> ", c%steplen(pl,j)
                      else if (accept_rate > 0.8) then
                         c%steplen(pl,j) = c%steplen(pl,j)*2.d0
                         write(*,fmt='(a,f10.5)') "Increasing steplen -> ", c%steplen(pl,j)
                      end if
                   end if

                   ! Exit if threshold in tuning stage (First 2 iterations if not initialized on L)
                   if (c%corrlen(j,pl) == 0 .and. diff < thresh .and. accept_rate > 0.2 .and. i>=500) then
                      doexit = .true.
                      write(*,*) "Chisq threshold and accept rate reached for tuning iteration", thresh
                   end if
                end if
             end if

             call mpi_bcast(doexit, 1, MPI_LOGICAL, 0, c%comm, ierr)
             if (doexit .or. i == nsamp) then
                if (optimize) c%chisq_min(j,pl) = chisq(i) ! Stop increase in chisq
                if (info%myid == 0 .and. i == nsamp) write(*,*) "nsamp samples reached", nsamp

                ! Save max iteration for this signal
                if (c%poltype(j) == 1) then
                   maxit(:) = i 
                else if (c%poltype(j) == 2) then
                   if (pl==1) then
                      maxit(pl) = i
                   else
                      maxit(pl:) = i
                   end if
                else 
                   maxit(pl) = i
                end if
                doexit = .false. 
                exit
             end if

          end do ! End samples
          deallocate(rgs)
          if (cpar%almsamp_pixreg) deallocate(theta_pixreg_prop) 
       end do ! End pl


       ! Calculate correlation length and cholesky matrix 
       ! (Only if no longer tuning and not initialized from file)
       if (info%myid == 0 .and. .not. c%L_read(j)) then
          if (c%L_calculated(j)  .and. iter > burnin) then
             write(*,*) "Computing correlation function"
             do pl = 1, c%theta(j)%p%info%nmaps
                ! Skip signals with poltype tag
                if (c%poltype(j) > 1 .and. cpar%only_pol .and. pl == 1) cycle 
                if (pl > c%poltype(j)) cycle
                if (c%lmax_ind_pol(pl,j) < 0) cycle

                if (cpar%almsamp_pixreg) then
<<<<<<< HEAD
                   call compute_corrlen(regs(:,1:,pl), c%npixreg(pl,j), maxit(pl), c%corrlen(j,pl))
=======
                   call compute_corrlen(regs(:,1:,pl), c%fix_pixreg(:,pl,j), c%npixreg(pl,j), maxit(pl), c%corrlen(j,pl))
                   !call compute_corrlen(regs(:,1:c%pixreg_max_samp(pl,j),pl), c%pixreg_max_samp(pl,j), maxit(pl), c%corrlen(j,pl))
>>>>>>> 8ceb95df
                else
                   call compute_corrlen(alms(:,:,pl), c%fix_pixreg(:,pl,j), nalm_tot, maxit(pl), c%corrlen(j,pl))
                end if

                c%L_read(j) = .true.  ! L now exist
                write(*,*) "Correlation length (< 0.1): ", c%corrlen(j,pl) 
             end do
          else
             ! If L does not exist yet, calculate
             write(*,*) 'Calculating cholesky matrix'

             do pl = 1, c%theta(j)%p%info%nmaps
                if (maxit(pl) == 0) cycle ! Cycle if not sampled
                if (cpar%almsamp_pixreg) then
                   call compute_covariance_matrix(regs(INT(maxit(pl)/2):maxit(pl),:,pl), c%L(:, :, pl, j), .true.)
                else
                   call compute_covariance_matrix(alms(INT(maxit(pl)/2):maxit(pl),0:c%nalm_tot-1,pl), c%L(0:c%nalm_tot-1,0:c%nalm_tot-1,pl,j), .true.)
                end if
             end do
             c%steplen(:,j) = 1.d0 ! Revert steplength, because of new proposal matrix
             c%L_calculated(j) = .true.  ! L now exist
          end if

          ! Write almsamp tuning parameters to file
          filename = trim(cpar%outdir)//'/init_alm_'//trim(c%label)//'_'//trim(c%indlabel(j))//'.dat'
          write(*,*) "Writing tuning parameters to file: ", trim(filename)
          open(58, file=filename, recl=10000)

          if (maxval(c%corrlen(j,:)) > 0) then
             write(58,*) c%corrlen(j,:)
          else
             write(58,*) nsamp, nsamp, nsamp
          end if
          ! Formatting proposal array
          do p = 1, info%nmaps
             write(58,*) "Proposal matrix L for signal", p
             do q = 0, size(c%L(:,1,p,j))-1
                write(58,fmt='(*(f10.5))') c%L(q,:,p,j)
             end do
          end do

          close(58)

       end if

       ! Clean up
       if (info%myid == 0) close(69)   
       if (info%myid == 0) close(66)   
       deallocate(alms, regs, chisq, maxit)
       call theta%dealloc()

       if (c%apply_jeffreys) then
          do k = 1, numband
             call df(k)%p%dealloc()
          end do
          deallocate(df)
       end if
    end select
    
    deallocate(status_fit)

  end subroutine sample_specind_alm

  subroutine sample_specind_local(cpar, iter, handle, comp_id, par_id)
    implicit none
    type(comm_params),  intent(in)    :: cpar
    integer(i4b),       intent(in)    :: iter
    type(planck_rng),   intent(inout) :: handle    
    integer(i4b),       intent(in)    :: comp_id     !component id, only doing one (!) component 
    integer(i4b),       intent(in)    :: par_id      !parameter index, 1 -> npar (per component)

    integer(i4b) :: i, j, k, q, p, pl, np, nlm, l_, m_, idx, p_ind, p_min, p_max
    integer(i4b) :: nsamp, out_every, num_accepted, smooth_scale, id_native, ierr, ind
    real(dp)     :: t1, t2, ts, dalm, fwhm_prior, temp_theta
    real(dp)     :: mu, sigma, par, accept_rate, diff, chisq_prior
    integer(i4b), allocatable, dimension(:) :: status_fit   ! 0 = excluded, 1 = native, 2 = smooth
    integer(i4b)                            :: status_amp   !               1 = native, 2 = smooth
    character(len=2) :: itext
    logical :: accepted, exist, doexit, skip
    class(comm_mapinfo), pointer :: info => null()
    class(comm_N),       pointer :: tmp  => null()
    class(comm_map),     pointer :: res  => null()
    class(comm_comp),    pointer :: c    => null()
    class(comm_map),     pointer :: theta_single_pol => null() ! Spectral parameter of one poltype index (too be smoothed)
    real(dp),          allocatable, dimension(:,:,:)   :: alms
    real(dp),          allocatable, dimension(:,:) :: m
    real(dp),          allocatable, dimension(:) :: buffer, rgs, chisq

    integer(c_int),    allocatable, dimension(:,:) :: lm
    integer(i4b), dimension(MPI_STATUS_SIZE) :: mpistat

    call wall_time(t1)
    
    ! Initialize residual maps
    do i = 1, numband
       res             => compute_residual(i)
       data(i)%res%map =  res%map
       call res%dealloc()
       nullify(res)
    end do

    c           => compList     ! Extremely ugly hack...
    do while (c%id /= comp_id)
       c => c%next()
    end do

    ! Sample poltype index poltype_id of spec. ind. par_id of component comp_id
    allocate(status_fit(numband))

    ! Add current component back into residual
    if (trim(c%class) /= 'ptsrc') then
       do i = 1, numband
          allocate(m(0:data(i)%info%np-1,data(i)%info%nmaps))
          m               = c%getBand(i)
          data(i)%res%map = data(i)%res%map + m
          deallocate(m)
       end do
    end if


    ! Set up smoothed data
    select type (c)
    class is (comm_line_comp)
       if (cpar%myid == 0) write(*,*) '   Sampling ', trim(c%label), ' ', trim(c%indlabel(par_id))

       ! Sample spectral parameters
       call c%sampleSpecInd(cpar, handle, par_id, iter)

    class is (comm_ptsrc_comp)
       if (cpar%myid == 0) write(*,*) '   Sampling ', trim(c%label)

       ! Sample spectral parameters
       call c%sampleSpecInd(cpar, handle, par_id, iter)

    class is (comm_diffuse_comp)
       if (cpar%myid == 0) write(*,*) '   Sampling ', trim(c%label), ' ', trim(c%indlabel(par_id))
       call update_status(status, "nonlin start " // trim(c%label)// ' ' // trim(c%indlabel(par_id)))

       ! Set up type of smoothing scale
       id_native    = 0

       ! Compute smoothed residuals
       nullify(info)
       status_amp   = 0
       status_fit   = 0
       smooth_scale = c%smooth_scale(par_id)
       do i = 1, numband
          if (cpar%num_smooth_scales == 0) then
             status_fit(i)   = 1    ! Native
          else
             if (.not. associated(data(i)%N_smooth(smooth_scale)%p) .or. &
                  & data(i)%bp(0)%p%nu_c < c%nu_min_ind(par_id) .or. &
                  & data(i)%bp(0)%p%nu_c > c%nu_max_ind(par_id)) then
                status_fit(i) = 0
             else
                if (.not. associated(data(i)%B_smooth(smooth_scale)%p)) then
                   status_fit(i)   = 1 ! Native
                else
                   status_fit(i)   = 2 ! Smooth
                end if
             end if
          end if
                
          if (status_fit(i) == 0) then
             ! Channel is not included in fit
             nullify(res_smooth(i)%p)
             nullify(rms_smooth(i)%p)
          else if (status_fit(i) == 1) then
             ! Fit is done in native resolution
             id_native          = i
             info               => data(i)%res%info
             res_smooth(i)%p    => data(i)%res
             tmp                => data(i)%N
             select type (tmp)
                class is (comm_N_rms)
                rms_smooth(i)%p    => tmp
             end select
          else if (status_fit(i) == 2) then
             ! Fit is done with downgraded data
             info  => comm_mapinfo(data(i)%res%info%comm, cpar%nside_smooth(smooth_scale), cpar%lmax_smooth(smooth_scale), &
                  & data(i)%res%info%nmaps, data(i)%res%info%pol)
             call smooth_map(info, .false., data(i)%B(0)%p%b_l, data(i)%res, &
                  & data(i)%B_smooth(smooth_scale)%p%b_l, res_smooth(i)%p)
             rms_smooth(i)%p => data(i)%N_smooth(smooth_scale)%p
          end if

       end do
       status_amp = maxval(status_fit)

       ! Compute smoothed amplitude map
       if (.not. associated(info) .or. status_amp == 0) then
          write(*,*) 'Error: No bands contribute to index fit!'
          call mpi_finalize(i)
          stop
       end if
       if (status_amp == 1) then
          ! Smooth to the beam of the last native channel
          info  => comm_mapinfo(c%x%info%comm, c%x%info%nside, c%x%info%lmax, &
               & c%x%info%nmaps, c%x%info%pol)
          call smooth_map(info, .true., data(id_native)%B(0)%p%b_l*0.d0+1.d0, c%x, &  
               & data(id_native)%B(0)%p%b_l, c%x_smooth)
       else if (status_amp == 2) then
          ! Smooth to the common FWHM
          info  => comm_mapinfo(c%x%info%comm, cpar%nside_smooth(smooth_scale), cpar%lmax_smooth(smooth_scale), &
               & c%x%info%nmaps, c%x%info%pol)
          call smooth_map(info, .true., &
               & data(1)%B_smooth(smooth_scale)%p%b_l*0.d0+1.d0, c%x, &  
               & data(1)%B_smooth(smooth_scale)%p%b_l,           c%x_smooth)
       end if

       ! Compute smoothed spectral index maps
       allocate(c%theta_smooth(c%npar))
       do k = 1, c%npar
          if (k == par_id) cycle
          if (status_amp == 1) then ! Native resolution
             info  => comm_mapinfo(c%x%info%comm, c%x%info%nside, &
                  & c%x%info%lmax, c%x%info%nmaps, c%x%info%pol)
             call smooth_map(info, .false., &
                  & data(id_native)%B(0)%p%b_l*0.d0+1.d0, c%theta(k)%p, &  
                  & data(id_native)%B(0)%p%b_l,           c%theta_smooth(k)%p)
          else if (status_amp == 2) then ! Common FWHM resolution
             info  => comm_mapinfo(c%theta(k)%p%info%comm, cpar%nside_smooth(smooth_scale), &
                  & cpar%lmax_smooth(smooth_scale), c%theta(k)%p%info%nmaps, c%theta(k)%p%info%pol)
             call smooth_map(info, .false., &
                  & data(1)%B_smooth(smooth_scale)%p%b_l*0.d0+1.d0, c%theta(k)%p, &  
                  & data(1)%B_smooth(smooth_scale)%p%b_l,           c%theta_smooth(k)%p)
          end if
       end do

       ! Sample spectral parameters for diffuse component
       call sampleDiffuseSpecInd_nonlin(cpar, handle, c%id, par_id, iter)

    end select
          
          
    ! Clean up temporary data structures
    select type (c)
    class is (comm_line_comp)
    class is (comm_diffuse_comp)
       
       if (associated(c%x_smooth)) then
          call c%x_smooth%dealloc()
          nullify(c%x_smooth)
       end if
       do k =1, c%npar
          if (k == par_id) cycle
          if (allocated(c%theta_smooth)) then
             if (associated(c%theta_smooth(k)%p)) then
                call c%theta_smooth(k)%p%dealloc()
             end if
          end if
       end do
       if (allocated(c%theta_smooth)) deallocate(c%theta_smooth)
       do i = 1, numband
          if (.not. associated(rms_smooth(i)%p)) cycle
          if (status_fit(i) == 2) then
             call res_smooth(i)%p%dealloc()
          end if
          nullify(res_smooth(i)%p)
       end do

       smooth_scale = c%smooth_scale(par_id)
       if (cpar%num_smooth_scales > 0 .and. smooth_scale > 0) then
          if (cpar%fwhm_postproc_smooth(smooth_scale) > 0.d0) then
             ! Smooth index map with a postprocessing beam
             !deallocate(c%theta_smooth)             
             !We rewrite this to smooth the parameter to the same nside as the component, 
             !so that the evaluation/sampling can be done at an arbitrary nside (given by smoothing scale),
             !then be smoothed with a post processing beam at the components full resolution
             info  => comm_mapinfo(c%theta(par_id)%p%info%comm, c%theta(par_id)%p%info%nside, &
                  & 2*c%theta(par_id)%p%info%nside, 1, c%theta(par_id)%p%info%pol) !only want 1 map

             !spec. ind. map with 1 map (will be smoothed like zero spin map using the existing code)
             theta_single_pol => comm_map(info)
             
             do p_ind = 1,c%poltype(par_id)
                if (c%lmax_ind_pol(p_ind,par_id) >= 0) cycle !alm sampled
                if (c%poltype(par_id) == 1) then
                   p_min = 1; p_max = c%nmaps
                   if (cpar%only_pol) p_min = 2
                else if (c%poltype(par_id) == 2) then
                   if (p_ind == 1) then
                      p_min = 1; p_max = 1
                   else
                      p_min = 2; p_max = c%nmaps
                   end if
                else if (c%poltype(par_id) == 3) then
                   p_min = p_ind
                   p_max = p_ind
                end if

                if (p_min<=p_max) then !just a guaranty that we dont smooth for nothing
                   !copy poltype id theta map to the single map
                   theta_single_pol%map(:,1)=c%theta(par_id)%p%map(:,p_min)
                   allocate(c%theta_smooth(c%npar))
                   !smooth single map as intensity (i.e. zero spin)
                   call smooth_map(info, .false., &
                        & c%B_pp_fr(par_id)%p%b_l*0.d0+1.d0, theta_single_pol, &  
                        & c%B_pp_fr(par_id)%p%b_l, c%theta_smooth(par_id)%p)

                   do p = p_min,p_max
                      ! assign smoothed theta map to relevant polarizations
                      c%theta(par_id)%p%map(:,p) = c%theta_smooth(par_id)%p%map(:,1)
                   end do
                   call c%theta_smooth(par_id)%p%dealloc()
                   deallocate(c%theta_smooth)
                end if
             end do
             call theta_single_pol%dealloc()
             theta_single_pol => null()

          end if
       end if

       call update_status(status, "nonlin stop " // trim(c%label)// ' ' // trim(c%indlabel(par_id)))

    end select

    call c%updateMixmat 


    !This is a nice cleanup, but if new residuals are drawn for each time sample_specind_local is called,
    !then this is a step that is not necessary to perform. Leaving it in for now. 
    ! Subtract updated component from residual
    if (trim(c%class) /= 'ptsrc') then
       do i = 1, numband
          allocate(m(0:data(i)%info%np-1,data(i)%info%nmaps))
          m               = c%getBand(i)
          data(i)%res%map = data(i)%res%map - m
          deallocate(m)
       end do
    end if
   
  end subroutine sample_specind_local
  

  subroutine gather_alms(alm, alms, nalm, lm, i, pl, pl_tar)
    implicit none

    real(dp), dimension(0:,1:),    intent(in)    :: alm
    integer(c_int), dimension(1:,0:), intent(in) :: lm
    real(dp), dimension(0:,0:,1:), intent(inout) :: alms
    integer(i4b),                intent(in)    :: nalm, i, pl, pl_tar
    integer(i4b) :: k, l, m, ind

    do k = 0, nalm-1
       ! Gather all alms
       l = lm(1,k)
       m = lm(2,k)
       ind = l**2 + l + m
       alms(i,ind,pl_tar) = alm(k,pl)
    end do

  end subroutine gather_alms

  subroutine distribute_alms(alm, alms, nalm, lm, i, pl, pl_tar)
    implicit none

    real(dp), dimension(0:,1:),    intent(inout)    :: alm
    integer(c_int), dimension(1:,0:), intent(in)   :: lm
    real(dp), dimension(0:,0:,1:),  intent(in)       :: alms
    integer(i4b),                intent(in)       :: nalm, i, pl, pl_tar
    integer(i4b) :: k, l, m, ind
    
    do k = 0, nalm-1
       ! Distribute alms
       l = lm(1,k)
       m = lm(2,k)
       ind = l**2 + l + m
       alm(k,pl_tar) = alms(i,ind,pl)
    end do

  end subroutine distribute_alms

  subroutine compute_corrlen(x, fix, n, maxit, corrlen)
    implicit none

    real(dp), dimension(:,:),    intent(in)    :: x
    logical(lgt), dimension(:),  intent(in)      :: fix        
    integer(i4b),                  intent(in)    :: n
    integer(i4b),                  intent(in)    :: maxit
    integer(i4b),                  intent(out)   :: corrlen

    real(dp),          allocatable, dimension(:) :: C_
    integer(c_int),    allocatable, dimension(:) :: N_      
    real(dp)     :: x_mean, x_var
    integer(i4b) :: pl, p, q, k, corrlen_init, delta

    ! Calculate Correlation length
    delta = 100
    corrlen_init = 1
    corrlen = corrlen_init
    allocate(C_(delta))
    allocate(N_(delta))
    
    !open(58, file='correlation_function.dat', recl=10000)
          
    ! Calculate correlation function per parameter
    do p = 1, n
       if (fix(p)) cycle ! Skip fixed regions

       x_mean = mean(x(1:maxit,p))
       x_var = variance(x(1:maxit,p))
       
       N_ = 0
       C_ = 0.d0
       do q = 1, maxit
          do k = 1, delta
             if (q+k > maxit) cycle
             C_(k) = C_(k) + (x(q,p)-x_mean)*(x(q+k,p)-x_mean)
             N_(k) = N_(k) + 1 ! Less samples every q
          end do
       end do
       
       where (N_>0) C_ = C_/N_
       if ( x_var > 0 ) C_ = C_/x_var

      ! write(58,*) p, C_ ! Write to file

       ! Find correlation length
       do k = corrlen_init, delta
          if (C_(k) > 0.1) then
             if (k > corrlen) corrlen = k
          else
             exit
          end if
       end do
    end do
    deallocate(C_, N_)
    !close(58)
  end subroutine compute_corrlen


  !Here comes all subroutines for sampling diffuse components locally
  ! Sample spectral parameters
  subroutine sampleDiffuseSpecInd_nonlin(cpar, handle, comp_id, par_id, iter)
    implicit none
    type(comm_params),                       intent(in)           :: cpar
    type(planck_rng),                        intent(inout)        :: handle
    integer(i4b),                            intent(in)           :: par_id, comp_id, iter

    integer(i4b) :: i, j, k, l, n, p, q, pix, ierr, ind(1), counter, n_ok, id
    integer(i4b) :: i_min, i_max, status, n_gibbs, n_pix, n_pix_tot, flag, npar, np, nmaps
    real(dp)     :: a, b, a_tot, b_tot, s, t1, t2, x_min, x_max, delta_lnL_threshold
    real(dp)     :: mu, sigma, par, w, mu_p, sigma_p, a_old, chisq, chisq_old, chisq_tot, unitconv
    real(dp)     :: x(1), theta_min, theta_max
    logical(lgt) :: ok
    logical(lgt), save :: first_call = .true.
    class(comm_comp),         pointer :: c => null()
    class(comm_diffuse_comp), pointer :: c_lnL => null()
    real(dp),     allocatable, dimension(:)   :: lnL, P_tot, F, theta, a_curr
    real(dp),     allocatable, dimension(:,:) :: amp, buffer_lnL, alm_old
    !Following is for the local sampler
    real(dp)     :: old_theta, new_theta, mixing_old, mixing_new, lnL_new, lnL_old, res_lnL, delta_lnL, accept_rate
    integer(i4b) :: i_s, p_min, p_max, pixreg_nprop
    integer(i4b) :: n_spec_prop, n_accept, n_corr_prop, n_prop_limit, n_corr_limit, corr_len
    logical(lgt) :: first_sample
    class(comm_mapinfo),            pointer :: info => null()

    delta_lnL_threshold = 25.d0
    n                   = 101
    n_ok                = 50
    first_call          = .false.


    id = par_id
    c           => compList     ! Extremely ugly hack...
    do while (comp_id /= c%id)
       c => c%next()
    end do
    select type (c)
    class is (comm_diffuse_comp)
       c_lnL => c !to be able to access all diffuse comp parameters through c_lnL
       info  => comm_mapinfo(c_lnL%x%info%comm, c_lnL%x%info%nside, &
            & c_lnL%x%info%lmax, c_lnL%x%info%nmaps, c_lnL%x%info%pol)


       npar      = c_lnL%npar
       np        = c_lnL%x_smooth%info%np
       nmaps     = c_lnL%x_smooth%info%nmaps

       theta_min = c_lnL%p_uni(1,id)
       theta_max = c_lnL%p_uni(2,id)

       !needs rewriting to only sample polarizations covered by polt_id
       if (trim(cpar%operation) == 'optimize') then
          call c_lnL%sampleSpecInd(cpar, handle, par_id, iter) !use code in diffuse_comp_mod

       else if (trim(cpar%operation) == 'sample') then

          allocate(buffer_lnL(0:c_lnL%theta(id)%p%info%np-1,c_lnL%theta(id)%p%info%nmaps))
          buffer_lnL=max(min(c_lnL%theta(id)%p%map,theta_max),theta_min) 
          

          do p = 1,c_lnL%poltype(id)
             if (c_lnL%lmax_ind_pol(p,id) >= 0) cycle !this set of polarizations are not to be local sampled (is checked before this point)
             if (c_lnL%poltype(id) > 1 .and. cpar%only_pol .and. p == 1) cycle !only polarization (poltype > 1)
             if (p > c_lnL%nmaps) cycle ! poltype > number of maps



             call wall_time(t1)
             if (c_lnL%pol_pixreg_type(p,id) > 0) then
                if (info%myid == 0 .and. cpar%verbosity > 1) write(*,*) 'Sampling poltype index', p, &
                     & 'of ', c_lnL%poltype(id) !Needed?
                call sampleDiffuseSpecIndPixReg_nonlin(cpar, buffer_lnL, handle, comp_id, par_id, p, iter)
                call wall_time(t2)
                if (info%myid == 0 .and. cpar%verbosity > 1) write(*,*) 'poltype:',c_lnL%poltype(id),' pol:', &
                     & p,'CPU time specind = ', real(t2-t1,sp)
             else
                write(*,*) 'Undefined spectral index sample region'
                write(*,*) 'Component:',trim(c_lnL%label),'ind:',trim(c_lnL%indlabel(id))
                stop
             end if



          end do

          !after sampling is done we assign the spectral index its new value(s)
          c_lnL%theta(id)%p%map = buffer_lnL
          
          if (info%myid == 0 .and. cpar%verbosity > 2) write(*,*) 'Updating Mixing matrix'
          ! Update mixing matrix
          call c_lnL%updateMixmat

          ! Ask for CG preconditioner update
          if (c_lnL%cg_unique_sampgroup > 0) recompute_diffuse_precond = .true.

          ! deallocate

          deallocate(buffer_lnL)

       end if !operation

    end select

  end subroutine sampleDiffuseSpecInd_nonlin

  subroutine sampleDiffuseSpecIndSinglePix_nonlin(cpar, buffer_lnL, handle, comp_id, par_id, p, iter)
    implicit none
    type(comm_params),                       intent(in)           :: cpar
    real(dp),               dimension(0:,:), intent(inout)        :: buffer_lnL
    type(planck_rng),                        intent(inout)        :: handle
    integer(i4b),                            intent(in)           :: comp_id, par_id
    integer(i4b),                            intent(in)           :: p       !incoming polarization
    integer(i4b),                            intent(in)           :: iter    !Gibbs iteration

    integer(i4b) :: i, j, k, l, n, q, pix, ierr, ind(1), counter, n_ok, id
    integer(i4b) :: i_min, i_max, status, n_gibbs, n_pix, n_pix_tot, flag, npar, np, nmaps
    real(dp)     :: a, b, a_tot, b_tot, s, t1, t2, x_min, x_max, delta_lnL_threshold
    real(dp)     :: mu, sigma, par, w, mu_p, sigma_p, a_old, chisq, chisq_old, chisq_tot, unitconv
    real(dp)     :: x(1), theta_min, theta_max
    logical(lgt) :: ok
    logical(lgt), save :: first_call = .true.
    class(comm_comp),         pointer :: c => null()
    class(comm_diffuse_comp), pointer :: c_lnL => null()
    real(dp),     allocatable, dimension(:)   :: lnL, P_tot, F, theta, a_curr
    real(dp),     allocatable, dimension(:,:) :: amp, buffer, alm_old
    !Following is for the local sampler
    real(dp)     :: old_theta, new_theta, mixing_old, mixing_new, lnL_new, lnL_old, res_lnL, delta_lnL
    real(dp)     :: accept_rate, accept_scale, lnL_sum, sum_proplen, sum_accept
    integer(i4b) :: i_s, p_min, p_max, pixreg_nprop, band_count, burn_in, count_accept
    integer(i4b) :: n_spec_prop, n_accept, n_corr_prop, n_prop_limit, n_corr_limit, corr_len
    logical(lgt) :: first_sample, use_det, burned_in
    real(dp),     allocatable, dimension(:) :: all_thetas, data_arr, invN_arr, mixing_old_arr, mixing_new_arr
    real(dp),     allocatable, dimension(:) :: theta_corr_arr
    integer(i4b), allocatable, dimension(:) :: band_i, pol_j
    class(comm_mapinfo),            pointer :: info => null()

    c           => compList     ! Extremely ugly hack...
    do while (comp_id /= c%id)
       c => c%next()
    end do
    select type (c)
    class is (comm_diffuse_comp)
       c_lnL => c !to be able to access all diffuse comp parameters through c_lnL
    end select
    info  => comm_mapinfo(c_lnL%x%info%comm, c_lnL%x%info%nside, &
         & c_lnL%x%info%lmax, c_lnL%x%info%nmaps, c_lnL%x%info%pol)
                
                
    delta_lnL_threshold = 25.d0
    n                   = 101
    n_ok                = 50
    burn_in             = 20
    burned_in           = .false.
    first_call          = .false.

    id = par_id  !hack to not rewrite the entire code from diffuse_comp_mod

    n_prop_limit = 40
    n_corr_limit = 40
    count_accept = 0
    sum_accept   = 0.d0
    sum_proplen   = 0.d0

    !     buffer_lnL (theta, limited by min/max)

    if (c_lnL%poltype(id) == 1) then
       p_min = 1; p_max = c_lnL%nmaps
       if (cpar%only_pol) p_min = 2
    else if (c_lnL%poltype(id) == 2) then
       if (p == 1) then
          p_min = 1; p_max = 1
       else
          p_min = 2; p_max = c_lnL%nmaps
       end if
    else if (c_lnL%poltype(id) == 3) then
       p_min = p
       p_max = p
    else
       write(*,*) 'Unsupported polarization type'
       stop
    end if

    npar      = c_lnL%npar
    np        = c_lnL%x_smooth%info%np
    nmaps     = c_lnL%x_smooth%info%nmaps

    theta_min = c_lnL%p_uni(1,id)
    theta_max = c_lnL%p_uni(2,id)

    !set up which bands and polarizations to include
    !this is to exclude the need of checking this for each time the mixing matrix needs to be computed per pixel
    allocate(band_i(1000),pol_j(1000))
    band_count=0
    do k = 1,numband !run over all active bands
       !check if the band is associated with the component, i.e. frequencies are within 
       !freq. limits for the component
       if (.not. associated(rms_smooth(k)%p)) cycle
       if (data(k)%bp(0)%p%nu_c < c_lnL%nu_min_ind(id) .or. data(k)%bp(0)%p%nu_c > c_lnL%nu_max_ind(id)) cycle

       do l = p_min,p_max !loop all maps of band k associated with p (given poltype)
          if (l > data(k)%info%nmaps) cycle !no map in band k for polarization l
          band_count = band_count + 1
          band_i(band_count)=k
          pol_j(band_count)=l
       end do
    end do

    if (band_count==0) then
       buffer_lnL(:,p_min:p_max)=c_lnL%p_gauss(1,id) !set all thata to prior, as no bands are valid, no data
       deallocate(band_i,pol_j)
       if (info%myid == 0)  write(*,*) 'no data bands available for sampling of spec ind'
       return
    else
       if (info%myid == 0 .and. .true.) then
             write(*,fmt='(a)') '  Active bands'
          do k = 1,band_count
             write(*,fmt='(a,i1)') '   band: '//trim(data(band_i(k))%label)//', -- polarization: ',pol_j(k)
          end do
       end if
    end if

    allocate(all_thetas(npar))
    allocate(mixing_old_arr(band_count),mixing_new_arr(band_count),invN_arr(band_count),data_arr(band_count))
    do pix = 0,np-1 !loop over the number of pixels the processor is handling
       
       if (c_lnL%pol_ind_mask(id)%p%map(pix,p) < 0.5d0) then     ! if pixel is masked out
          buffer_lnL(pix,p_min:p_max) = c_lnL%p_gauss(1,id) ! set spec. ind to prior
          c_lnL%pol_nprop(id)%p%map(pix,p)=0.d0 !to mark that the pixel is masked out, we set nprop to zero
          cycle
       end if
       
       if (c_lnL%pol_sample_nprop(p,id) .or. c_lnL%pol_sample_proplen(p,id)) then
          pixreg_nprop = 10000 !should be enough to find correlation length (and proposal length if prompted) 
          allocate(theta_corr_arr(pixreg_nprop))
          n_spec_prop = 0
          n_corr_prop = 0 
          !c_lnL%pol_sample_nprop(p,id) = boolean array of size (poltype,npar)
          !c_lnL%pol_sample_proplen(p,id) = boolean array of size (poltype,npar)
       else
          pixreg_nprop = IDINT(c_lnL%pol_nprop(id)%p%map(pix,p)) ! comm_map is real(dp), use IDINT to get the integer value
       end if

       n_accept = 0
       first_sample = .true.

       do j = 1,pixreg_nprop !propose new sample n times (for faster mixing in total)
          
          if (first_sample) then
             old_theta = buffer_lnL(pix,p)

             !get the values of the remaining spec inds of the component
             do i = 1, npar
                if (i == id) cycle
                all_thetas(i) = c_lnL%theta_smooth(i)%p%map(pix,p)
             end do
          end if

          !draw new spec ind
          new_theta = old_theta + c_lnL%pol_proplen(id)%p%map(pix,p)*rand_gauss(handle)

          !init log-like for new sample
          if (first_sample) lnL_old = 0.d0
          lnL_new = 0.d0
          
          if (new_theta > theta_max .or. new_theta < theta_min) then !new proposal is outside limits
             lnL_new = -1.d30 
             ! skip the true caclulation of lnL, we reject the sample ~100%
          else
             ! do a clever way of computing the lnL for the different evaluation types
             if (trim(c_lnL%pol_lnLtype(p,id))=='chisq') then
                !write the chisq sampling here

                do k = 1,band_count !run over all active bands
                   ! get conversion factor from amplitude to data (i.e. mixing matrix element)           
                   ! both for old and new spec. ind.
                   if (first_sample) then
                      all_thetas(id)=old_theta
                      mixing_old = c_lnL%F_int(pol_j(k),band_i(k),0)%p%eval(all_thetas) * &
                           & data(band_i(k))%gain * c_lnL%cg_scale
                   end if
                   all_thetas(id)=new_theta
                   mixing_new = c_lnL%F_int(pol_j(k),band_i(k),0)%p%eval(all_thetas) * &
                        & data(band_i(k))%gain * c_lnL%cg_scale

                   !compute chisq for pixel 'pix' of the associated band
                   if (first_sample) then
                      res_lnL = res_smooth(band_i(k))%p%map(pix,pol_j(k)) - mixing_old*c_lnL%x_smooth%map(pix,pol_j(k))
                      lnL_old = lnL_old -0.5d0*(res_lnL*rms_smooth(band_i(k))%p%siN%map(pix,pol_j(k)))**2
                   end if
                   res_lnL = res_smooth(band_i(k))%p%map(pix,pol_j(k)) - mixing_new*c_lnL%x_smooth%map(pix,pol_j(k))
                   lnL_new = lnL_new -0.5d0*(res_lnL*rms_smooth(band_i(k))%p%siN%map(pix,pol_j(k)))**2
                end do

             else if ((trim(c_lnL%pol_lnLtype(p,id))=='ridge') .or. &
                  & (trim(c_lnL%pol_lnLtype(p,id))=='marginal')) then
                if (trim(c_lnL%pol_lnLtype(p,id))=='ridge') then
                   use_det = .false.
                else
                   use_det = .true.
                end if

                !! build mixing matrix, invN and data for pixel
                do k = 1,band_count !run over all active bands
                   ! get conversion factor from amplitude to data (i.e. mixing matrix element)           
                   ! both for old and new spec. ind.
                   if (first_sample) then
                      all_thetas(id)=old_theta
                      mixing_old_arr(k) = c_lnL%F_int(pol_j(k),band_i(k),0)%p%eval(all_thetas) * &
                           & data(band_i(k))%gain * c_lnL%cg_scale
                   end if
                   all_thetas(id)=new_theta
                   mixing_new_arr(k) = c_lnL%F_int(pol_j(k),band_i(k),0)%p%eval(all_thetas) * &
                        & data(band_i(k))%gain * c_lnL%cg_scale

                   data_arr(k)=res_smooth(band_i(k))%p%map(pix,pol_j(k))
                   invN_arr(k)=rms_smooth(band_i(k))%p%siN%map(pix,pol_j(k))**2 !assumed diagonal and uncorrelated 
                end do

                !compute the marginal/ridge log-likelihood for the pixel
                if (first_sample) then
                   lnL_old = lnL_old + comp_lnL_marginal_diagonal(mixing_old_arr, invN_arr, data_arr, &
                        & use_det, band_count)
                end if
                lnL_new = lnL_new + comp_lnL_marginal_diagonal(mixing_new_arr, invN_arr, data_arr, &
                     & use_det, band_count)

             else 
                write(*,*) 'invalid polarized lnL sampler type'
                stop

             end if !chisq/marginal/ridge

             !add spec. ind. priors
             if (first_sample) then
                all_thetas(id)=old_theta
                do l = 1, npar
                   if (c_lnL%p_gauss(2,l) > 0.d0) then
                      lnL_old = lnL_old - 0.5d0 * (all_thetas(l)-c_lnL%p_gauss(1,l))**2 / c_lnL%p_gauss(2,l)**2 
                   end if
                   all_thetas(id)=new_theta
                end do
             end if
             do l = 1, npar
                if (c_lnL%p_gauss(2,l) > 0.d0) then
                   lnL_new = lnL_new - 0.5d0 * (all_thetas(l)-c_lnL%p_gauss(1,l))**2 / c_lnL%p_gauss(2,l)**2 
                end if
             end do
             !first sample done
             first_sample = .false.

          end if !outside spec limits

          !accept/reject new spec ind
          delta_lnL = lnL_new-lnL_old

          if (delta_lnL < 0.d0) then
             !if delta_lnL is more negative than -25.d0, limit to -25.d0
             if (abs(delta_lnL) > delta_lnL_threshold) delta_lnL = -delta_lnL_threshold 

             !draw random uniform number
             a = rand_uni(handle) !draw uniform number from 0 to 1
             if (exp(delta_lnL) > a) then
                !accept
                old_theta = new_theta
                lnL_old = lnL_new !don't have to calculate this again for the next rounds of sampling
                n_accept = n_accept + 1
             end if
          else
             !accept new sample, higher likelihood
             old_theta = new_theta
             lnL_old = lnL_new !don't have to calculate this again for the next rounds of sampling
             n_accept = n_accept + 1
          end if
          
          if (j > burn_in) burned_in = .true.
          ! evaluate proposal_length, then correlation length. 
          !This should only be done the first gibbs iteration, if prompted to do so from parameter file.
          if (c_lnL%pol_sample_proplen(p,id)) then
             n_spec_prop = n_spec_prop + 1
             accept_rate = n_accept*1.d0/n_spec_prop
             if (.not. burned_in) then 
                !giving som time to let the first steps "burn in" if one starts far away from max lnL
                n_spec_prop = 0
                n_accept = 0
             else if (n_spec_prop > n_prop_limit) then
                if (accept_rate > 0.7d0) then
                   accept_scale = 1.5d0
                else if (accept_rate < 0.3d0) then
                   accept_scale = 0.5d0
                else 
                   accept_scale = -1.d0
                end if

                if (accept_scale > 0.d0) then
                   c_lnL%pol_proplen(id)%p%map(pix,p) = c_lnL%pol_proplen(id)%p%map(pix,p)* &
                        & accept_scale !set new proposal length
                   n_accept = 0 !reset with new prop length
                   n_spec_prop = 0 !reset with new prop length
                else
                   sum_accept = sum_accept + accept_rate
                   count_accept = count_accept + 1
                   sum_proplen = sum_proplen + c_lnL%pol_proplen(id)%p%map(pix,p)
                   if (.not. c_lnL%pol_sample_nprop(p,id)) then
                      exit 
                      !ugly, but we only end up here in the first gibbs sample if we are only fitting proposal
                      !lengths and not correlation length
                   end if
                end if
             end if

          else if (c_lnL%pol_sample_nprop(p,id)) then
             ! if we are keeping track of spec inds for corr. length, then save current spec ind
             n_corr_prop = n_corr_prop + 1
             theta_corr_arr(n_corr_prop) = old_theta
             if (.not. burned_in) then 
                !giving som time to let the first steps "burn in" if one starts far away from max lnL
                n_corr_prop = 0
             else if (n_corr_prop > n_corr_limit) then
                corr_len = calc_corr_len(theta_corr_arr(1:n_corr_prop),n_corr_prop) !returns -1 if no corr.len. is found
                if (corr_len > 0) then ! .or. n_corr_prop > 4*c_lnL%nprop_uni(2,id)) then
                   !set nprop (for pix region) to x*corr_len, x=2, but inside limits from parameter file
                   c_lnL%pol_nprop(id)%p%map(pix,p) = 1.d0*min(max(2*corr_len,c_lnL%nprop_uni(1,id)),c_lnL%nprop_uni(2,id))
                   exit 
                   !ugly, but we only end up here in the first gibbs sample if we are fitting correlation length

                end if
             end if
          else
             accept_rate = n_accept*1.d0/j
             sum_accept = sum_accept + accept_rate
             count_accept = count_accept + 1
             sum_proplen = sum_proplen + c_lnL%pol_proplen(id)%p%map(pix,p)
          end if
          
       end do !pixreg_nprop


       if (allocated(theta_corr_arr)) deallocate(theta_corr_arr)
       
       !assign last accepted theta value (old_theta) to the pixels of the current pixel region, 
       !in the polarizations given by poltype and p
       buffer_lnL(pix,p_min:p_max) = old_theta
       
    end do !pix = 1,np


    call mpi_allreduce(MPI_IN_PLACE, sum_accept, 1, MPI_DOUBLE_PRECISION, MPI_SUM, info%comm, ierr)
    call mpi_allreduce(MPI_IN_PLACE, count_accept, 1, MPI_INTEGER, MPI_SUM, info%comm, ierr)
    call mpi_allreduce(MPI_IN_PLACE, sum_proplen, 1, MPI_DOUBLE_PRECISION, MPI_SUM, info%comm, ierr)
    if (info%myid==0) then
       write(*,fmt='(a,f6.4)') '   avg. accept rate     = ', sum_accept/count_accept
       write(*,fmt='(a,e14.4)') '   avg. proposal length = ', sum_proplen/count_accept
    end if
    if (iter >= 2) then !only stop sampling after 2nd iteration, in case first iter is far off.
       c_lnL%pol_sample_nprop(p,id) = .false. !set sampling of correlation length (number of proposals and
       c_lnL%pol_sample_proplen(p,id) = .false. !proposal length to false (this is only to be done first gibbs iteration)
    end if
    !deallocate
    deallocate(mixing_old_arr,mixing_new_arr,data_arr,invN_arr,all_thetas)
    deallocate(band_i,pol_j)


  end subroutine sampleDiffuseSpecIndSinglePix_nonlin


  subroutine sampleDiffuseSpecIndFullsky_nonlin(cpar, buffer_lnL, handle, comp_id, par_id, p, iter)
    implicit none
    type(comm_params),                       intent(in)           :: cpar
    real(dp),               dimension(0:,:), intent(inout)        :: buffer_lnL
    type(planck_rng),                        intent(inout)        :: handle
    integer(i4b),                            intent(in)           :: comp_id, par_id
    integer(i4b),                            intent(in)           :: p       !incoming polarization
    integer(i4b),                            intent(in)           :: iter    !Gibbs iteration

    integer(i4b) :: i, j, k, l, n, q, pix, ierr, ind(1), counter, n_ok, id
    integer(i4b) :: i_min, i_max, status, n_gibbs, n_pix, n_pix_tot, flag, npar, np, nmaps
    real(dp)     :: a, b, a_tot, b_tot, s, t1, t2, x_min, x_max, delta_lnL_threshold
    real(dp)     :: mu, sigma, par, w, mu_p, sigma_p, a_old, chisq, chisq_old, chisq_tot, unitconv
    real(dp)     :: buff1_r(1), buff2_r(1), theta_min, theta_max
    logical(lgt) :: ok
    logical(lgt), save :: first_call = .true.
    class(comm_comp),         pointer :: c => null()
    class(comm_diffuse_comp), pointer :: c_lnL => null()
    !Following is for the local sampler
    real(dp)     :: old_theta, new_theta, mixing_old, mixing_new, lnL_new, lnL_old, res_lnL, delta_lnL
    real(dp)     :: accept_rate, accept_scale, lnL_sum, init_theta
    integer(i4b) :: i_s, p_min, p_max, pixreg_nprop, band_count, pix_count, buff1_i(1), buff2_i(1), burn_in
    integer(i4b) :: n_spec_prop, n_accept, n_corr_prop, n_prop_limit, n_corr_limit, corr_len, out_every
    logical(lgt) :: first_sample, loop_exit, use_det, burned_in
    real(dp),     allocatable, dimension(:)   :: all_thetas, data_arr, invN_arr, mixing_old_arr, mixing_new_arr
    real(dp),     allocatable, dimension(:)   :: theta_corr_arr
    integer(i4b), allocatable, dimension(:)   :: band_i, pol_j
    class(comm_mapinfo),            pointer   :: info => null()

    c           => compList     ! Extremely ugly hack...
    do while (comp_id /= c%id)
       c => c%next()
    end do
    select type (c)
    class is (comm_diffuse_comp)
       c_lnL => c !to be able to access all diffuse comp parameters through c_lnL
    end select
    info  => comm_mapinfo(c_lnL%x%info%comm, c_lnL%x%info%nside, &
         & c_lnL%x%info%lmax, c_lnL%x%info%nmaps, c_lnL%x%info%pol)
                

    delta_lnL_threshold = 25.d0
    n                   = 101
    n_ok                = 50
    burn_in             = 20
    burned_in           = .false.
    first_call          = .false.


    id = par_id !hack to not rewrite too much from diffuse_comp_mod
    
    n_prop_limit = 20
    n_corr_limit = 20
    out_every    = 10

    !     buffer_lnL (theta, limited by min/max)

    if (c_lnL%poltype(id) == 1) then
       p_min = 1; p_max = c_lnL%nmaps
       if (cpar%only_pol) p_min = 2
    else if (c_lnL%poltype(id) == 2) then
       if (p == 1) then
          p_min = 1; p_max = 1
       else
          p_min = 2; p_max = c_lnL%nmaps
       end if
    else if (c_lnL%poltype(id) == 3) then
       p_min = p
       p_max = p
    else
       write(*,*) 'Unsupported polarization type'
       stop
    end if

    npar      = c_lnL%npar
    np        = c_lnL%x_smooth%info%np
    nmaps     = c_lnL%x_smooth%info%nmaps

    theta_min = c_lnL%p_uni(1,id)
    theta_max = c_lnL%p_uni(2,id)

    !set up which bands and polarizations to include

    allocate(band_i(3*numband),pol_j(3*numband))

    band_count=0
    do k = 1,numband !run over all active bands
       !check if the band is associated with the smoothed component, and if band frequencies are within 
       !freq. limits for the component
       if (.not. associated(rms_smooth(k)%p)) cycle
       if (data(k)%bp(0)%p%nu_c < c_lnL%nu_min_ind(id) .or. data(k)%bp(0)%p%nu_c > c_lnL%nu_max_ind(id)) cycle
                   
       do l = p_min,p_max !loop all maps of band k associated with p (given poltype)
          if (l > data(k)%info%nmaps) cycle !no map in band k for polarization l
          band_count = band_count + 1
          band_i(band_count)=k
          pol_j(band_count)=l
       end do
    end do

    if (band_count==0) then
       buffer_lnL(:,p_min:p_max)=c_lnL%p_gauss(1,id) !set theta to prior, as no bands are valid, no data
       deallocate(band_i,pol_j)
       if (info%myid == 0)  write(*,*) 'no data bands available for sampling of spec ind'
       return
    else
       if (info%myid == 0 .and. .true.) then
             write(*,fmt='(a)') '  Active bands'
          do k = 1,band_count
             write(*,fmt='(a,i1)') '   band: '//trim(data(band_i(k))%label)//', -- polarization: ',pol_j(k)
          end do
       end if
    end if

    allocate(all_thetas(npar))
    allocate(mixing_old_arr(band_count),mixing_new_arr(band_count),invN_arr(band_count),data_arr(band_count))

    n_spec_prop = 0
    n_accept = 0
    n_corr_prop = 0 
    if (c_lnL%pol_sample_nprop(p,id) .or. c_lnL%pol_sample_proplen(p,id)) then
       pixreg_nprop = 10000 !should be enough to find correlation length (and proposal length if prompted) 
       allocate(theta_corr_arr(pixreg_nprop))
       !c_lnL%pol_sample_nprop(j,p,id) = boolean array of size (n_pixreg,poltype)
       !c_lnL%pol_sample_proplen(j,p,id) = boolean array of size (n_pixreg,poltype)
    else
       pixreg_nprop = IDINT(c_lnL%pol_nprop(id)%p%map(0,p)) ! comm_map is real(dp), use IDINT() to convert to integer
    end if

    first_sample  = .true.
    loop_exit     = .false.
    
    call wall_time(t1)
    do j = 1,pixreg_nprop !propose new sample n times (for faster mixing in total)
       if (info%myid == 0) then
          if (first_sample) then
             !taking the avg fullsky value
             old_theta = sum(buffer_lnL(:,p_min)) 
             pix_count = np
             call mpi_allreduce(MPI_IN_PLACE, old_theta, 1, MPI_DOUBLE_PRECISION, & 
                  & MPI_SUM, info%comm, ierr)
             call mpi_allreduce(MPI_IN_PLACE, pix_count, 1, MPI_INTEGER, & 
                  & MPI_SUM, info%comm, ierr)
             old_theta = old_theta/pix_count

             init_theta = old_theta
             write(*,fmt='(a, f10.5)') "  initial sepc. ind. value: ", init_theta
          end if

          !draw new spec ind, 
          new_theta = old_theta + c_lnL%pol_proplen(id)%p%map(0,p)*rand_gauss(handle)

       end if


       !broadcast new_theta, and new old_theta, and all_thetas to the other processors
       if (first_sample) call mpi_bcast(old_theta, 1, MPI_DOUBLE_PRECISION, &
            & 0, c_lnL%comm, ierr)
       call mpi_bcast(new_theta, 1, MPI_DOUBLE_PRECISION, 0, c_lnL%comm, ierr)

       if (info%myid==0 .and. mod(j,out_every)==0) then
          write(*,fmt='(a, i6, a, f10.5, a, f10.5)') "  proposal: ", j," -- Current ind: ", &
               & old_theta, " -- proposed ind: ", new_theta
       end if


       !init log-like for new sample
       if (first_sample) lnL_old = 0.d0
       lnL_new = 0.d0       

       if (new_theta > theta_max .or. new_theta < theta_min) then !new proposal is outside limits
          lnL_new = -1.d30 
          ! skip the true caclulation of lnL, we reject the sample ~100%
          if (info%myid==0) write(*,fmt='(a, f10.5, a, f10.5)') "    Proposed ind outside limits.  min: ", &
               & theta_min," -- max: ", theta_max
       else
          pix_count = 0
          all_thetas(id)=new_theta
          !lnL type should split here
          if (trim(c_lnL%pol_lnLtype(p,id))=='chisq') then
             !loop bands and then pixels

             do pix = 0,np-1 !loop over pixels covered by the processor
                if (c_lnL%pol_ind_mask(id)%p%map(pix,p) < 0.5d0) cycle     ! if pixel is masked out

                !get the values of the remaining spec inds of the component for the given pixel
                do i = 1, npar
                   if (i == id) cycle
                   all_thetas(i) = c_lnL%theta_smooth(i)%p%map(pix,p) 
                end do

                do k = 1,band_count !run over all active bands
                   pix_count = pix_count + 1

                   ! get conversion factor from amplitude to data (i.e. mixing matrix element)           
                   ! both for old and new spec. ind. and calc. log likelihood (chisq)
                   if (first_sample) then
                      all_thetas(id)=old_theta
                      mixing_old = c_lnL%F_int(pol_j(k),band_i(k),0)%p%eval(all_thetas) * &
                           & data(band_i(k))%gain * c_lnL%cg_scale
                      all_thetas(id)=new_theta

                      res_lnL = res_smooth(band_i(k))%p%map(pix,pol_j(k)) - mixing_old* &
                           & c_lnL%x_smooth%map(pix,pol_j(k))
                      lnL_old = lnL_old -0.5d0*(res_lnL*rms_smooth(band_i(k))%p%siN%map(pix,pol_j(k)))**2

                   end if
                   mixing_new = c_lnL%F_int(pol_j(k),band_i(k),0)%p%eval(all_thetas) * &
                        & data(band_i(k))%gain * c_lnL%cg_scale

                   res_lnL = res_smooth(band_i(k))%p%map(pix,pol_j(k)) - mixing_new* &
                        & c_lnL%x_smooth%map(pix,pol_j(k))
                   lnL_new = lnL_new -0.5d0*(res_lnL*rms_smooth(band_i(k))%p%siN%map(pix,pol_j(k)))**2
                end do
             end do

          else if ((trim(c_lnL%pol_lnLtype(p,id))=='ridge') .or. &
               & (trim(c_lnL%pol_lnLtype(p,id))=='marginal')) then
             if (trim(c_lnL%pol_lnLtype(p,id))=='ridge') then
                use_det = .false.
             else
                use_det = .true.
             end if

             do pix = 0,np-1 !More precise, we need to loop over pixels covered by the processor
                
                if (c_lnL%pol_ind_mask(id)%p%map(pix,p) < 0.5d0) cycle     ! if pixel is masked out

                !get the values of the remaining spec inds of the component for the given pixel
                do i = 1, npar
                   if (i == id) cycle
                   all_thetas(i) = c_lnL%theta_smooth(i)%p%map(pix,p) 
                end do

                !build mixing matrix
                do k = 1,band_count !run over all active bands
                   pix_count = pix_count + 1

                   if (first_sample) then
                      all_thetas(id)=old_theta
                      mixing_old_arr(k) = c_lnL%F_int(pol_j(k),band_i(k),0)%p%eval(all_thetas) * &
                           & data(band_i(k))%gain * c_lnL%cg_scale
                      all_thetas(id)=new_theta
                   end if
                   mixing_new_arr(k) = c_lnL%F_int(pol_j(k),band_i(k),0)%p%eval(all_thetas) * &
                        & data(band_i(k))%gain * c_lnL%cg_scale
                   pix_count = pix_count + 1
                   data_arr(k)=res_smooth(band_i(k))%p%map(pix,pol_j(k))
                   invN_arr(k)=rms_smooth(band_i(k))%p%siN%map(pix,pol_j(k))**2 !assumed diagonal and uncorrelated 
                end do

                !compute the marginal/ridge log-like for the pixel
                if (first_sample) then
                   lnL_old = lnL_old + comp_lnL_marginal_diagonal(mixing_old_arr, invN_arr, data_arr, &
                        & use_det, band_count)
                end if
                lnL_new = lnL_new + comp_lnL_marginal_diagonal(mixing_new_arr, invN_arr, data_arr, &
                     & use_det, band_count)
             end do
          else 
             if (info%myid==0) write(*,*) 'invalid polarized lnL sampler type'
             stop

          end if !chisq/marginal/ridge


          !Sum lnL_new (and lnL_old) among all processors
          if (first_sample) then
             !there is a problem with the mpi_allreduce call. Commander3 crashes
             call mpi_allreduce(lnL_old, buff2_r, 1, MPI_DOUBLE_PRECISION, & 
                  & MPI_SUM, info%comm, ierr)
             lnL_old = buff2_r(1)

             call mpi_allreduce(pix_count, k, 1, MPI_INTEGER, & 
                  & MPI_SUM, info%comm, ierr)
             pix_count = k

             if (pix_count == 0) then! there are no data that is valid
                old_theta = c_lnL%p_gauss(1,id) !set theta to prior
                !set nprop to 0, write error message, then exit sampling
                c_lnL%pol_nprop(id)%p%map(:,p) = 0.d0
                if (info%myid==0) write(*,*) "    No valid pixels to sample spectral index from"
                exit
             end if

          end if

          call mpi_allreduce(lnL_new, lnl_sum, 1, MPI_DOUBLE_PRECISION, & 
               & MPI_SUM, info%comm, ierr)
          lnL_new = lnL_sum

          !add spec. ind. priors
          if (info%myid == 0) then
             if (first_sample) then
                all_thetas(id)=old_theta
                do l = 1, npar
                   if (c_lnL%p_gauss(2,l) > 0.d0) then
                      lnL_old = lnL_old - 0.5d0 * (all_thetas(l)-c_lnL%p_gauss(1,l))**2 / c_lnL%p_gauss(2,l)**2 
                   end if
                   all_thetas(id)=new_theta
                end do
             end if
             do l = 1, npar
                if (c_lnL%p_gauss(2,l) > 0.d0) then
                   lnL_new = lnL_new - 0.5d0 * (all_thetas(l)-c_lnL%p_gauss(1,l))**2 / c_lnL%p_gauss(2,l)**2 
                end if
             end do
          end if

          !first sample done
          first_sample = .false.

          if (pix_count==0) then
             !set theta to prior
             old_theta = c_lnL%p_gauss(1,id)
             !set number of proposals to zero, i.e. spectral index will not be sampled in later iterations 
             !as there are no unmasked data
             c_lnL%pol_nprop(id)%p%map(:,p)=0.d0
             exit   !exit sampling
          end if

       end if !new_theta outside spec limits

       if (info%myid == 0) then
          !accept/reject new spec ind
          delta_lnL = lnL_new-lnL_old

          if (mod(j,out_every)==0) write(*,fmt='(a, e14.5)') "    lnL_new - lnL_old = ", delta_lnL


          if (delta_lnL < 0.d0) then
             !if delta_lnL is more negative than -25.d0, limit to -25.d0
             if (abs(delta_lnL) > delta_lnL_threshold) delta_lnL = -delta_lnL_threshold 

             !draw random uniform number
             a = rand_uni(handle) !draw uniform number from 0 to 1
             if (exp(delta_lnL) > a) then
                !accept
                old_theta = new_theta
                lnL_old = lnL_new !don't have to calculate this again for the next rounds of sampling
                n_accept = n_accept + 1
             end if
          else
             !accept new sample, higher likelihood
             old_theta = new_theta
             lnL_old = lnL_new !don't have to calculate this again for the next rounds of sampling
             n_accept = n_accept + 1
          end if

          if (j > burn_in) burned_in = .true.
          ! evaluate proposal_length, then correlation length. 
          !This should only be done the first gibbs iteration, if prompted to do so from parameter file.
          if (c_lnL%pol_sample_proplen(p,id)) then
             n_spec_prop = n_spec_prop + 1
             accept_rate = n_accept*1.d0/n_spec_prop
             if (mod(n_spec_prop,out_every)==0) write(*,fmt='(a, f6.4)') "   accept rate = ", accept_rate
             if (.not. burned_in) then 
                !giving som time to let the first steps "burn in" if one starts far away from max lnL
                n_spec_prop = 0
                n_accept = 0
             else if (n_spec_prop > n_prop_limit) then
                if (accept_rate > 0.7d0) then
                   accept_scale = 1.5d0
                else if (accept_rate < 0.3d0) then
                   accept_scale = 0.5d0
                else 
                   accept_scale = -1.d0
                end if

                if (accept_scale > 0.d0) then
                   !prop_len only ever used by root processor
                   c_lnL%pol_proplen(id)%p%map(0,p) = c_lnL%pol_proplen(id)%p%map(0,p)*accept_scale !set new proposal length
                   n_accept = 0 !reset with new prop length
                   n_spec_prop = 0 !reset with new prop length
                   write(*,fmt='(a, e14.5)') "     New prop. len. = ", c_lnL%pol_proplen(id)%p%map(0,p)
                else
                   c_lnL%pol_sample_proplen(p,id)=.false. !making sure we dont go back into prop. len. sampling
                   !only necessary to update for myid==0
                   if (.not. c_lnL%pol_sample_nprop(p,id)) then
                      loop_exit=.true. !we have found the ideal proposal length, not looking for correlation length
                   end if
                end if
             end if

          else if (c_lnL%pol_sample_nprop(p,id)) then
             ! if we are keeping track of spec inds for corr. length, then save current spec ind
             n_corr_prop = n_corr_prop + 1
             theta_corr_arr(n_corr_prop) = old_theta
             if (.not. burned_in) then
                n_corr_prop = 0
             else if (n_corr_prop > n_corr_limit) then
                corr_len = calc_corr_len(theta_corr_arr(1:n_corr_prop),n_corr_prop) !returns -1 if no corr.len. is found
                if (corr_len > 0) then ! .or. n_corr_prop > 4*c_lnL%nprop_uni(2,id)) then
                   !set pixreg_nprop (for pix region) to x*corr_len, x=2, but inside limits from parameter file
                   c_lnL%pol_nprop(id)%p%map(:,p) = 1.d0*min(max(2*corr_len,c_lnL%nprop_uni(1,id)),c_lnL%nprop_uni(2,id))
                   loop_exit=.true. !we have found the correlation length
                   c_lnL%pol_sample_nprop(p,id)=.false. !making sure we dont go back into corr. len. sampling
                end if
             end if
          else
             accept_rate = n_accept*1.d0/j
             if (mod(j,out_every)==0) write(*,fmt='(a, f6.4)') "   accept rate = ", accept_rate
          end if
          
       end if

       call wall_time(t2)

       if (info%myid == 0 .and. mod(j,out_every)==0) write(*,*) '   Sample:',j,'  Wall time per sample:',real((t2-t1)/j,sp)

       call mpi_bcast(loop_exit, 1, MPI_LOGICAL, 0, c_lnL%comm, ierr)

       if (loop_exit) exit
       
    end do !nprop

    !bcast proposal length
    call mpi_bcast(c_lnL%pol_proplen(id)%p%map(0,p), 1, MPI_DOUBLE_PRECISION, 0, &
         & c_lnL%comm, ierr)
    c_lnL%pol_proplen(id)%p%map(:,p) = c_lnL%pol_proplen(id)%p%map(0,p)

    !bcast number of proposals
    call mpi_bcast(c_lnL%pol_nprop(id)%p%map(0,p), 1, MPI_DOUBLE_PRECISION, 0, &
         & c_lnL%comm, ierr)
    c_lnL%pol_nprop(id)%p%map(:,p) = c_lnL%pol_nprop(id)%p%map(0,p)

    !bcast last valid theta to all procs to update theta map
    call mpi_bcast(old_theta, 1, MPI_DOUBLE_PRECISION, 0, c_lnL%comm, ierr)

    buffer_lnL(:,p_min:p_max) = old_theta

    if (info%myid==0) then
       write(*,fmt='(a, f10.5)') "    Final spec. ind. value: ", old_theta
       write(*,fmt='(a, i5, a, e14.5)') "    Number of proposals: ",IDINT(c_lnL%pol_nprop(id)%p%map(0,p)), &
            & "  --  Proposal length: ", c_lnL%pol_proplen(id)%p%map(0,p)
       write(*,fmt='(a, e14.5)') "    Difference in spec. ind., new - old: ", old_theta-init_theta
       write(*,*) ''
    end if

    if (iter >= 2) then !only stop sampling after 2nd iteration, in case first iter is far off.
       c_lnL%pol_sample_nprop(p,id) = .false. !set sampling of correlation length (number of proposals) and
       c_lnL%pol_sample_proplen(p,id) = .false. !proposal length to false (this is only to be done in the first 
                                               !gibbs iteration anyways)
    end if

    !deallocate
    deallocate(mixing_old_arr,mixing_new_arr,data_arr,invN_arr,all_thetas)
    deallocate(band_i,pol_j)
    if (allocated(theta_corr_arr)) deallocate(theta_corr_arr)

  end subroutine sampleDiffuseSpecIndFullsky_nonlin


  subroutine sampleDiffuseSpecIndPixReg_nonlin(cpar, buffer_lnL, handle, comp_id, par_id, p, iter)
    implicit none
    type(comm_params),                       intent(in)           :: cpar
    real(dp),               dimension(0:,:), intent(inout)        :: buffer_lnL
    type(planck_rng),                        intent(inout)        :: handle
    integer(i4b),                            intent(in)           :: comp_id, par_id
    integer(i4b),                            intent(in)           :: p       !incoming polarization
    integer(i4b),                            intent(in)           :: iter    !Gibbs iteration

    integer(i4b) :: i, j, k, l, m, n, q, pr, max_pr, pix, ierr, ind(1), counter, n_ok, id
    integer(i4b) :: i_min, i_max, status, n_gibbs, n_pix, n_pix_tot, flag, npar, np, nmaps, nsamp
    real(dp)     :: a, b, a_tot, b_tot, s, t0, t1, t2, t3, t4, x_min, x_max, delta_lnL_threshold
    real(dp)     :: mu, sigma, par, w, mu_p, sigma_p, a_old, chisq, chisq_old, chisq_tot, unitconv
    real(dp)     :: buff_init, theta_min, theta_max, running_accept, running_dlnL
    logical(lgt) :: ok, outside
    logical(lgt), save :: first_call = .true.
    class(comm_comp),         pointer :: c => null()
    class(comm_diffuse_comp), pointer :: c_lnL => null()
    !Following is for the local sampler
    real(dp)     :: mixing_old, mixing_new, lnL_new, lnL_old, res_lnL, delta_lnL, lnL_prior, lnL_init
    real(dp)     :: accept_rate, accept_scale, lnL_sum, proplen, chisq_jeffreys, avg_dlnL, lnL_total_init
    real(dp)     :: old_theta, new_theta
    integer(i4b) :: i_s, p_min, p_max, pixreg_nprop, band_count, pix_count, buff1_i(1), buff2_i(1), burn_in
    integer(i4b) :: n_spec_prop, n_accept, n_corr_prop, n_prop_limit, n_corr_limit, corr_len, out_every
    integer(i4b) :: npixreg, smooth_scale, arr_ind, np_lr, np_fr, myid_pix, unit
    logical(lgt) :: first_sample, loop_exit, use_det, burned_in, sampled_nprop, sampled_proplen
    character(len=512) :: filename, postfix, fmt_pix, npixreg_txt
    character(len=6) :: itext
    character(len=4) :: ctext
    character(len=2) :: pind_txt
    real(dp),      allocatable, dimension(:) :: all_thetas, data_arr, invN_arr, mixing_old_arr, mixing_new_arr
    real(dp),      allocatable, dimension(:) :: theta_corr_arr, old_thetas, new_thetas, init_thetas, sum_theta
    real(dp),      allocatable, dimension(:) :: old_theta_smooth, new_theta_smooth, dlnL_arr
    real(dp),      allocatable, dimension(:,:) :: theta_MC_arr
    integer(i4b),  allocatable, dimension(:) :: band_i, pol_j, accept_arr
    class(comm_mapinfo),             pointer :: info_fr => null() !full resolution
    class(comm_mapinfo),             pointer :: info_fr_single => null() !full resolution, nmaps=1
    class(comm_mapinfo),             pointer :: info_lr => null() !low resolution
    class(comm_mapinfo),             pointer :: info_lr_single => null() !low resolution, nmaps=1
    class(comm_mapinfo),             pointer :: info_data => null() !data band map info
    class(comm_map),                 pointer :: theta_single_fr => null() ! Spectral parameter of polt_id index
    class(comm_map),                 pointer :: theta_single_lr => null() ! smoothed spec. ind. of polt_id index
    class(comm_map),                 pointer :: theta_lr => null() ! smoothed spec. ind. of polt_id index
    class(comm_map),                 pointer :: theta_lr_hole => null() ! smoothed spec. ind. of polt_id index
    class(comm_map),                 pointer :: theta_fr => null() ! smoothed spec. ind. of polt_id index
    class(comm_map),                 pointer :: mask_lr => null() ! lowres mask
    class(comm_map),                 pointer :: res_map => null() ! lowres  residual map
    class(comm_map),                 pointer :: temp_res => null() 
    type(map_ptr), allocatable, dimension(:) :: lr_chisq
    type(map_ptr), allocatable, dimension(:) :: df

    c           => compList     ! Extremely ugly hack...
    do while (comp_id /= c%id)
       c => c%next()
    end do
    select type (c)
    class is (comm_diffuse_comp)
       c_lnL => c !to be able to access all diffuse comp parameters through c_lnL
    end select

    id = par_id !hack to not rewrite too much from diffuse_comp_mod

    info_fr  => comm_mapinfo(c_lnL%theta(id)%p%info%comm, c_lnL%theta(id)%p%info%nside, &
         & 2*c_lnL%theta(id)%p%info%nside, c_lnL%theta(id)%p%info%nmaps, c_lnL%theta(id)%p%info%pol)

    info_fr_single  => comm_mapinfo(c_lnL%theta(id)%p%info%comm, c_lnL%theta(id)%p%info%nside, &
         & 2*c_lnL%theta(id)%p%info%nside, 1, c_lnL%theta(id)%p%info%pol)

    info_lr  => comm_mapinfo(c_lnL%x_smooth%info%comm, c_lnL%x_smooth%info%nside, &
         & c_lnL%x_smooth%info%lmax, c_lnL%x_smooth%info%nmaps, c_lnL%x_smooth%info%pol)

    info_lr_single  => comm_mapinfo(c_lnL%x_smooth%info%comm, c_lnL%x_smooth%info%nside, &
         & c_lnL%x_smooth%info%lmax, 1, c_lnL%x_smooth%info%pol)
                
    theta_single_fr => comm_map(info_fr_single)
    theta_fr => comm_map(info_fr_single)

    myid_pix = info_fr%myid ! using this proc id and info_fr%comm in all mpi calls to ensure that values are properly dispersed between processors 

    !ud_grade mask
    mask_lr => comm_map(info_lr)
    call c_lnL%pol_ind_mask(id)%p%udgrade(mask_lr)

    !init lowres residual map
    res_map => comm_map(info_lr)


    delta_lnL_threshold = 25.d0
    n                   = 101
    n_ok                = 50
    burn_in             = 20
    burned_in           = .false.
    first_call          = .false.

    
    n_prop_limit = 40
    n_corr_limit = 100
    out_every    = 40
   
    !     buffer_lnL (theta, limited by min/max)

    if (c_lnL%poltype(id) == 1) then
       p_min = 1; p_max = c_lnL%nmaps
       if (cpar%only_pol) p_min = 2
    else if (c_lnL%poltype(id) == 2) then
       if (p == 1) then
          p_min = 1; p_max = 1
       else
          p_min = 2; p_max = c_lnL%nmaps
       end if
    else if (c_lnL%poltype(id) == 3) then
       p_min = p
       p_max = p
    else
       write(*,*) 'Unsupported polarization type'
       stop
    end if

    npar      = c_lnL%npar
    np_fr     = info_fr%np
    np_lr     = info_lr%np
    nmaps     = c_lnL%x_smooth%info%nmaps
    npixreg   = c_lnL%npixreg(p,id)

    theta_min = c_lnL%p_uni(1,id)
    theta_max = c_lnL%p_uni(2,id)


    !set up which bands and polarizations to include
    allocate(band_i(3*numband),pol_j(3*numband))

    band_count=0
    do k = 1,numband !run over all active bands
       !check if the band is associated with the smoothed component, and if band frequencies are within 
       !freq. limits for the component
       if (.not. associated(rms_smooth(k)%p)) cycle
       if (data(k)%bp(0)%p%nu_c < c_lnL%nu_min_ind(id) .or. data(k)%bp(0)%p%nu_c > c_lnL%nu_max_ind(id)) cycle
                   
       do l = p_min,p_max !loop all maps of band k associated with p (given poltype)
          if (l > data(k)%info%nmaps) cycle !no map in band k for polarization l
          band_count = band_count + 1
          band_i(band_count)=k
          pol_j(band_count)=l
       end do
    end do

    if (band_count==0) then
       buffer_lnL(:,p_min:p_max)=c_lnL%p_gauss(1,id) !set theta to prior, as no bands are valid, no data
       deallocate(band_i,pol_j)
       if (myid_pix == 0)  write(*,*) 'no data bands available for sampling of spec ind'
       return
    else
       if (cpar%verbosity>3 .and. myid_pix == 0) then
             write(*,fmt='(a)') '  Active bands'
          do k = 1,band_count
             write(*,fmt='(a,i1)') '   band: '//trim(data(band_i(k))%label)//', -- polarization: ',pol_j(k)
          end do
       end if
       if (trim(c_lnL%pol_lnLtype(p,id))=='chisq' .and. .true.) then !debug chisq (RMS scaling) for smoothing scale
          allocate(lr_chisq(band_count))
          do k = 1,band_count
             lr_chisq(k)%p => comm_map(info_lr_single)
             lr_chisq(k)%p%map=0.d0
          end do
       end if
    end if

    ! This is used for marginal/ridge sampling
    allocate(all_thetas(npar))
    allocate(mixing_old_arr(band_count),mixing_new_arr(band_count),invN_arr(band_count),data_arr(band_count))

    !This is used for all
    allocate(old_thetas(0:npixreg),new_thetas(0:npixreg),init_thetas(0:npixreg))
    allocate(old_theta_smooth(0:np_lr-1), new_theta_smooth(0:np_lr-1))
    allocate(accept_arr(n_prop_limit), dlnL_arr(n_prop_limit))

    !This is used for fullres chisq
    if (c_lnL%apply_jeffreys) then
       allocate(df(numband))
       do k = 1, numband
          df(k)%p => comm_map(data(k)%info)
       end do
    end if

    sampled_nprop = .false.
    sampled_proplen = .false.
    if (c_lnL%pol_sample_nprop(p,id)) sampled_nprop = .true.
    if (c_lnL%pol_sample_proplen(p,id)) sampled_proplen = .true.

    old_thetas = c_lnL%theta_pixreg(:,p,id)
    old_thetas = min(max(old_thetas,theta_min),theta_max)
    new_thetas = old_thetas
    ! that the root processor operates on
    init_thetas = old_thetas
    if (cpar%verbosity>2 .and. info_fr%myid == 0 .and. npixreg > 0) write(*,fmt='(a, f10.5)') "  initial (avg) spec. ind. value: ", &
         & sum(init_thetas(1:npixreg))/npixreg

    if (myid_pix==0) then
       allocate(theta_MC_arr(10000,npixreg))
       theta_MC_arr = 0.d0
    end if

    do pr = 1,npixreg
       if (c_lnL%pol_pixreg_type(p,id) == 3) then
          if (c_lnL%fix_pixreg(pr,p,id)) cycle
       end if

       call wall_time(t0)
       !debug
       !if (myid_pix==0) then
       !   write(*,*) myid_pix,info_lr%myid,'init',init_thetas
       !   write(*,*) myid_pix,info_lr%myid,'old',old_thetas
       !end if
       !if (myid_pix==1) then
       !   write(*,*) myid_pix,info_lr%myid,'old',old_thetas
       !end if

       nsamp=0
       n_spec_prop = 0
       n_accept = 0
       n_corr_prop = 0 
       avg_dlnL = 0.d0
       accept_rate=0.d0
       accept_arr(:)=0
       dlnL_arr(:)=0.d0
       running_dlnL=1.d3
       running_accept=0.d0

       theta_fr%map = old_thetas(0) !prior value
       theta_single_fr%map = 0.d0

       if (sampled_nprop) c_lnL%pol_sample_nprop(p,id) = .true.
       if (sampled_proplen) c_lnL%pol_sample_proplen(p,id) = .true.

       if (c_lnL%npix_pixreg(pr,p,id) == 0) cycle !no pixels in pixel region

       pix_count = 0
       do pix = 0,np_fr-1
          if (pr == c_lnL%ind_pixreg_arr(pix,p,id)) then
             if (c_lnL%pol_ind_mask(id)%p%map(pix,p) > 0.5d0) pix_count = pix_count + 1
          end if
       end do

       call mpi_allreduce(MPI_IN_PLACE, pix_count, 1, MPI_INTEGER, & 
            & MPI_SUM, info_fr%comm, ierr)
       if (pix_count == 0) cycle !all pixels in pixreg is masked out
       
       if (c_lnL%pol_sample_nprop(p,id) .or. c_lnL%pol_sample_proplen(p,id)) then
          pixreg_nprop = 10000 !should be enough to find correlation length (and proposal length if prompted) 
          allocate(theta_corr_arr(pixreg_nprop))
          !c_lnL%pol_sample_nprop(j,p,id) = boolean array of size (n_pixreg,poltype)
          !c_lnL%pol_sample_proplen(j,p,id) = boolean array of size (n_pixreg,poltype)
       else
          pixreg_nprop = c_lnL%nprop_pixreg(pr,p,id)
       end if

       first_sample  = .true.
       loop_exit     = .false.

       !assign values to pixel regions that are not in sampled pixreg, those in pix.reg. are set to 1.d0 in single map
       !write(*,*) info_fr%myid,c_lnL%pol_ind_mask(id)%p%info%myid, np_fr, c_lnL%pol_ind_mask(id)%p%info%np
       do pix = 0,np_fr-1
          if (pr /= c_lnL%ind_pixreg_arr(pix,p,id)) then
             theta_fr%map(pix,1) = old_thetas(c_lnL%ind_pixreg_arr(pix,p,id))
          else
             theta_fr%map(pix,1) = 0.d0
             theta_single_fr%map(pix,1) = 1.d0
          end if
       end do

       !then we smooth to lower resolution
       smooth_scale = c_lnL%smooth_scale(id)
       if (cpar%num_smooth_scales > 0 .and. smooth_scale > 0) then
          if (cpar%fwhm_postproc_smooth(smooth_scale) > 0.d0) then !smooth to correct resolution
             call smooth_map(info_lr_single, .false., &
                  & data(1)%B_postproc(smooth_scale)%p%b_l*0.d0+1.d0, theta_fr, &  
                  & data(1)%B_postproc(smooth_scale)%p%b_l, theta_lr_hole)
             call smooth_map(info_lr_single, .false., &
                  & data(1)%B_postproc(smooth_scale)%p%b_l*0.d0+1.d0, theta_single_fr, &  
                  & data(1)%B_postproc(smooth_scale)%p%b_l, theta_single_lr)
          else !no postproc smoothing, ud_grade to correct resolution
             theta_single_lr => comm_map(info_lr_single)
             theta_lr_hole => comm_map(info_lr_single)
             call theta_single_fr%udgrade(theta_single_lr)
             call theta_fr%udgrade(theta_lr_hole)
          end if
       else !native resolution, fr = lr
          theta_single_lr => comm_map(info_lr_single)
          theta_lr_hole => comm_map(info_lr_single)
          theta_single_lr%map(:,1) = theta_single_fr%map(:,1)
          theta_lr_hole%map(:,1) = theta_fr%map(:,1)
       end if

       call wall_time(t1)
       lnl_init=0.d0

       do j = 1,pixreg_nprop !propose new sample n times (for faster mixing in total)

          nsamp = nsamp + 1
          if (myid_pix == 0) then

             if (first_sample) then
                old_theta = old_thetas(pr)
                proplen=c_lnL%proplen_pixreg(pr,p,id)
                if (cpar%verbosity>2) then                
                   write(*,fmt='(a, i3, a, f10.5)') "  initial pix.reg. ",pr,"  -- spec. ind. value: ", init_thetas(pr)
                   write(*,fmt='(a, e14.5)') "  initial proposal length: ",proplen
                end if
                new_thetas = old_thetas
             end if

             new_theta = old_theta + proplen*rand_gauss(handle)
          end if

          !broadcast new_theta (and old_theta)
          if (first_sample) then
             call mpi_bcast(old_theta, 1, MPI_DOUBLE_PRECISION, &
               & 0, info_fr%comm, ierr)
             old_thetas(pr)=old_theta
          end if

          call mpi_bcast(new_theta, 1, MPI_DOUBLE_PRECISION, 0, info_fr%comm, ierr)
          new_thetas(pr) = new_theta

          if (cpar%verbosity>3 .and. myid_pix==0 .and. mod(j,out_every)==0) then
             write(*,fmt='(a, i6, a, i3, a, f10.5, a, f10.5)') "  proposal: ", j," -- Pixreg ", pr, &
                  & " -- Current ind: ", old_theta, " -- proposed ind: ", new_theta
          end if


          !init log-like for new sample
          if (first_sample) lnL_old = 0.d0
          lnL_new = 0.d0       

          outside = .false.

          if (new_theta > theta_max .or. new_theta < theta_min) outside = .true.

          if (outside) then
             lnL_new = -1.d30 
             ! skip the true caclulation of lnL, we reject the sample ~100%
             if (myid_pix==0 .and. cpar%verbosity > 2) then
                write(*,fmt='(a, f10.5, a, f10.5)') "    Proposed ind outside limits.  min: ", &
                     & theta_min," -- max: ", theta_max
                write(*,fmt='(a, f10.5)') "    Proposed ind ",new_theta
             end if
          else

             if (first_sample) then
                !set up the old theta map
                old_theta_smooth(:)=theta_lr_hole%map(:,1)+ old_theta*theta_single_lr%map(:,1)
             end if
             !set up the new theta map
             new_theta_smooth(:)=theta_lr_hole%map(:,1)+ new_theta*theta_single_lr%map(:,1)

             !lnL type should split here
             if (trim(c_lnL%pol_lnLtype(p,id))=='chisq') then

                do k = 1,band_count !run over all active bands

                   if (data(band_i(k))%N%type == "rms") then !normal chisq

                      do pix = 0,np_lr-1 !loop over pixels covered by the processor (on the lowres (smooth scale) map)
                         if (mask_lr%map(pix,p) < 0.5d0) cycle     ! if pixel is masked out, go to next pixel
                         all_thetas(id)=new_theta_smooth(pix)
                         !get the values of the remaining spec inds of the component for the given pixel
                         do i = 1, npar
                            if (i == id) cycle
                            all_thetas(i) = c_lnL%theta_smooth(i)%p%map(pix,p) 
                         end do

                         ! get conversion factor from amplitude to data (i.e. mixing matrix element)           
                         ! both for old and new spec. ind. and calc. log likelihood (chisq)
                         if (first_sample) then
                            all_thetas(id)=old_theta_smooth(pix)
                            mixing_old = c_lnL%F_int(pol_j(k),band_i(k),0)%p%eval(all_thetas) * &
                                 & data(band_i(k))%gain * c_lnL%cg_scale
                            all_thetas(id)=new_theta_smooth(pix)

                            res_lnL = res_smooth(band_i(k))%p%map(pix,pol_j(k)) - mixing_old* &
                                 & c_lnL%x_smooth%map(pix,pol_j(k))
                            lnL_old = lnL_old -0.5d0*(res_lnL*rms_smooth(band_i(k))%p%siN%map(pix,pol_j(k)))**2

                         end if

                         mixing_new = c_lnL%F_int(pol_j(k),band_i(k),0)%p%eval(all_thetas) * &
                              & data(band_i(k))%gain * c_lnL%cg_scale

                         res_lnL = res_smooth(band_i(k))%p%map(pix,pol_j(k)) - mixing_new* &
                              & c_lnL%x_smooth%map(pix,pol_j(k))

                         if (allocated(lr_chisq)) then !for debugging
                            lr_chisq(k)%p%map(pix,1) = (res_lnL*rms_smooth(band_i(k))%p%siN%map(pix,pol_j(k)))**2
                         end if

                         lnL_new = lnL_new -0.5d0*(res_lnL*rms_smooth(band_i(k))%p%siN%map(pix,pol_j(k)))**2
                      end do

                   else if (data(band_i(k))%N%type == "QUcov") then !QU_cov rms, udgrade if necessary
                      if (first_sample) then
                         !build residual map
                         res_map%map = 0.d0
                         do pix = 0,np_lr-1 !loop over pixels covered by the processor
                            if (mask_lr%map(pix,p) < 0.5d0) cycle     ! if pixel is masked out, go to next pixel

                            !get the values of the remaining spec inds of the component for the given pixel
                            do i = 1, npar
                               if (i == id) cycle
                               all_thetas(i) = c_lnL%theta_smooth(i)%p%map(pix,p) 
                            end do

                            all_thetas(id)=old_theta_smooth(pix)

                            mixing_old = c_lnL%F_int(pol_j(k),band_i(k),0)%p%eval(all_thetas) * &
                                 & data(band_i(k))%gain * c_lnL%cg_scale

                            res_map%map(pix,pol_j(k)) = res_smooth(band_i(k))%p%map(pix,pol_j(k)) - mixing_old* &
                              & c_lnL%x_smooth%map(pix,pol_j(k))
                         end do

                         if (data(band_i(k))%info%nside /= info_lr%nside) then
                            info_data  => comm_mapinfo(data(band_i(k))%info%comm, data(band_i(k))%info%nside, &
                                 & 0, data(band_i(k))%info%nmaps, data(band_i(k))%info%nmaps==3)
                            temp_res => comm_map(info_data)
                            call res_map%udgrade(temp_res)
                         else
                            temp_res => comm_map(info_lr)
                            temp_res%map = res_map%map
                         end if

                         call data(i)%N%sqrtInvN(temp_res)

                         temp_res%map = temp_res%map*temp_res%map
                        
                         lnL_old = lnL_old -0.5d0*sum(temp_res%map(:,pol_j(k)))
                         call temp_res%dealloc()
                      end if
                      
                      !build residual map
                      res_map%map = 0.d0
                      do pix = 0,np_lr-1 !loop over pixels covered by the processor
                         if (mask_lr%map(pix,p) < 0.5d0) cycle     ! if pixel is masked out, go to next pixel

                         do i = 1, npar
                            if (i == id) cycle
                            all_thetas(i) = c_lnL%theta_smooth(i)%p%map(pix,p) 
                         end do

                         all_thetas(id)=new_theta_smooth(pix)

                         mixing_new = c_lnL%F_int(pol_j(k),band_i(k),0)%p%eval(all_thetas) * &
                              & data(band_i(k))%gain * c_lnL%cg_scale

                         res_map%map(pix,pol_j(k)) = res_smooth(band_i(k))%p%map(pix,pol_j(k)) - mixing_new* &
                              & c_lnL%x_smooth%map(pix,pol_j(k))
                      end do

                      if (data(band_i(k))%info%nside /= info_lr%nside) then
                         info_data  => comm_mapinfo(data(band_i(k))%info%comm, data(band_i(k))%info%nside, &
                              & 0, data(band_i(k))%info%nmaps, data(band_i(k))%info%nmaps==3)
                         temp_res => comm_map(info_data)
                         call res_map%udgrade(temp_res)
                      else
                         temp_res => comm_map(info_lr)
                         temp_res%map = res_map%map
                      end if

                      call data(i)%N%sqrtInvN(temp_res)

                      temp_res%map = temp_res%map*temp_res%map

                      lnL_new = lnL_new -0.5d0*sum(temp_res%map(:,pol_j(k)))
                      call temp_res%dealloc()

                   end if
                end do

             else if ((trim(c_lnL%pol_lnLtype(p,id))=='ridge') .or. &
                  & (trim(c_lnL%pol_lnLtype(p,id))=='marginal')) then
                if (trim(c_lnL%pol_lnLtype(p,id))=='ridge') then
                   use_det = .false.
                else
                   use_det = .true.
                end if

                do pix = 0,np_lr-1 !More precise, we need to loop over pixels covered by the processor

                   if (mask_lr%map(pix,p) < 0.5d0) cycle     ! if pixel is masked out

                   all_thetas(id)=new_theta_smooth(pix)
                   !get the values of the remaining spec inds of the component for the given pixel
                   do i = 1, npar
                      if (i == id) cycle
                      all_thetas(i) = c_lnL%theta_smooth(i)%p%map(pix,p) 
                   end do

                   !build mixing matrix
                   do k = 1,band_count !run over all active bands
                      pix_count = pix_count + 1

                      if (first_sample) then
                         all_thetas(id)=old_theta_smooth(pix)
                         mixing_old_arr(k) = c_lnL%F_int(pol_j(k),band_i(k),0)%p%eval(all_thetas) * &
                              & data(band_i(k))%gain * c_lnL%cg_scale
                         all_thetas(id)=new_theta_smooth(pix)
                      end if
                      mixing_new_arr(k) = c_lnL%F_int(pol_j(k),band_i(k),0)%p%eval(all_thetas) * &
                           & data(band_i(k))%gain * c_lnL%cg_scale
                      pix_count = pix_count + 1
                      data_arr(k)=res_smooth(band_i(k))%p%map(pix,pol_j(k))
                      if (data(band_i(k))%N%type == "rms") then !normal diagonal noise
                         invN_arr(k)=rms_smooth(band_i(k))%p%siN%map(pix,pol_j(k))**2 !assumed diagonal and uncorrelated 
                      else
                         invN_arr(k)=0.d0 ! Neglect the band (should just get the diagonal element of the cov matrix)
                      end if
                   end do

                   !compute the marginal/ridge log-like for the pixel
                   if (first_sample) then
                      lnL_old = lnL_old + comp_lnL_marginal_diagonal(mixing_old_arr, invN_arr, data_arr, &
                           & use_det, band_count)
                   end if
                   lnL_new = lnL_new + comp_lnL_marginal_diagonal(mixing_new_arr, invN_arr, data_arr, &
                        & use_det, band_count)
                end do
             else 
                write(*,*) 'invalid polarized lnL sampler type'
                stop

             end if !chisq/marginal/ridge


             !Sum lnL_new (and lnL_old) among all processors
             if (first_sample) then
                call mpi_allreduce(MPI_IN_PLACE, lnL_old, 1, MPI_DOUBLE_PRECISION, & 
                     & MPI_SUM, info_fr%comm, ierr)

                if (.not. ( (trim(c_lnL%pol_lnLtype(p,id))=='chisq') .or. (trim(c_lnL%pol_lnLtype(p,id))=='chisq_lowres'))) then
                end if
             end if

             call mpi_allreduce(MPI_IN_PLACE, lnL_new, 1, MPI_DOUBLE_PRECISION, & 
                  & MPI_SUM, info_fr%comm, ierr)

             !add spec. ind. prior
             if (c_lnL%p_gauss(2,id) > 0.d0) then
                !Find prior "chisq" and add it to lnL
                if (first_sample) then
                   lnL_prior = (old_theta-c_lnL%p_gauss(1,id))**2
                   lnL_prior = -0.5d0 * lnl_prior/c_lnL%p_gauss(2,id)**2
                   lnL_old = lnL_old + lnL_prior
                   lnl_init = lnL_old
                end if
                lnL_prior = (new_thetas(pr)-c_lnL%p_gauss(1,id))**2
                lnL_prior = -0.5d0 * lnl_prior/c_lnL%p_gauss(2,id)**2
                lnL_new = lnL_new + lnL_prior
             end if

             !first sample done
             if (first_sample .and. myid_pix == 0 .and. cpar%verbosity > 2) write(*,fmt='(a, e14.5)') "    lnL_init = ", lnL_init
             first_sample = .false.

          end if !new_theta outside spec limits

          if (myid_pix == 0) then
             !accept/reject new spec ind
             delta_lnL = lnL_new-lnL_old

             if (cpar%verbosity>3 .and. mod(j,out_every)==0) then
                write(*,fmt='(a, e14.5)') "    lnL_new = ", lnL_new
                write(*,fmt='(a, e14.5)') "    lnL_old = ", lnL_old
                write(*,fmt='(a, e14.5)') "    lnL_new - lnL_old = ", delta_lnL
             end if

             avg_dlnL = (avg_dlnL*(n_spec_prop) + abs(delta_lnL))/(n_spec_prop+1) 

             n_spec_prop = n_spec_prop + 1
             arr_ind = mod(n_spec_prop,n_prop_limit)
             if (arr_ind==0) arr_ind=n_prop_limit
             dlnL_arr(arr_ind) = abs(delta_lnL)
             running_dlnL = sum(dlnL_arr(1:min(n_spec_prop,n_prop_limit)))/max(min(n_spec_prop,n_prop_limit),1)

             if (delta_lnL < 0.d0) then
                !if delta_lnL is more negative than -25.d0, limit to -25.d0
                if (abs(delta_lnL) > delta_lnL_threshold) delta_lnL = -delta_lnL_threshold 

                !draw random uniform number
                a = rand_uni(handle) !draw uniform number from 0 to 1
                if (exp(delta_lnL) > a) then
                   !accept
                   old_theta = new_theta
                   lnL_old = lnL_new !don't have to calculate this again for the next rounds of sampling
                   n_accept = n_accept + 1
                   accept_arr(arr_ind) = 1 !accept
                else
                   accept_arr(arr_ind) = 0 !reject
                end if
             else
                !accept new sample, higher likelihood
                old_theta = new_theta
                lnL_old = lnL_new !don't have to calculate this again for the next rounds of sampling
                n_accept = n_accept + 1
                accept_arr(arr_ind) = 1 !accept
             end if
             
             theta_MC_arr(j,pr) = old_theta

             running_accept = (1.d0*sum(accept_arr(1:min(n_spec_prop,n_prop_limit))))/max(min(n_spec_prop,n_prop_limit),1)

             if (j > burn_in) burned_in = .true.
             ! evaluate proposal_length, then correlation length. 
             !This should only be done the first gibbs iteration, if prompted to do so from parameter file.
             accept_rate = n_accept*1.d0/n_spec_prop
             if (c_lnL%pol_sample_proplen(p,id)) then
                if (cpar%verbosity>3 .and. mod(n_spec_prop,out_every)==0) then
                   write(*,fmt='(a, f6.4)') "   accept rate = ", running_accept
                   write(*,fmt='(a, e14.5)') "   avg. abs. delta_lnL = ", running_dlnL
                   write(*,fmt='(a, e14.5)') "    lnL_new = ", lnL_new
                   write(*,fmt='(a, e14.5)') "    lnL_old = ", lnL_old
                   write(*,fmt='(a, e14.5)') "    lnL_new - lnL_old = ", delta_lnL
                end if
                
                if (.not. burned_in) then 
                   !giving som time to let the first steps "burn in" if one starts far away from max lnL
                   n_spec_prop = 0
                   n_accept = 0
                   avg_dlnL = 0.d0
                else if (n_spec_prop > n_prop_limit) then
                   if (running_accept > 0.7d0 .and. running_dlnL < 10.d0) then
                      accept_scale = 1.5d0
                   else if (running_accept < 0.3d0) then
                      accept_scale = 0.5d0
                   else 
                      accept_scale = -1.d0
                   end if

                   if (accept_scale > 0.d0) then
                      !prop_len only ever used by root processor
                      proplen = proplen*accept_scale !set new proposal length
                      n_accept = 0 !reset with new prop length
                      n_spec_prop = 0 !reset with new prop length
                      avg_dlnL = 0.d0
                      if (cpar%verbosity>3) then
                         write(*,fmt='(a, f6.4)')  "      accept rate =         ", running_accept
                         write(*,fmt='(a, e14.5)') "      avg. abs. delta_lnL = ", running_dlnL
                         write(*,fmt='(a, e14.5)') "      New prop. len. =      ", proplen
                      end if
                   else
                      !add additional requirement that avg. absolute delta chisq less than 10
                      ! else continue running (have not gotten close enough to Max lnL)
                      if (running_dlnL < 10.d0) then
                         c_lnL%proplen_pixreg(pr,p,id) = proplen
                         c_lnL%pol_sample_proplen(p,id)=.false. !making sure we dont go back into prop. len. sampling
                         !only necessary to update for myid==0
                         if (.not. c_lnL%pol_sample_nprop(p,id)) then
                            loop_exit=.true. !we have found the ideal proposal length, not looking for correlation length
                         end if
                      end if
                   end if
                end if

             else if (c_lnL%pol_sample_nprop(p,id)) then
                ! if we are keeping track of spec inds for corr. length, then save current spec ind
                n_corr_prop = n_corr_prop + 1
                theta_corr_arr(n_corr_prop) = old_theta
                if (.not. burned_in) then
                   n_corr_prop = 0
                else if (n_corr_prop > n_corr_limit) then
                   corr_len = calc_corr_len(theta_corr_arr(1:n_corr_prop),n_corr_prop) !returns -1 if no corr.len. is found
                   if (corr_len > 0) then ! .or. n_corr_prop > 4*c_lnL%nprop_uni(2,id)) then
                      !set pixreg_nprop (for pix region) to x*corr_len, x=2, but inside limits from parameter file
                      c_lnL%nprop_pixreg(pr,p,id) = 1.d0*min(max(2*corr_len,c_lnL%nprop_uni(1,id)),c_lnL%nprop_uni(2,id))
                      loop_exit=.true. !we have found the correlation length
                      c_lnL%pol_sample_nprop(p,id)=.false. !making sure we dont go back into corr. len. sampling
                   end if
                end if
             else
                if (cpar%verbosity>2 .and. mod(j,out_every)==0) then
                   write(*,fmt='(a, f6.4)') "   accept rate = ", accept_rate                   
                   if (cpar%verbosity>3) write(*,fmt='(a, f6.4)') "   avg. abs. delta_lnL = ", avg_dlnL
                end if
             end if

          end if !myid_pix == 0

          call wall_time(t2)

          if (cpar%verbosity>3 .and. myid_pix == 0 .and. mod(j,out_every)==0) then
             write(*,*) '   Sample:',j,'  Wall time per sample:',real((t2-t1)/j,sp)
          end if

          call mpi_bcast(loop_exit, 1, MPI_LOGICAL, 0, info_fr%comm, ierr)

          if (loop_exit) exit

       end do !nprop

       if (pr == 1) lnl_total_init = lnl_init

       call wall_time(t2)

       !save old theta for further pixelregions
       call mpi_bcast(old_theta, 1, MPI_DOUBLE_PRECISION, 0, info_fr%comm, ierr)
       old_thetas(pr)=old_theta

       if (cpar%verbosity>2) then !pixreg pr
          if (myid_pix==0) then
             write(*,fmt='(a, i5)')    "    Pixel region: ",pr
             write(*,fmt='(a, f10.5)') "      Final spec. ind. value:                   ", old_thetas(pr)
             write(*,fmt='(a, e14.5)') "      Difference in spec. ind., new - old:      ", &
                  & (old_thetas(pr)-init_thetas(pr))
             write(*,*) '      Samples:',nsamp
             if (nsamp > 0) write(*,*) '        Wall time per sample (sec):                 ',real((t2-t1)/nsamp,sp)
             write(*,*) '        Initialization wall time pixel region (sec):',real((t1-t0),sp)
             write(*,*) '        Total wall time pixel region (sec):         ',real((t2-t0),sp)

             if (sampled_nprop) write(*,fmt='(a, i5)') "      Number of proposals after tuning: ",c_lnL%nprop_pixreg(pr,p,id)
             if (sampled_proplen) write(*,fmt='(a, e14.5)') "      Proposal length after tuning: ",c_lnL%proplen_pixreg(pr,p,id)
             write(*,fmt='(a, e14.5)') "      New Log-Likelihood:                       ", lnl_old
             write(*,fmt='(a, e14.5)') "      Difference in Log-Likelihood (new - old): ", lnl_old-lnl_init
             write(*,*) ''
          end if
       end if

       if (allocated(theta_corr_arr)) deallocate(theta_corr_arr)
       call theta_single_lr%dealloc()
       call theta_lr_hole%dealloc()

    end do !pr = 1,max_pr

    !bcast proposal length
    call mpi_bcast(c_lnL%proplen_pixreg(1:npixreg,p,id), npixreg, MPI_DOUBLE_PRECISION, 0, &
         & info_fr%comm, ierr)
    do pix = 0,np_fr-1
       c_lnL%pol_proplen(id)%p%map(pix,p) = c_lnL%proplen_pixreg(c_lnL%ind_pixreg_arr(pix,p,id),p,id)
    end do
    
    !bcast number of proposals
    call mpi_bcast(c_lnL%nprop_pixreg(1:npixreg,p,id), npixreg, MPI_INTEGER, 0, &
         & info_fr%comm, ierr)
    do pix = 0,np_fr-1
       c_lnL%pol_nprop(id)%p%map(pix,p) = 1.d0*c_lnL%nprop_pixreg(c_lnL%ind_pixreg_arr(pix,p,id),p,id)
    end do

    !bcast last valid theta to all procs to update theta map
    call mpi_bcast(old_thetas(0:npixreg), npixreg+1, MPI_DOUBLE_PRECISION, 0, info_fr%comm, ierr)

    !assign thetas to pixel regions, thetas will be smoothed to same FWHM as in lnL eval when exiting sampler 
    do pix=0,np_fr-1
       theta_fr%map(pix,1)=old_thetas(c_lnL%ind_pixreg_arr(pix,p,id))
    end do

    do i = p_min,p_max
       buffer_lnL(:,i) = theta_fr%map(:,1)
    end do
    c_lnL%theta_pixreg(0:npixreg,p,id)=old_thetas

    if (cpar%verbosity>2 .and. myid_pix==0 .and. npixreg > 1) then
       write(*,*) "    Average values from pixel region sampling"
       write(*,fmt='(a, i5)') "    Number of proposals (after tuning):  ", &
            & sum(c_lnL%nprop_pixreg(1:npixreg,p,id))/npixreg
       write(*,fmt='(a, e14.5)') "  --  Proposal length (after tuning): ", &
            & sum(c_lnL%proplen_pixreg(1:npixreg,p,id))/npixreg
       write(*,fmt='(a, f10.5)') "    Final spec. ind. value:           ", sum(old_thetas(1:npixreg))/npixreg
       write(*,fmt='(a, e14.5)') "    Difference in spec. ind., new - old: ", &
            & sum(old_thetas(1:npixreg)-init_thetas(1:npixreg))/npixreg
       write(*,fmt='(a, e14.5)') "    New Log-Likelihood:               ", &
            & lnl_old
       write(*,fmt='(a, e14.5)') "    Difference in Log-Likelihood (new - old): ", &
            & lnl_old-lnl_total_init
       write(*,*) ''
    end if

    !debug
    if (allocated(lr_chisq)) then
       call int2string(cpar%mychain, ctext)
       call int2string(iter,         itext)

       do k = 1,band_count
          filename=trim(cpar%outdir)//'/'//'chisq_local_'//trim(data(band_i(k))%label)

          if (pol_j(k) == 1) then
             filename=trim(filename)//'_I'
          else if (pol_j(k) == 2) then
             filename=trim(filename)//'_Q'
          else if (pol_j(k) == 3) then
             filename=trim(filename)//'_U'             
          end if
          filename=trim(filename)//'_'//trim(postfix)//'.fits'

          call lr_chisq(k)%p%writeFITS(trim(filename))
          call lr_chisq(k)%p%dealloc()
       end do
       deallocate(lr_chisq)
    end if

    if (iter >= c_lnL%sample_first_niter) then !only stop sampling after n'th iteration, in case first iter is far off.
       c_lnL%pol_sample_nprop(p,id) = .false. !set sampling of correlation length (number of proposals) and
       c_lnL%pol_sample_proplen(p,id) = .false. !proposal length to false (this is only to be done in the first 
                                               !gibbs iteration anyways)
    else !reset sampling to true if we have sampled
       if (sampled_nprop) c_lnL%pol_sample_nprop(p,id) = .true. 
       if (sampled_proplen) c_lnL%pol_sample_proplen(p,id) = .true. 
    end if

    call int2string(iter,         itext)
    call int2string(p,         pind_txt)
    call int2string(cpar%mychain, ctext)
    postfix = 'c'//ctext//'_k'//itext//'_p'//pind_txt

    !print MC theta to file
    if (myid_pix==0) then
       unit = getlun()
       filename=trim(cpar%outdir)//'/'//trim(c_lnl%label)//'_'//trim(c_lnL%indlabel(id))//&
            & '_theta_MC_'//trim(postfix)//'.dat'
       open(unit,file=trim(filename))
       !read(npixreg_txt,*) npixreg
       !fmt_pix=trim(npixreg_txt)//'f12.6'
       !write(*,*) fmt_pix
       do i = 1,10000
          !write(unit,'(i8,'//trim(fmt_pix)//')') i,theta_MC_arr(i,:)
          !write(unit,'(i8,*(f14.8))') i,theta_MC_arr(i,:)
          write(unit,*) i,theta_MC_arr(i,:)
       end do
       close(unit)
       deallocate(theta_MC_arr)
    end if

    if (.true.) then
       do i = 1,band_count
          filename=trim(cpar%outdir)//'/'//'reduced_data_band_'//trim(data(band_i(i))%label)//'_'// &
               & trim(c_lnl%label)//'_'//trim(c_lnL%indlabel(id))//'_'//trim(postfix)//'.fits'
          call res_smooth(band_i(i))%p%writeFITS(trim(filename))
       end do
    end if

    !deallocate
    deallocate(mixing_old_arr,mixing_new_arr,data_arr,invN_arr,all_thetas)
    deallocate(band_i,pol_j)
    deallocate(old_thetas,new_thetas,init_thetas,old_theta_smooth, new_theta_smooth)
    if (allocated(df)) deallocate(df)
    deallocate(accept_arr,dlnL_arr)

    call theta_fr%dealloc()
    call theta_single_fr%dealloc()
    call mask_lr%dealloc()
    call res_map%dealloc()
    theta_fr => null()
    theta_single_fr => null()
    mask_lr => null()
    res_map => null()

  end subroutine sampleDiffuseSpecIndPixReg_nonlin

  function calc_corr_len(spec_arr,n_spec) 
    implicit none
    integer(i4b),               intent(in) :: n_spec
    real(dp),     dimension(:), intent(in) :: spec_arr
    integer(i4b)                           :: calc_corr_len

    integer(i4b) :: i, j, maxcorr, ns
    real(dp)     :: x_mean, y_mean, sig_x, sig_y
    real(dp), dimension(:), allocatable :: xarr, yarr,covarr

    calc_corr_len = -1 !default if no corr length is found

    maxcorr = n_spec/2
    allocate(xarr(maxcorr),yarr(maxcorr),covarr(maxcorr))

    do i = 1,maxcorr
       ns=maxcorr-i
       xarr=spec_arr(1:ns)
       yarr=spec_arr(1+i:ns+i)
       x_mean=sum(xarr)/ns
       y_mean=sum(yarr)/ns
       sig_x = sqrt(sum((xarr-x_mean)**2)/ns)
       sig_y = sqrt(sum((yarr-y_mean)**2)/ns)
       covarr(i) = sum((xarr-x_mean)*(yarr-y_mean))/(ns*sig_x*sig_y)
       if (covarr(i) < 0.d0) then
          calc_corr_len = i
          exit
       end if
    end do

    deallocate(xarr,yarr,covarr)

  end function calc_corr_len

  function comp_lnL_marginal_diagonal(mixing,invN_arr,data,use_det,arr_len)
    implicit none
    logical(lgt),               intent(in)           :: use_det
    real(dp),     dimension(:), intent(in)           :: mixing
    real(dp),     dimension(:), intent(in)           :: invN_arr
    real(dp),     dimension(:), intent(in)           :: data
    integer(i4b),               intent(in), optional :: arr_len
    real(dp)                                         :: comp_lnL_marginal_diagonal

    integer(i4b) :: i, j, mat_len
    real(dp)     :: MNd,MNM
    real(dp), dimension(:), allocatable :: MN

    if (present(arr_len)) then
       allocate(MN(arr_len))
       MN=mixing(1:arr_len)*invN_arr(1:arr_len)
       MNd=sum(MN*data(1:arr_len))
       MNM=sum(MN*mixing(1:arr_len))
    else
       allocate(MN(size(mixing)))
       MN=mixing*invN_arr
       MNd=sum(MN*data)
       MNM=sum(MN*mixing)
    end if

    comp_lnL_marginal_diagonal = 0.d0

    if (MNM /= 0.d0) then 
       MNM=1.d0/MNM !invert 1x1 matrix
    else
       comp_lnL_marginal_diagonal=1.d30 !MNM = 0.d0, i.e. no inversion possible 
       deallocate(MN)
       return
    end if

    comp_lnL_marginal_diagonal = 0.5d0*MNd*MNM*MNd

    !determinant of 1x1 matrix is the value of the matrix itself
    if (use_det) comp_lnL_marginal_diagonal = comp_lnL_marginal_diagonal - 0.5d0*log(MNM) 

    deallocate(MN)


  end function comp_lnL_marginal_diagonal



end module comm_nonlin_mod<|MERGE_RESOLUTION|>--- conflicted
+++ resolved
@@ -651,12 +651,7 @@
                 if (c%lmax_ind_pol(pl,j) < 0) cycle
 
                 if (cpar%almsamp_pixreg) then
-<<<<<<< HEAD
-                   call compute_corrlen(regs(:,1:,pl), c%npixreg(pl,j), maxit(pl), c%corrlen(j,pl))
-=======
                    call compute_corrlen(regs(:,1:,pl), c%fix_pixreg(:,pl,j), c%npixreg(pl,j), maxit(pl), c%corrlen(j,pl))
-                   !call compute_corrlen(regs(:,1:c%pixreg_max_samp(pl,j),pl), c%pixreg_max_samp(pl,j), maxit(pl), c%corrlen(j,pl))
->>>>>>> 8ceb95df
                 else
                    call compute_corrlen(alms(:,:,pl), c%fix_pixreg(:,pl,j), nalm_tot, maxit(pl), c%corrlen(j,pl))
                 end if
