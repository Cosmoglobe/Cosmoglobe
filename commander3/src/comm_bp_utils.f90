!================================================================================
!
! Copyright (C) 2020 Institute of Theoretical Astrophysics, University of Oslo.
!
! This file is part of Commander3.
!
! Commander3 is free software: you can redistribute it and/or modify
! it under the terms of the GNU General Public License as published by
! the Free Software Foundation, either version 3 of the License, or
! (at your option) any later version.
!
! Commander3 is distributed in the hope that it will be useful,
! but WITHOUT ANY WARRANTY; without even the implied warranty of
! MERCHANTABILITY or FITNESS FOR A PARTICULAR PURPOSE. See the
! GNU General Public License for more details.
!
! You should have received a copy of the GNU General Public License
! along with Commander3. If not, see <https://www.gnu.org/licenses/>.
!
!================================================================================
module comm_bp_utils
  use sort_utils
  use comm_utils
  use comm_hdf_mod
  implicit none 

  interface comp_sz_thermo
     module procedure compute_sz_thermo_single, compute_sz_thermo_array
  end interface comp_sz_thermo

  interface comp_a2t
     module procedure compute_ant2thermo_single, compute_ant2thermo_array
  end interface comp_a2t

  interface comp_bnu_prime
     module procedure compute_bnu_prime_single, compute_bnu_prime_array
  end interface comp_bnu_prime

  interface comp_bnu_prime_RJ
     module procedure compute_bnu_prime_RJ_single, compute_bnu_prime_RJ_array
  end interface comp_bnu_prime_RJ
  
contains

  function compute_sz_thermo_single(nu)
    implicit none
    real(dp), intent(in) :: nu
    real(dp)             :: compute_sz_thermo_single

    real(dp) :: x

    x = h*nu/(k_b*T_cmb)

    compute_sz_thermo_single = T_cmb * (x*(exp(x)+1.d0)/(exp(x)-1.d0)-4.d0)
    
  end function compute_sz_thermo_single

  function compute_sz_thermo_array(nu) result (y)
    implicit none
    real(dp),              dimension(:), intent(in)  :: nu
    real(dp), allocatable, dimension(:)              :: y

    real(dp), allocatable, dimension(:) :: x

    allocate(x(size(nu)), y(size(nu)))
    x = h*nu/(k_b*T_cmb)
    y = T_cmb * (x*(exp(x)+1.d0)/(exp(x)-1.d0)-4.d0)
    deallocate(x)

  end function compute_sz_thermo_array
  

  function compute_ant2thermo_array(nu) result(a2t)
    implicit none
    real(dp), dimension(:),        intent(in)  :: nu
    real(dp), dimension(size(nu))              :: a2t

    integer(i4b) :: i
    real(dp)     :: x

    write(*,*) 'Do NOT use this function -- results in NaNs on some compilers/systems!'
    stop
    do i = 1, size(nu)
       x = h*nu(i) / (k_B*T_CMB)
       a2t(i) = (exp(x)-1.d0)**2 / (x**2 * exp(x))
    end do
    
  end function compute_ant2thermo_array

  function compute_ant2thermo_single(nu)
    implicit none
    real(dp), intent(in)  :: nu
    real(dp)              :: compute_ant2thermo_single

    real(dp)     :: x

    if (k_b <= 0.d0 .or. T_CMB <= 0.d0) then
      write(*,*) 'h, nu, k_b, T_CMB'
      write(*,*) h, nu, k_b, T_CMB
    end if
    x = h*nu / (k_B*T_CMB)
    if (x > 200) then
      write(*,*) 'h, nu, k_B, T_CMB, x = ', h, nu, k_b, T_CMB, x
    end if
    compute_ant2thermo_single = (exp(x)-1.d0)**2 / (x**2 * exp(x))
    
  end function compute_ant2thermo_single

  function compute_bnu_prime_array(nu)
    implicit none

    real(dp), dimension(:),        intent(in)  :: nu
    real(dp), dimension(size(nu))              :: compute_bnu_prime_array

    integer(i4b) :: i
    real(dp)     :: x

    do i = 1, size(nu)
       x = h*nu(i) / (k_B*T_CMB)
       compute_bnu_prime_array(i) = (2.d0*h*nu(i)**3/(c**2*(exp(x)-1.d0))) * &
            & (exp(x) / (exp(x)-1.d0)) * h*nu(i)/(k_B*T_CMB**2)
    end do
    
  end function compute_bnu_prime_array

  function compute_bnu_prime_single(nu)
    implicit none

    real(dp), intent(in)  :: nu
    real(dp)              :: compute_bnu_prime_single

    real(dp)     :: x

    x = h*nu / (k_B*T_CMB)
    compute_bnu_prime_single = (2.d0*h*nu**3/(c**2*(exp(x)-1.d0))) * &
         & (exp(x) / (exp(x)-1.d0)) * h*nu/(k_B*T_CMB**2)
    
  end function compute_bnu_prime_single

  function compute_bnu_prime_RJ_array(nu)
    implicit none

    real(dp), dimension(:),        intent(in)  :: nu
    real(dp), dimension(size(nu))              :: compute_bnu_prime_RJ_array

    compute_bnu_prime_RJ_array = 2.d0*k_B*nu**2/c**2
    
  end function compute_bnu_prime_RJ_array

  function compute_bnu_prime_RJ_single(nu)
    implicit none

    real(dp), intent(in)  :: nu
    real(dp)              :: compute_bnu_prime_RJ_single

    compute_bnu_prime_RJ_single = 2.d0*k_B*nu**2/c**2
    
  end function compute_bnu_prime_RJ_single

  function dBdnu(nu)
    implicit none

    real(dp), intent(in)  :: nu
    real(dp)              :: dBdnu

    real(dp)     :: x

    x = h*nu / (k_B*T_CMB)
    dBdnu = (2*h*nu**3/(c**2 * (exp(x)-1.d0))) *  (exp(x) / (exp(x)-1.d0)) * (h*nu/(k_b*T_CMB**2))
    
  end function dBdnu

  function dB_rj_dnu(nu)
    implicit none

    real(dp), intent(in)  :: nu
    real(dp)              :: dB_rj_dnu

    dB_rj_dnu = 2*nu**2*k_b / c**2
    
  end function dB_rj_dnu

  ! Routine for reading bandpass files for one detecor with threshold
  subroutine read_bandpass(filename, label, threshold, n, nu, tau)
    implicit none

    character(len=*),                            intent(in)  :: filename
    character(len=*),                            intent(in)  :: label
    real(dp),                                    intent(in)  :: threshold
    integer(i4b),                                intent(out) :: n
    real(dp),         allocatable, dimension(:), intent(out) :: nu, tau

    integer(i4b)        :: unit, first, last, m, ierr, l, ext(1)
    logical(lgt)        :: exist
    character(len=128)  :: string
    type(hdf_file)     :: file
    real(dp), allocatable, dimension(:) :: x, y

    unit = getlun()
    
    inquire(file=trim(filename), exist=exist)
    if (.not. exist) call report_error('Bandpass file does not exist = ' // trim(filename))

    l = len(trim(filename))

    if (filename(l-2:l) == '.h5' .or. filename(l-3:l) == '.hd5') then

       call open_hdf_file(filename, file, "r")
       call get_size_hdf(file, trim(label) // "/bandpass", ext)
       m = ext(1)

       allocate(x(m), y(m))
       !write(*,*) "About to read bandpass"
       call read_hdf(file, trim(label) // "/bandpassx",x)
       call read_hdf(file, trim(label) // "/bandpass", y)
       call close_hdf_file(file)

       ! Drop double entries
       l = 1
       do while (l < m)
          if (x(l) == x(l+1)) then
             x(l:m-1) = x(l+1:m)
             y(l:m-1) = y(l+1:m)
             m        = m-1
          else
             l = l+1
          end if
       end do
       
    else 
       ! Assume ASCII

       ! Find the number of entries
       m = 0
       open(unit, file=trim(filename))
       do while (.true.)
          read(unit,*,end=1) string
          if (string(1:1)=='#') cycle
          m = m + 1
       end do
1      close(unit)
       
       if (m == 0) call report_error('No valid data entries in bandpass file ' // trim(filename))

       allocate(x(m), y(m))
       m = 0
       open(unit, file=trim(filename))
       do while (.true.)
          read(unit,fmt='(a)',end=2) string
          if (string(1:1)=='#') cycle
          m = m+1
          read(string,*) x(m), y(m)

          ! Drop double entries
          if (m > 1) then
             if (x(m) == x(m-1)) m = m-1
          end if
       end do
2      close(unit)
    end if
<<<<<<< HEAD

    x(1:m) = x(1:m) * 1.d9 ! Convert from GHz to Hz
=======
    
    x = x * 1.d9 ! Convert from GHz to Hz
>>>>>>> a969858e

    first = 1
    last  = m
    if (threshold > 0.d0) then
       do while (y(first) < threshold*maxval(y(1:m)))
          first = first+1
       end do
       do while (y(last) < threshold*maxval(y(1:m)))
          last = last-1
       end do
    end if
    
    n = last-first+1
    allocate(nu(n), tau(n))
    nu  = x(first:last)
    tau = y(first:last)

    deallocate(x, y)

  end subroutine read_bandpass

  ! Routine for reading bandpass files
  subroutine read_bandpass_dirbe(filename, label, threshold, n, nu, tau)
    implicit none

    character(len=*),                            intent(in)  :: filename
    character(len=*),                            intent(in)  :: label
    real(dp),                                    intent(in)  :: threshold
    integer(i4b),                                intent(out) :: n
    real(dp),         allocatable, dimension(:), intent(out) :: nu, tau
    real(dp),         allocatable, dimension(:)              :: um, tau_Um

    integer(i4b)        :: unit, first, last, m, ierr, l, ext(1), i
    logical(lgt)        :: exist
    character(len=128)  :: string
    type(hdf_file)     :: file
    real(dp), allocatable, dimension(:) :: x, y

    unit = getlun()
    
    inquire(file=trim(filename), exist=exist)
    if (.not. exist) call report_error('Bandpass file does not exist = ' // trim(filename))

    l = len(trim(filename))

    if (filename(l-2:l) == '.h5' .or. filename(l-3:l) == '.hd5') then

       call open_hdf_file(filename, file, "r")
       call get_size_hdf(file, trim(label) // "/bandpass", ext)
       m = ext(1)

       allocate(x(m), y(m))
       !write(*,*) "About to read bandpass"
       call read_hdf(file, trim(label) // "/bandpassx",x)
       call read_hdf(file, trim(label) // "/bandpass", y)
       call close_hdf_file(file)

       ! Drop double entries
       l = 1
       do while (l < m)
          if (x(l) == x(l+1)) then
             x(l:m-1) = x(l+1:m)
             y(l:m-1) = y(l+1:m)
             m        = m-1
          else
             l = l+1
          end if
       end do
       
    else 
       ! Assume ASCII

       ! Find the number of entries
       m = 0
       open(unit, file=trim(filename))
       do while (.true.)
          read(unit,*,end=1) string
          if (string(1:1)=='#') cycle
          m = m + 1
       end do
1      close(unit)
       
       if (m == 0) call report_error('No valid data entries in bandpass file ' // trim(filename))

       allocate(x(m), y(m))
       m = 0
       open(unit, file=trim(filename))
       do while (.true.)
          read(unit,fmt='(a)',end=2) string
          if (string(1:1)=='#') cycle
          m = m+1
          read(string,*) x(m), y(m)

          ! Drop double entries
          if (m > 1) then
             if (x(m) == x(m-1)) m = m-1
          end if
       end do
2      close(unit)
    end if

    ! x(1:m) = x(1:m) * 1.d9 ! Convert from GHz to Hz

    first = 1
    last  = m
    if (threshold > 0.d0) then
       do while (y(first) < threshold*maxval(y(1:m)))
          first = first+1
       end do
       do while (y(last) < threshold*maxval(y(1:m)))
          last = last-1
       end do
    end if
    
    n = last-first+1
    allocate(nu(n), tau(n))
    allocate(um(n), tau_um(n))
    um     = x(first:last)
    tau_um = y(first:last)

    deallocate(x, y)

    ! Seems that according to the DIRBE team, the quoted spectral response
    ! does not get converted when doing color corrections, so we will keep
    ! tau = tau_um
    !
    ! Ref: https://lambda.gsfc.nasa.gov/data/cobe/dirbe/color_correction/dirbe_colorcorr.pro

    do i = 1, n
       nu(i)  = 2.99792458d14/um(n-i+1) ! Convert from micron to Hz
       tau(i) = tau_um(n-i+1)
    end do

  end subroutine read_bandpass_dirbe


  function micron_to_GHz(um)
    implicit none

    real(dp), intent(in) :: um
    real(dp) :: c_um_GHz
    real(dp) :: micron_to_GHz

    c_um_GHz = 2.99792458d5

    micron_to_GHz = um**2/c_um_GHz

  end function micron_to_GHz


  ! Routine for reading bandpass files all detectors at the same time
  subroutine read_bandpass_nonzero_threshold(filename, label, ndet, threshold, n, nu, tau)
    implicit none

    character(len=*),                            intent(in)  :: filename
    character(len=*),              dimension(:), intent(in)  :: label
    integer(i4b),                                intent(in)  :: ndet
    real(dp),                                    intent(in)  :: threshold
    integer(i4b),                                intent(out) :: n
    real(dp),         allocatable, dimension(:), intent(out) :: nu, tau

    integer(i4b)        :: unit, first, last, m, ierr, l, ext(1), i
    logical(lgt)        :: exist
    character(len=128)  :: string
    type(hdf_file)     :: file
    real(dp), allocatable, dimension(:) :: x, y
    integer(i4b), allocatable, dimension(:) :: first_array, last_array, m_array

    unit = getlun()
    
    inquire(file=trim(filename), exist=exist)
    if (.not. exist) call report_error('Bandpass file does not exist = ' // trim(filename))

    l = len(trim(filename))
    allocate(m_array(ndet), first_array(ndet), last_array(ndet))

    if (filename(l-2:l) == '.h5' .or. filename(l-3:l) == '.hd5') then

       call open_hdf_file(filename, file, "r")

       do i = 1, ndet      
           call get_size_hdf(file, trim(label(i)) // "/bandpass", ext)
           m = ext(1)

           allocate(x(m), y(m))
           !write(*,*) "About to read bandpass"
           call read_hdf(file, trim(label(i)) // "/bandpassx",x)
           call read_hdf(file, trim(label(i)) // "/bandpass", y)
           !call close_hdf_file(file)

           ! Drop double entries
           l = 1
           do while (l < m)
               if (x(l) == x(l+1)) then
                   x(l:m-1) = x(l+1:m)
                   y(l:m-1) = y(l+1:m)
                   m        = m-1
               else
                   l = l+1
               end if
           end do
           m_array(i) = m ! it only works because m is the same for all det in HFI
           deallocate(x, y)
       end do
       
    end if

    do i = 1, ndet
        allocate(x(m_array(i)), y(m_array(i)))
        call read_hdf(file, trim(label(i)) // "/bandpassx",x)
        call read_hdf(file, trim(label(i)) // "/bandpass", y)
        x = x * 1.d9 ! Convert from GHz to Hz

        first = 1
        last  = m_array(i)
        if (threshold > 0.d0) then
            do while (y(first) < threshold*maxval(y(1:m)))
                first = first+1
            end do
            do while (y(last) < threshold*maxval(y(1:m)))
                last = last-1
            end do
        end if
        first_array(i) = first
        last_array(i) = last
        deallocate(x, y)
    end do

    ! choosing the range first:last suited for all detectors 
    first = MAXVAL(first_array)
    last = MINVAL(last_array)

    
    n = last-first+1
    allocate(nu(n), tau(n))

    do i = 1, ndet
        allocate(x(m_array(i)), y(m_array(i)))
        call read_hdf(file, trim(label(i)) // "/bandpassx",x)
        call read_hdf(file, trim(label(i)) // "/bandpass", y)
        x = x * 1.d9 ! Convert from GHz to Hz

        if (i == 1) then
            nu  = x(first:last)
            tau = y(first:last)
        else
            nu  = nu  + x(first:last)
            tau = tau + y(first:last)
        end if
        deallocate(x, y)
    end do

    nu  = nu  / ndet
    tau = tau / ndet

    deallocate(m_array, first_array, last_array)

  end subroutine read_bandpass_nonzero_threshold


end module comm_bp_utils<|MERGE_RESOLUTION|>--- conflicted
+++ resolved
@@ -258,13 +258,8 @@
        end do
 2      close(unit)
     end if
-<<<<<<< HEAD
 
     x(1:m) = x(1:m) * 1.d9 ! Convert from GHz to Hz
-=======
-    
-    x = x * 1.d9 ! Convert from GHz to Hz
->>>>>>> a969858e
 
     first = 1
     last  = m
