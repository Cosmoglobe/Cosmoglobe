!================================================================================
!
! Copyright (C) 2020 Institute of Theoretical Astrophysics, University of Oslo.
!
! This file is part of Commander3.
!
! Commander3 is free software: you can redistribute it and/or modify
! it under the terms of the GNU General Public License as published by
! the Free Software Foundation, either version 3 of the License, or
! (at your option) any later version.
!
! Commander3 is distributed in the hope that it will be useful,
! but WITHOUT ANY WARRANTY; without even the implied warranty of
! MERCHANTABILITY or FITNESS FOR A PARTICULAR PURPOSE. See the
! GNU General Public License for more details.
!
! You should have received a copy of the GNU General Public License
! along with Commander3. If not, see <https://www.gnu.org/licenses/>.
!
!================================================================================
module comm_tod_LFI_mod
  !   Module which contains all the LFI time ordered data processing and routines
  !   for a given frequency band
  !
  !   Main Methods
  !   ------------
  !   constructor(cpar, id_abs, info, tod_type)
  !       Initialization routine that reads in, allocates and associates
  !       all data needed for TOD processing
  !   process_LFI_tod(self, chaindir, chain, iter, handle, map_in, delta, map_out, rms_out)
  !       Routine which processes the time ordered data
  !
  use comm_tod_mod
  use comm_param_mod
  use comm_map_mod
  use comm_conviqt_mod
  use pix_tools
  use healpix_types
  use comm_huffman_mod
  use comm_hdf_mod
  use comm_fft_mod
  use comm_shared_arr_mod
  use spline_1D_mod
  use comm_4D_map_mod
  use comm_tod_driver_mod
  use comm_utils
  use comm_tod_adc_mod
  implicit none

  private
  public comm_LFI_tod

  type, extends(comm_tod) :: comm_LFI_tod
     integer(i4b) :: nbin_spike
     integer(i4b) :: nbin_adc
     real(dp),          allocatable, dimension(:)       :: mb_eff
     real(dp),          allocatable, dimension(:,:)     :: diode_weights
     type(spline_type), allocatable, dimension(:,:)     :: ref_splint ! ndet
     type(adc_pointer), allocatable, dimension(:,:)     :: adc_corrections ! ndet, n_diode
     real(dp),          allocatable, dimension(:,:)     :: spike_templates ! nbin, ndet
     real(dp),          allocatable, dimension(:,:)     :: spike_amplitude ! nscan, ndet
     real(dp),          allocatable, dimension(:,:,:)   :: R               ! nscan, ndet, ndiode/2
     character(len=10)                                  :: adc_mode        ! gauss, dpc, none
   contains
     procedure     :: process_tod             => process_LFI_tod
     procedure     :: diode2tod_inst          => diode2tod_LFI
     procedure     :: load_instrument_inst    => load_instrument_LFI
     procedure     :: dumpToHDF_inst          => dumpToHDF_LFI
     procedure     :: construct_corrtemp_inst => construct_corrtemp_LFI
     procedure     :: filter_reference_load
     procedure     :: compute_ref_load_filter
     procedure     :: get_nsmooth
     procedure     :: preprocess_L1_to_L2
  end type comm_LFI_tod

  interface comm_LFI_tod
     procedure constructor
  end interface comm_LFI_tod

contains

  !**************************************************
  !             Constructor
  !**************************************************
  function constructor(handle, cpar, id_abs, info, tod_type)
    !
    ! Constructor function that gathers all the instrument parameters in a pointer
    ! and constructs the objects
    !
    ! Arguments:
    ! ----------
    ! handle:   type(planck_rng)
    !           Healpix random number type
    ! cpar:     derived type
    !           Object containing parameters from the parameterfile.
    ! id_abs:   integer
    !           The index of the current band within the parameters, related to cpar
    ! info:     map_info structure
    !           Information about the maps for this band, like how the maps are distributed in memory
    ! tod_type: string
    !           Instrument specific tod type
    !
    ! Returns
    ! ----------
    ! constructor: pointer
    !              Pointer that contains all instrument data

    implicit none
    type(planck_rng),          intent(inout) :: handle
    type(comm_params),         intent(in)    :: cpar
    integer(i4b),              intent(in)    :: id_abs
    class(comm_mapinfo),       target        :: info
    character(len=128),        intent(in)    :: tod_type
    class(comm_LFI_tod),       pointer       :: constructor

    real(sp), dimension(:,:),    allocatable :: diode_data, corrected_data
    integer(i4b), dimension(:),  allocatable :: flag

    integer(i4b) :: i, j, k, nside_beam, lmax_beam, nmaps_beam, ierr, filter_count, nsmooth
    logical(lgt) :: pol_beam
    character(len=50) :: name

    real(dp), dimension(:),   allocatable :: nus
    real(sp), dimension(:,:), allocatable :: filtered
    real(dp), dimension(:),   allocatable :: nu_saved
    real(dp), dimension(:,:), allocatable :: filter_sum

    ! Allocate object
    allocate(constructor)

    ! Set up noise PSD type and priors
    constructor%freq            = cpar%ds_label(id_abs)    
    if (trim(constructor%freq) == '030') then
       constructor%n_xi            = 6
       constructor%noise_psd_model = 'oof_gauss'    
       allocate(constructor%xi_n_P_uni(constructor%n_xi,2))
       allocate(constructor%xi_n_P_rms(constructor%n_xi))
       constructor%xi_n_P_rms      = [-1.d0, 0.1d0, 0.2d0, 1.d6, 0.d0, 0.d0] ! [sigma0, fknee, alpha, g_amp, g_loc, g_sig]; sigma0 is not used

       constructor%xi_n_nu_fit     = [0.d0, 3*1.225d0]    ! More than max(7*fknee_DPC)
       constructor%xi_n_P_uni(2,:) = [0.010d0, 0.45d0]  ! fknee
       constructor%xi_n_P_uni(3,:) = [-2.5d0, -0.4d0]   ! alpha
       constructor%xi_n_P_uni(4,:) = [0.0d0,   1d0]     ! g_amp
       constructor%xi_n_P_uni(5,:) = [1.35d0,  1.35d0 ] ! g_loc
       constructor%xi_n_P_uni(6,:) = [0.4d0,   0.4d0]   ! g_sig
    else if (trim(constructor%freq) == '044') then
       constructor%n_xi            = 6
       constructor%noise_psd_model = 'oof_gauss'
       allocate(constructor%xi_n_P_uni(constructor%n_xi,2))
       allocate(constructor%xi_n_P_rms(constructor%n_xi))
       constructor%xi_n_P_rms      = [-1.d0, 0.1d0, 0.2d0, 1.d6, 0.d0, 0.d0] ! [sigma0, fknee, alpha, g_amp, g_loc, g_sig]; sigma0 is not used

       constructor%xi_n_nu_fit     = [0.d0, 3*1.00d0]    ! More than max(2*fknee_DPC)
       constructor%xi_n_P_uni(2,:) = [0.002d0, 0.40d0]  ! fknee
       constructor%xi_n_P_uni(3,:) = [-2.5d0, -0.4d0]   ! alpha
       constructor%xi_n_P_uni(4,:) = [0.0d0,   1d0]     ! g_amp
       constructor%xi_n_P_uni(5,:) = [1.35d0,  1.35d0 ] ! g_loc
       constructor%xi_n_P_uni(6,:) = [0.4d0,   0.4d0]   ! g_sig
    else if (trim(constructor%freq) == '070') then
       constructor%n_xi            = 3
       constructor%noise_psd_model = 'oof'
       allocate(constructor%xi_n_P_uni(constructor%n_xi,2))
       allocate(constructor%xi_n_P_rms(constructor%n_xi))
       constructor%xi_n_P_rms      = [-1.d0, 0.1d0, 0.2d0] ! [sigma0, fknee, alpha]; sigma0 is not used
       constructor%xi_n_nu_fit     = [0.d0, 0.140d0]    ! More than max(2*fknee_DPC)
       constructor%xi_n_P_uni(2,:) = [0.001d0, 0.25d0]  ! fknee
       constructor%xi_n_P_uni(3,:) = [-3.0d0, -0.4d0]   ! alpha
    else
       write(*,*) 'Invalid LFI frequency label = ', trim(constructor%freq)
       stop
    end if

    ! Initialize instrument-specific parameters
    constructor%samprate_lowres = 1.d0  ! Lowres samprate in Hz
    constructor%nhorn           = 1
    constructor%ndiode          = 4
    constructor%sample_L1_par   = .false.
    constructor%compressed_tod  = .true.
    constructor%correct_sl      = .true.
    constructor%orb_4pi_beam    = .true.
    constructor%symm_flags      = .true.
    constructor%chisq_threshold = 20.d6 ! 9.d0
    constructor%nmaps           = info%nmaps
    constructor%ndet            = num_tokens(cpar%ds_tod_dets(id_abs), ",")

    nside_beam                  = 512
    nmaps_beam                  = 3
    pol_beam                    = .true.
    constructor%nside_beam      = nside_beam

    ! Initialize common parameters
    call constructor%tod_constructor(cpar, id_abs, info, tod_type)

    ! Get detector labels
    call get_tokens(cpar%ds_tod_dets(id_abs), ",", constructor%label)
    
    ! Define detector partners
    do i = 1, constructor%ndet
       if (mod(i,2) == 1) then
          constructor%partner(i) = i+1
       else
          constructor%partner(i) = i-1
       end if
       constructor%horn_id(i) = (i+1)/2
    end do

    ! Define diode labels
    do i = 1, constructor%ndet
       if (index(constructor%label(i), 'M') /= 0) then
          constructor%diode_names(i,1) = 'sky00'
          constructor%diode_names(i,2) = 'sky01'
          constructor%diode_names(i,3) = 'ref00'
          constructor%diode_names(i,4) = 'ref01'
       else
          constructor%diode_names(i,1) = 'sky10'
          constructor%diode_names(i,2) = 'sky11'
          constructor%diode_names(i,3) = 'ref10'
          constructor%diode_names(i,4) = 'ref11'
       end if
    end do

    ! Read the actual TOD
    call constructor%read_tod(constructor%label)

    ! Setting polarization angles to DPC post-analysis values
    if (trim(constructor%freq) == '030') then
       constructor%polang = -[-3.428, -3.428, 2.643, 2.643]*pi/180.
    else if (trim(constructor%freq) == '044') then
       constructor%polang = -[-2.180, -2.180,  7.976, 7.976, -4.024, -4.024]*pi/180.
    else if (trim(constructor%freq) == '070') then
       constructor%polang = -[ 0.543, 0.543,  1.366, 1.366,  -1.811, -1.811, -1.045, -1.045,  -2.152, -2.152,  -0.960, -0.960]*pi/180.
    end if

    ! Initialize bandpass mean and proposal matrix
    call constructor%initialize_bp_covar(trim(cpar%datadir)//'/'//cpar%ds_tod_bp_init(id_abs))

    ! Construct lookup tables
    call constructor%precompute_lookups()

    ! allocate LFI specific instrument file data
    constructor%nbin_spike      = nint(constructor%samprate*sqrt(3.d0))
    allocate(constructor%mb_eff(constructor%ndet))
    allocate(constructor%diode_weights(constructor%ndet, 2))
    allocate(constructor%spike_templates(0:constructor%nbin_spike-1, constructor%ndet))
    allocate(constructor%spike_amplitude(constructor%nscan,constructor%ndet))
    allocate(constructor%adc_corrections(constructor%ndet, constructor%ndiode))
    allocate(constructor%ref_splint(constructor%ndet,constructor%ndiode/2))
    allocate(constructor%R(constructor%nscan,constructor%ndet,constructor%ndiode/2))

<<<<<<< HEAD
    ! Declare adc_mode 
    constructor%adc_mode = 'gauss'
    constructor%nbin_adc = 500

    ! Create adc objects for each detector, diode
=======
    ! Load the instrument file
    call constructor%load_instrument_file(nside_beam, nmaps_beam, pol_beam, cpar%comm_chain)
    constructor%spike_amplitude = 0.d0

    ! Compute ADC correction tables for each diode

    if (constructor%myid == 0) write(*,*) '   Building ADC correction tables'

    constructor%nbin_adc = 500

    ! Determine v_min and v_max for each diode
    call update_status(status, "ADC_start")
>>>>>>> d252ef08
    do i = 1, constructor%ndet
       do j=1, constructor%ndiode ! init the adc correction structures
          constructor%adc_corrections(i,j)%p => comm_adc(cpar,info,constructor%nbin_adc)
       end do
    end do

<<<<<<< HEAD
    ! Load the instrument file
    call constructor%load_instrument_file(nside_beam, nmaps_beam, pol_beam, cpar%comm_chain)
    constructor%spike_amplitude = 0.d0

    ! Compute ADC correction tables for each diode
    if (constructor%myid == 0) write(*,*) 'ADC mode : ', trim(constructor%adc_mode)

    if (trim(constructor%adc_mode) == 'gauss') then
       if (constructor%myid == 0) write(*,*) 'Building ADC correction tables'

       ! Determine v_min and v_max for each diode
       do i = 1, 1!constructor%ndet
                    
          do k = 1, constructor%nscan ! determine vmin and vmax for each diode
             allocate(diode_data(constructor%scans(k)%ntod, constructor%ndiode))
             allocate(flag(constructor%scans(k)%ntod))
             call constructor%decompress_diodes(k, i, diode_data, flag=flag)
             do j = 1, constructor%ndiode
                call constructor%adc_corrections(i,j)%p%find_horn_min_max(diode_data(:,j), flag,constructor%flag0)
             end do
             deallocate(diode_data, flag)
             
          end do ! end loop over scans
          
          do j = 1, constructor%ndiode ! allreduce vmin and vmax
             ! All reduce min and max
             call mpi_allreduce(mpi_in_place,constructor%adc_corrections(i,j)%p%v_min,1,MPI_REAL,MPI_MIN,constructor%comm,ierr)
             call mpi_allreduce(mpi_in_place,constructor%adc_corrections(i,j)%p%v_max,1,MPI_REAL,MPI_MAX,constructor%comm,ierr)
             call constructor%adc_corrections(i,j)%p%construct_voltage_bins
             
          end do
       end do
       
       ! Now bin rms for all scans and compute the correction table
       do i = 1, 1!constructor%ndet
          do j = 1, constructor%ndiode
             do k = 1, constructor%nscan ! compute and bin the rms as a function of voltage for each scan
                allocate(diode_data(constructor%scans(k)%ntod, constructor%ndiode))
                allocate(flag(constructor%scans(k)%ntod))
                call constructor%decompress_diodes(k, i, diode_data, flag)
                call constructor%adc_corrections(i,j)%p%bin_scan_rms(diode_data(:,j), flag,constructor%flag0) 
                deallocate(diode_data, flag)
             end do
             ! Build the actual adc correction tables (adc_in, adc_out)
             name = trim(constructor%label(i)) // '_' // trim(constructor%diode_names(i,j))
             if (constructor%myid == 0) write(*,*) 'Build adc correction table for '//trim(name)
             call constructor%adc_corrections(i,j)%p%build_table(handle,name)
          end do
       end do
    end if

    stop
=======
      do j=1, constructor%ndiode ! init the adc correction structures
        horn=1
        if(index('ref', constructor%diode_names(i,j)) /= 0) horn=2

        constructor%adc_corrections(i,j,horn)%p => comm_adc(cpar,info,constructor%nbin_adc)
      end do

      do k = 1, constructor%nscan ! determine vmin and vmax for each diode
         if (.not. constructor%scans(k)%d(i)%accept) cycle
        allocate(diode_data(constructor%scans(k)%ntod, constructor%ndiode))
        allocate(flag(constructor%scans(k)%ntod))
        call constructor%decompress_diodes(k, i, diode_data, flag=flag)
        do j = 1, constructor%ndiode
          horn=1
          if(index('ref', constructor%diode_names(i,j)) /= 0) horn=2
          call constructor%adc_corrections(i,j,horn)%p%find_horn_min_max(diode_data(:,j), flag,constructor%flag0)

        end do
        deallocate(diode_data, flag)

      end do ! end loop over scans

      do j = 1, constructor%ndiode ! allreduce vmin and vmax

        horn=1
        if(index('ref', constructor%diode_names(i,j)) /= 0) horn=2

        ! All reduce min and max
        call mpi_allreduce(mpi_in_place,constructor%adc_corrections(i,j,horn)%p%v_min,1,MPI_REAL,MPI_MIN,constructor%comm,ierr)
        call mpi_allreduce(mpi_in_place,constructor%adc_corrections(i,j,horn)%p%v_max,1,MPI_REAL,MPI_MAX,constructor%comm,ierr)
        call constructor%adc_corrections(i,j,horn)%p%construct_voltage_bins

      end do
    end do
    call update_status(status, "ADC_range")

    ! Now bin rms for all scans and compute the correction table
    if (constructor%myid == 0) write(*,*) '    Bin RMS for ADC corrections'
    do k = 1, constructor%nscan ! compute and bin the rms as a function of voltage for each scan
       allocate(diode_data(constructor%scans(k)%ntod, constructor%ndiode))
       allocate(flag(constructor%scans(k)%ntod))
       do i = 1, constructor%ndet
          if (.not. constructor%scans(k)%d(i)%accept) cycle
          call constructor%decompress_diodes(k, i, diode_data, flag)
          do j = 1, constructor%ndiode
             name = trim(constructor%label(i))//'_'//trim(constructor%diode_names(i,j))
             horn = 1
             if(index('ref', constructor%diode_names(i,j)) /= 0) horn=2
             call constructor%adc_corrections(i,j,horn)%p%bin_scan_rms(diode_data(:,j), flag,constructor%flag0) 
          end do
       end do
       deallocate(diode_data, flag)
    end do
    call update_status(status, "ADC_bin")

    if (constructor%myid == 0) write(*,*) '    Generate ADC correction tables'
    do i = 1, constructor%ndet
       do j = 1, constructor%ndiode
          ! Build the actual adc correction tables (adc_in, adc_out)
          name = trim(constructor%label(i))//'_'//trim(constructor%diode_names(i,j))
          horn = 1
          call constructor%adc_corrections(i,j,horn)%p%build_table(name)
       end do
    end do
    call update_status(status, "ADC_table")
>>>>>>> d252ef08

    ! Compute reference load filter spline
    if (constructor%myid == 0) write(*,*) '   Build reference load filter'
    nsmooth = constructor%get_nsmooth()
    allocate(filter_sum(constructor%ndiode/2,nsmooth))
    allocate(nu_saved(nsmooth))
    nu_saved = 0.d0
    do i=1, constructor%ndet
      filter_count = 0
      filter_sum   = 0.d0
      do k = 1, constructor%nscan
         if (.not. constructor%scans(k)%d(i)%accept) cycle

        allocate(diode_data(constructor%scans(k)%ntod, constructor%ndiode), corrected_data(constructor%scans(k)%ntod, constructor%ndiode))
        call constructor%decompress_diodes(k, i, diode_data)

        ! corrected_data = diode_data
        do j = 1, constructor%ndiode
          call constructor%adc_corrections(i,j)%p%adc_correct(diode_data(:,j), corrected_data(:,j),constructor%adc_mode)
        end do
        if (any(abs(corrected_data(:,[1,3])) > 10)) then
           constructor%scans(k)%d(i)%accept = .false.
           deallocate(diode_data, corrected_data)
           cycle
        end if

        ! compute the ref load transfer function
        call constructor%compute_ref_load_filter(corrected_data, filter_sum, nu_saved, ierr)
        if (ierr == 0) filter_count = filter_count + 1
     
        deallocate(diode_data, corrected_data)

      end do

      !if(constructor%myid == 0) write(*,*) filter_sum, filter_count

      ! Mpi average the load filter over all cores, save as a spline
      call mpi_allreduce(MPI_IN_PLACE, filter_count, 1, MPI_INTEGER, MPI_SUM, constructor%info%comm, ierr)
      call mpi_allreduce(MPI_IN_PLACE, filter_sum, size(filter_sum), MPI_DOUBLE_PRECISION, MPI_SUM, constructor%info%comm, ierr)
      call mpi_allreduce(MPI_IN_PLACE, nu_saved,   size(nu_saved), MPI_DOUBLE_PRECISION, MPI_MAX, constructor%info%comm, ierr)

      ! Remove empty bins
      j = 1
      do while (j <= nsmooth)
         if (filter_sum(1,j) == 0.d0) then
            filter_sum(:,j+1:nsmooth) = filter_sum(:,j:nsmooth-1)
            nu_saved(j+1:nsmooth)     = nu_saved(j:nsmooth-1)
            nsmooth                   = nsmooth-1
         else
            j = j+1
         end if
      end do

      ! HKE: Should probably manually add a regularization bin at the end, so that the spline doesn't go crazy for frequencies between the last bin center and fsamp/2
      if (filter_count > 0) then
         filter_sum = filter_sum/filter_count
      else
         filter_sum = 1.d0
         do j = 1, size(nu_saved)
            nu_saved(j) = constructor%samprate/2 * (j-1)/real(size(nu_saved)-1,dp)
         end do
      end if
      !if (constructor%myid == 0) write(*,*) nu_saved
      do j=1, constructor%ndiode/2
         call spline_simple(constructor%ref_splint(i,j), nu_saved, filter_sum(j,:))
         !if (constructor%myid == 0) then
        !  open(100, file=trim(constructor%outdir)//'/load_filter_'//trim(constructor%label(i))//'_'//trim(constructor%diode_names(i,j+2))//'.dat')
        !  do k = 1, size(nu_saved)
        !    write(100, fmt='(f30.8,f30.8)') nu_saved(k), filter_sum(j,k)
        !  end do
        !  close(100)
        !  write(*,*) 'Writing file ', trim(constructor%outdir)//'/load_filter_'//trim(constructor%label(i))//'_'//trim(constructor%diode_names(i,j))//'.dat'
        !end if
      end do

    end do
    call update_status(status, "ref_load")
    deallocate(nu_saved, filter_sum)

    ! Pre-process L1 data into L2 data if requested, and set ndiode = 1 to skip directly to L2 later on
    if (.not. constructor%sample_L1_par) then
       if (constructor%myid == 0) then
          write(*,*) "Preprocessing L1 to L2"
       end if
       call constructor%preprocess_L1_to_L2
       constructor%ndiode = 1
       constructor%compressed_tod = .false.
    end if
    call update_status(status, "L1_to_L2")

    ! Allocate sidelobe convolution data structures
    allocate(constructor%slconv(constructor%ndet), constructor%orb_dp)
    constructor%orb_dp => comm_orbdipole(constructor%mbeam)

    ! Initialize all baseline corrections to zero
    do i = 1, constructor%nscan
       constructor%scans(i)%d%baseline = 0.d0
    end do

  end function constructor

  !**************************************************
  !             Driver routine
  !**************************************************
  subroutine process_LFI_tod(self, chaindir, chain, iter, handle, map_in, delta, map_out, rms_out)
    !
    ! Routine that processes the LFI time ordered data.
    ! Samples absolute and relative bandpass, gain and correlated noise in time domain,
    ! perform data selection, correct for sidelobes, compute chisquare  and outputs maps and rms.
    ! Writes maps to disc in fits format
    !
    ! Arguments:
    ! ----------
    ! self:     pointer of comm_LFI_tod class
    !           Points to output of the constructor
    ! chaindir: string
    !           Directory for output files
    ! chain:    integer
    !           Index number of the chain being run
    ! iter:     integer
    !           Gibbs iteration number
    ! handle:   planck_rng derived type
    !           Healpix definition for random number generation
    !           so that the same sequence can be resumed later on from that same point
    ! map_in:   array
    !           Array of dimension (ndet,ndelta) with pointer to maps,
    !           with both access to maps and changing them.
    !           ndet is the number of detectors and
    !           ndelta is the number of bandpass deltas being considered
    ! delta:    array
    !           Array of bandpass corrections with dimensions (0:ndet,npar,ndelta)
    !           where ndet is number of detectors, npar is number of parameters
    !           and ndelta is the number of bandpass deltas being considered
    !
    ! Returns:
    ! ----------
    ! map_out: comm_map class
    !          Final output map after TOD processing combined for all detectors
    ! rms_out: comm_map class
    !          Final output rms map after TOD processing combined for all detectors

    implicit none
    class(comm_LFI_tod),                      intent(inout) :: self
    character(len=*),                         intent(in)    :: chaindir
    integer(i4b),                             intent(in)    :: chain, iter
    type(planck_rng),                         intent(inout) :: handle
    type(map_ptr),       dimension(1:,1:),    intent(inout) :: map_in       ! (ndet,ndelta)
    real(dp),            dimension(0:,1:,1:), intent(inout) :: delta        ! (0:ndet,npar,ndelta) BP corrections
    class(comm_map),                          intent(inout) :: map_out      ! Combined output map
    class(comm_map),                          intent(inout) :: rms_out      ! Combined output rms

    real(dp)            :: t1, t2
    integer(i4b)        :: i, j, k, l, ierr, ndelta, nside, npix, nmaps
    logical(lgt)        :: select_data, sample_abs_bandpass, sample_rel_bandpass, output_scanlist
    type(comm_binmap)   :: binmap
    type(comm_scandata) :: sd
    character(len=4)    :: ctext, myid_text
    character(len=6)    :: samptext, scantext
    character(len=512)  :: prefix, postfix, prefix4D, filename
    character(len=512), allocatable, dimension(:) :: slist
    real(sp), allocatable, dimension(:)       :: procmask, procmask2, sigma0
    real(sp), allocatable, dimension(:,:)     :: s_buf
    real(sp), allocatable, dimension(:,:,:)   :: d_calib
    real(sp), allocatable, dimension(:,:,:,:) :: map_sky
    real(dp), allocatable, dimension(:,:)     :: chisq_S, m_buf

    call int2string(iter, ctext)
    call update_status(status, "tod_start"//ctext)

    ! Toggle optional operations
    sample_rel_bandpass   = size(delta,3) > 1      ! Sample relative bandpasses if more than one proposal sky
    sample_abs_bandpass   = .false.                ! don't sample absolute bandpasses
    select_data           = self%first_call        ! only perform data selection the first time
    output_scanlist       = mod(iter-1,1) == 0    ! only output scanlist every 10th iteration

    ! Initialize local variables
    ndelta          = size(delta,3)
    self%n_bp_prop  = ndelta
    nside           = map_out%info%nside
    nmaps           = map_out%info%nmaps
    npix            = 12*nside**2
    self%output_n_maps = 3
    if (self%output_aux_maps > 0) then
       if (mod(iter-1,self%output_aux_maps) == 0) self%output_n_maps = 7
    end if

    call int2string(chain, ctext)
    call int2string(iter, samptext)
    call int2string(self%myid, myid_text)
    prefix = trim(chaindir) // '/tod_' // trim(self%freq) // '_'
    postfix = '_c' // ctext // '_k' // samptext // '.fits'

    ! Distribute maps
    allocate(map_sky(nmaps,self%nobs,0:self%ndet,ndelta))
    call distribute_sky_maps(self, map_in, 1.e-6, map_sky) ! uK to K

    ! Distribute processing masks
    allocate(m_buf(0:npix-1,nmaps), procmask(0:npix-1), procmask2(0:npix-1))
    call self%procmask%bcast_fullsky_map(m_buf);  procmask  = m_buf(:,1)
    call self%procmask2%bcast_fullsky_map(m_buf); procmask2 = m_buf(:,1)
    deallocate(m_buf)

    ! Precompute far sidelobe Conviqt structures
    if (self%correct_sl) then
       if (self%myid == 0) write(*,*) 'Precomputing sidelobe convolved sky'
       do i = 1, self%ndet
          !TODO: figure out why this is rotated
          call map_in(i,1)%p%YtW()  ! Compute sky a_lms
          self%slconv(i)%p => comm_conviqt(self%myid_shared, self%comm_shared, &
               & self%myid_inter, self%comm_inter, self%slbeam(i)%p%info%nside, &
               & 100, 3, 100, self%slbeam(i)%p, map_in(i,1)%p, 2)
       end do
    end if
!    write(*,*) 'qqq', self%myid
!    if (.true. .or. self%myid == 78) write(*,*) 'a', self%myid, self%correct_sl, self%ndet, self%slconv(1)%p%psires
!!$    call mpi_finalize(ierr)
!!$    stop

    call update_status(status, "tod_init")

    !------------------------------------
    ! Perform main sampling steps
    !------------------------------------

    ! Sample 1Hz spikes
    call sample_1Hz_spikes(self, handle, map_sky, procmask, procmask2); call update_status(status, "tod_1Hz")

    ! Sample gain components in separate TOD loops; marginal with respect to n_corr
    call sample_calibration(self, 'abscal', handle, map_sky, procmask, procmask2); call update_status(status, "tod_gain1")
    call sample_calibration(self, 'relcal', handle, map_sky, procmask, procmask2); call update_status(status, "tod_gain2")
    call sample_calibration(self, 'deltaG', handle, map_sky, procmask, procmask2); call update_status(status, "tod_gain3")

    ! Prepare intermediate data structures
    call binmap%init(self, .true., sample_rel_bandpass)
    if (sample_abs_bandpass .or. sample_rel_bandpass) then
       allocate(chisq_S(self%ndet,size(delta,3)))
       chisq_S = 0.d0
    end if
    if (output_scanlist) then
       allocate(slist(self%nscan))
       slist   = ''
    end if

    ! Perform loop over scans
    if (self%myid == 0) write(*,*) '   --> Sampling ncorr, xi_n, maps'
    do i = 1, self%nscan
       
       ! Skip scan if no accepted data
       if (.not. any(self%scans(i)%d%accept)) cycle
       call wall_time(t1)

       ! Prepare data
       if (sample_rel_bandpass) then
!          if (.true. .or. self%myid == 78) write(*,*) 'b', self%myid, self%correct_sl, self%ndet, self%slconv(1)%p%psires
          call sd%init_singlehorn(self, i, map_sky, procmask, procmask2, init_s_bp=.true., init_s_bp_prop=.true.)
       else if (sample_abs_bandpass) then
          call sd%init_singlehorn(self, i, map_sky, procmask, procmask2, init_s_bp=.true., init_s_sky_prop=.true.)
       else
          call sd%init_singlehorn(self, i, map_sky, procmask, procmask2, init_s_bp=.true.)
       end if
       allocate(s_buf(sd%ntod,sd%ndet))

       ! Calling Simulation Routine
       if (self%enable_tod_simulations) then
          call simulate_tod(self, i, sd%s_tot, handle)
          call sd%dealloc
          cycle
       end if

       ! Sample correlated noise
       call sample_n_corr(self, sd%tod, handle, i, sd%mask, sd%s_tot, sd%n_corr, sd%pix(:,:,1), dospike=.true.)

       ! Compute noise spectrum parameters
       call sample_noise_psd(self, sd%tod, handle, i, sd%mask, sd%s_tot, sd%n_corr)

       ! Compute chisquare
       do j = 1, sd%ndet
          if (.not. self%scans(i)%d(j)%accept) cycle
          call self%compute_chisq(i, j, sd%mask(:,j), sd%s_sky(:,j), sd%s_sl(:,j) + sd%s_orb(:,j), sd%n_corr(:,j), sd%tod(:,j))
       end do

       ! Select data
       if (select_data) call remove_bad_data(self, i, sd%flag)

       ! Compute chisquare for bandpass fit
       if (sample_abs_bandpass) call compute_chisq_abs_bp(self, i, sd, chisq_S)

       ! Compute binned map
       allocate(d_calib(self%output_n_maps,sd%ntod, sd%ndet))
       call compute_calibrated_data(self, i, sd, d_calib)
       
       ! Output 4D map; note that psi is zero-base in 4D maps, and one-base in Commander
       if (self%output_4D_map > 0) then
          if (mod(iter-1,self%output_4D_map) == 0) then
             allocate(sigma0(sd%ndet))
             do j = 1, sd%ndet
                sigma0(j) = self%scans(i)%d(j)%N_psd%sigma0/self%scans(i)%d(j)%gain
             end do
             call output_4D_maps_hdf(trim(chaindir) // '/tod_4D_chain'//ctext//'_proc' // myid_text // '.h5', &
                  & samptext, self%scanid(i), self%nside, self%npsi, &
                  & self%label, self%horn_id, real(self%polang*180/pi,sp), sigma0, &
                  & sd%pix(:,:,1), sd%psi(:,:,1)-1, d_calib(1,:,:), iand(sd%flag,self%flag0), &
                  & self%scans(i)%d(:)%accept)
             deallocate(sigma0)
          end if
       end if

       ! Bin TOD
       call bin_TOD(self, i, sd%pix(:,:,1), sd%psi(:,:,1), sd%flag, d_calib, binmap)

       ! Update scan list
       call wall_time(t2)
       self%scans(i)%proctime   = self%scans(i)%proctime   + t2-t1
       self%scans(i)%n_proctime = self%scans(i)%n_proctime + 1
       if (output_scanlist) then
          write(slist(i),*) self%scanid(i), '"',trim(self%hdfname(i)), &
               & '"', real(self%scans(i)%proctime/self%scans(i)%n_proctime,sp),&
               & real(self%spinaxis(i,:),sp)
       end if

       ! Clean up
       call sd%dealloc
       deallocate(s_buf, d_calib)

    end do

    if (self%myid == 0) write(*,*) '   --> Finalizing maps, bp'

    ! Output latest scan list with new timing information
    if (output_scanlist) call self%output_scan_list(slist)

    ! Solve for maps
    call syncronize_binmap(binmap, self)
    if (sample_rel_bandpass) then
       call finalize_binned_map(self, binmap, handle, rms_out, 1.d6, chisq_S=chisq_S, mask=procmask2)
    else
       call finalize_binned_map(self, binmap, handle, rms_out, 1.d6)
    end if
    map_out%map = binmap%outmaps(1)%p%map

    ! Sample bandpass parameters
    if (sample_rel_bandpass .or. sample_abs_bandpass) then
       call sample_bp(self, iter, delta, map_sky, handle, chisq_S)
       self%bp_delta = delta(:,:,1)
    end if
   
    ! Output maps to disk
    call map_out%writeFITS(trim(prefix)//'map'//trim(postfix))
    call rms_out%writeFITS(trim(prefix)//'rms'//trim(postfix))
    if (self%output_n_maps > 1) call binmap%outmaps(2)%p%writeFITS(trim(prefix)//'res'//trim(postfix))
    if (self%output_n_maps > 2) call binmap%outmaps(3)%p%writeFITS(trim(prefix)//'ncorr'//trim(postfix))
    if (self%output_n_maps > 3) call binmap%outmaps(4)%p%writeFITS(trim(prefix)//'bpcorr'//trim(postfix))
    if (self%output_n_maps > 4) call binmap%outmaps(5)%p%writeFITS(trim(prefix)//'orb'//trim(postfix))
    if (self%output_n_maps > 5) call binmap%outmaps(6)%p%writeFITS(trim(prefix)//'sl'//trim(postfix))
    if (self%output_n_maps > 6) call binmap%outmaps(7)%p%writeFITS(trim(prefix)//'zodi'//trim(postfix))

    ! Clean up
    call binmap%dealloc()
    if (allocated(slist)) deallocate(slist)
    deallocate(map_sky, procmask, procmask2)
    if (self%correct_sl) then
       do i = 1, self%ndet
          call self%slconv(i)%p%dealloc(); deallocate(self%slconv(i)%p)
       end do
    end if

    ! Parameter to check if this is first time routine has been
    self%first_call = .false.

    call update_status(status, "tod_end"//ctext)

  end subroutine process_LFI_tod
  
  
  subroutine load_instrument_LFI(self, instfile, band)
    !
    ! Reads the LFI specific fields from the instrument file
    ! Implements comm_tod_mod::load_instrument_inst
    !
    ! Arguments:
    !
    ! self : comm_LFI_tod
    !    the LFI tod object (this class)
    ! file : hdf_file
    !    the open file handle for the instrument file
    ! band : int
    !    the index of the current detector
    ! 
    ! Returns : None
    implicit none
    class(comm_LFI_tod),                 intent(inout) :: self
    type(hdf_file),                      intent(in)    :: instfile
    integer(i4b),                        intent(in)    :: band

    integer(i4b) :: i, j, ierr
    integer(i4b) :: ext(2)
    real(dp) :: weight
    character(len=2) :: diode_name
    real(dp), dimension(:,:), allocatable :: adc_buffer

    ! Read in mainbeam_eff
    call read_hdf(instfile, trim(adjustl(self%label(band)))//'/'//'mbeam_eff', self%mb_eff(band))

    ! read in the diode weights
    call read_hdf(instfile, trim(adjustl(self%label(band)))//'/'//'diodeWeight', weight)
    self%diode_weights(band,1) = weight
    self%diode_weights(band,2) = 1.d0 - weight


    ! if (self%myid == 0) then

    do i=0, 1
       if(index(self%label(band), 'M') /= 0) then
          if(i == 0) then
             diode_name = '00'
          else
             diode_name = '01'
          end if
       else
          if(i == 0) then
             diode_name = '10'
          else
             diode_name = '11'
          end if
       end if
       
       ! read in adc correction templates
       call get_size_hdf(instfile, trim(adjustl(self%label(band)))//'/'//'adc91-'//diode_name, ext)
       allocate(adc_buffer(ext(1), ext(2)))
       
       call read_hdf(instfile, trim(adjustl(self%label(band)))//'/'//'adc91-'//diode_name, adc_buffer)      
       ! Reading and broadcasting is done within %load_dpc
       call self%adc_corrections(band, i+1)%p%load_dpc(adc_buffer(:,1), adc_buffer(:,2))
       call self%adc_corrections(band, i+3)%p%load_dpc(adc_buffer(:,3), adc_buffer(:,4))
       deallocate(adc_buffer)
       
       if (index(self%label(band), '44') /= 0) then ! read spike templates
          !call read_hdf(instfile, trim(adjustl(self%label(band)))//'/'//'spikes-'//diode_name, self%spike_templates(band, i+1, :, :))
          self%spike_templates = 0.d0
       end if
    end do
    ! end if

  end subroutine load_instrument_LFI
  
  subroutine diode2tod_LFI(self, scan, procmask, tod)
    ! 
    ! Generates detector-coadded TOD from low-level diode data
    ! 
    ! Arguments:
    ! ----------
    ! self:     derived class (comm_tod)
    !           TOD object
    ! scan:     int
    !           Scan ID number
    ! procmask: array of sp
    !           processing mask that cuts out the galaxy
    !
    ! Returns
    ! ----------
    ! tod:      ntod x ndet sp array
    !           Output detector TOD generated from raw diode data
    !
    implicit none
    class(comm_LFI_tod),                 intent(inout) :: self
    integer(i4b),                        intent(in)    :: scan
    real(sp),          dimension(0:),    intent(in)    :: procmask
    real(sp),          dimension(:,:),   intent(out)   :: tod

<<<<<<< HEAD
    integer(i4b) :: i,j,k,half,n_mask
=======
    integer(i4b) :: i,j,k,half,horn,n_mask, n_unmask
>>>>>>> d252ef08
    real(sp), allocatable, dimension(:,:) :: diode_data, corrected_data
    integer(i4b), allocatable, dimension(:) :: pix, flag
    real(dp) :: r1, r2, sum1, sum2

    allocate(diode_data(self%scans(scan)%ntod, self%ndiode))
    allocate(corrected_data(self%scans(scan)%ntod, self%ndiode))
    allocate(pix(self%scans(scan)%ntod), flag(self%scans(scan)%ntod))
    do i=1, self%ndet

       if (.not. self%scans(scan)%d(i)%accept) cycle

        ! Decompress diode TOD for current scan
        call self%decompress_diodes(scan, i, diode_data, pix=pix, flag=flag)

        ! Apply ADC corrections

        do j=1, self%ndiode

          call self%adc_corrections(i, j)%p%adc_correct(diode_data(:,j), corrected_data(:,j),self%adc_mode)

          !do k = 1, 10
          !   write(*,*) diode_data(k,j), corrected_data(k,j)
          !end do
          !stop

          !corrected_data(:,j) = diode_data(:,j)
        end do

        ! Wiener-filter load data         
        call self%filter_reference_load(i, corrected_data)
        
        ! Compute the gain modulation factors

        r1 = 0.d0
        r2 = 0.d0
        sum1 = 0.d0
        sum2 = 0.d0
        n_mask = 0
        n_unmask = 0

        do k = 1, size(corrected_data(:,1))
          if (iand(flag(k), self%flag0) .ne. 0) cycle

          sum1 = sum1 + corrected_data(k,1)
          sum2 = sum2 + corrected_data(k,3)
          n_unmask = n_unmask + 1

          if (procmask(pix(k)) .ne. 0) then 
            r1 = r1 + corrected_data(k,2)
            r2 = r2 + corrected_data(k,4)
            n_mask = n_mask + 1
          end if

        end do

        if (r1 == 0.d0 .or. r2 == 0.d0 .or. sum1 == 0.d0 .or. sum2 == 0.d0) then
           self%scans(scan)%d(i)%accept = .false.
           cycle
        end if
              
        ! average sky value/average load value
        self%R(scan,i,1) = (r1/n_mask)/(sum1/n_unmask)
        self%R(scan,i,2) = (r2/n_mask)/(sum2/n_unmask)
        

        ! Compute output differenced TOD

        !w1(sky00 - R*ref00) + w2(sky01 - R*ref01)
        !if(self%myid == 0) write(*,*) r1, r2, n_mask, size(diode_data(:,1))
        tod(:,i) = self%diode_weights(i,1) * (corrected_data(:,2) - self%R(scan,i,1) * corrected_data(:,1)) + self%diode_weights(i,2)*( corrected_data(:,4) - self%R(scan,i,2) * corrected_data(:,3))
        !tod(:,i) = self%diode_weights(i,1) * (corrected_data(:,2) - filtered_data(:,1)) + self%diode_weights(i,2)*( corrected_data(:,4) - filtered_data(:,3))
        !tod(:,i) = (corrected_data(:,1) - corrected_data(:,3)) + (corrected_data(:,2) - corrected_data(:,4))
        

!!$        open(58,file='comm3_L2fromL1.dat', recl=1024)
!!$        do j = 1, size(tod,1)
!!$           write(58,*) tod(j,1), diode_data(j,:), corrected_data(j,:)
!!$        end do
!!$        close(58)
        !stop
        
    end do
!    stop

    deallocate(diode_data, corrected_data, pix, flag)

!call mpi_finalize(i)
!stop

  end subroutine diode2tod_LFI

  function get_nsmooth(self)
    implicit none
    class(comm_LFI_tod),  intent(in)   :: self
    integer(i4b)                       :: get_nsmooth  
    integer(i4b) :: j
    real(sp)     :: fbin, nu

    fbin         = 1.2 ! multiplicative bin scaling factor
    get_nsmooth  = 2
    nu           = 0.01
    do while (nu <= self%samprate/2)
       get_nsmooth = get_nsmooth + 1
       nu          = nu * fbin
    end do
  end function get_nsmooth

  subroutine compute_ref_load_filter(self, data_in, binned_out, nu_out, err)
    ! 
    ! Computes the binned weiner filter for the reference load
    !
    ! Arguments:
    ! ----------
    ! 
    ! self:     comm_tod_LFI object
    !           TOD processing class
    ! data_in:  float array (ntod, ndiode)
    !           input diode timestreams
    !
    ! Returns:
    ! --------
    !
    ! binned_out : float array
    !              array of filter transfer function for ref load
    ! nu_out     : float_array
    !              frequencies that index binned_out
    ! err        : error flag; 0 if OK, 1 if no data
    implicit none
    class(comm_LFI_tod),          intent(in)    :: self
    real(sp),     dimension(:,:), intent(in)    :: data_in
    real(dp),     dimension(:,:), intent(inout) :: binned_out
    real(dp),     dimension(:),   intent(inout) :: nu_out
    integer(i4b),                 intent(out)   :: err

    integer(i4b) :: i, j, k, nfft, n, nsmooth
    real(dp)     :: num, denom, fsamp, fbin, nu, upper, subsum, nu_low, delta_nu
    integer*8    :: plan_fwd

    real(sp),     allocatable, dimension(:) :: dt_sky, dt_ref
    real(dp),     allocatable, dimension(:) :: filter
    complex(spc), allocatable, dimension(:) :: dv_sky, dv_ref

    ! This test should be replaced with something more fine-tuned
    if (all(data_in == 0.)) then
       err = 1
       return
    else
       err = 0
    end if

    n       = size(data_in(:,1))
    nfft    = n/2+1
    fsamp   = self%samprate
    nsmooth = self%get_nsmooth()

    allocate(dt_sky(n), dt_ref(n), dv_sky(0:nfft-1), dv_ref(0:nfft-1), filter(0:nfft-1))
    
    call sfftw_plan_dft_r2c_1d(plan_fwd, n, dt_ref, dv_ref, fftw_estimate + fftw_unaligned)

    do i = 1, self%ndiode/2

      ! Check if data is all zeros
      dt_ref = data_in(:, 2*i -1) 
      dt_sky = data_in(:, 2*i)
      
      ! FFT of ref signal
      call sfftw_execute_dft_r2c(plan_fwd, dt_ref, dv_ref)

      ! FFT of sky signal
      call sfftw_execute_dft_r2c(plan_fwd, dt_sky, dv_sky)     

      ! Compute cross correlation
      do j = 0, nfft-1
         num   =      real(dv_sky(j)*conjg(dv_ref(j)) + dv_ref(j)*conjg(dv_sky(j)),dp)
         denom = sqrt(real(dv_sky(j)*conjg(dv_sky(j)) * dv_ref(j)*conjg(dv_ref(j)),dp))
         !write(*,*) j, num, denom
         if (denom < 1d-100) then
            filter(j) = 0.
         else 
            filter(j) = 0.5*num/denom
         end if
      end do

      ! Set first bin to unity
      nu_low          = 0.01d0 ! Lower limit in Hz; crosscorr is defined to be 1 below this
      binned_out(i,1) = binned_out(i,1) + 1.d0
      delta_nu        = ind2freq(2, fsamp, nfft)
      nu_out(1)       = sqrt(delta_nu * nu_low)

      ! Bin with logarithmic bin width above nu_low
      fbin         = 1.2                      ! Bin scaling factor
      j            = nint(0.01d0/delta_nu)    ! First frequency to consider
      nu           = ind2freq(j, fsamp, nfft) ! Current frequency
      upper        = nu                       ! Lower limit of first bin; init
      nsmooth      = 2                        ! Bin counter
      do while (nu < fsamp/2)
         upper           = min(upper*fbin, fsamp/2)
         nu_out(nsmooth) = nu    ! Start of bin
         subsum          = 0.d0  ! Summing variable
         k               = 0     ! Number of frequencies in current bin
         do while (nu <= upper)
            subsum = subsum + filter(j-1)
            k      = k+1
            j      = j+1
            nu     = nu + delta_nu
         end do
         !write(*,*) nsmooth, nu_out(nsmooth), nu, fsamp/2, sqrt(nu_out(nsmooth)*nu)
         nu_out(nsmooth) = sqrt(nu_out(nsmooth) * nu)
         if (k > 0) binned_out(i, nsmooth) = binned_out(i, nsmooth) + subsum/k
         nsmooth = nsmooth+1
      end do

    end do

    !if(self%myid == 0) write(*,*) binned_out, size(binned_out), size(nu_out)

    call sfftw_destroy_plan(plan_fwd)

    deallocate(dt_sky, dt_ref, dv_sky, dv_ref, filter)

  end subroutine compute_ref_load_filter


  subroutine filter_reference_load(self, det, data)
    class(comm_LFI_tod),               intent(in)      :: self
    integer(i4b),                      intent(in)      :: det
    real(sp), dimension(:,:),          intent(inout)   :: data

    integer(i4b) :: i, j, nfft, n
    integer*8    :: plan_fwd, plan_back

    real(sp),     allocatable, dimension(:) :: dt
    complex(spc), allocatable, dimension(:) :: dv

    n       = size(data(:,1))
    nfft    = n/2+1

    allocate(dt(n), dv(0:nfft-1))

    call sfftw_plan_dft_r2c_1d(plan_fwd,  n, dt, dv, fftw_estimate + fftw_unaligned)
    call sfftw_plan_dft_c2r_1d(plan_back, n, dv, dt, fftw_estimate + fftw_unaligned)

!!$    open(58,file='raw.dat')
!!$    do i = 1, n
!!$       write(58,*) data(i,:)
!!$    end do
!!$    close(58)

    do i = 1, self%ndiode/2

      ! Check if data is all zeros
      dt = data(:, 2*i -1)
      if(all(dt == 0)) cycle

      ! FFT of ref signal
      call sfftw_execute_dft_r2c(plan_fwd, dt, dv)

      ! Filter ref with cross correlation transfer function
!      open(58,file='filter.dat')
      do j=1, size(dv) -1
        dv(j) = dv(j) * splint(self%ref_splint(det,i), ind2freq(j, self%samprate, nfft))
!        write(58,*) ind2freq(j, self%samprate, nfft), splint(self%ref_splint(i), ind2freq(j, self%samprate, nfft))
      end do
!     close(58)

      ! IFFT ref signal
      call sfftw_execute_dft_c2r(plan_back, dv, dt)
      
      ! Normalize
      data(:, 2*i-1) = dt/n

    end do

    call sfftw_destroy_plan(plan_fwd)
    call sfftw_destroy_plan(plan_back)

    deallocate(dt, dv)

!!$    open(58,file='filtered.dat')
!!$    do i = 1, n
!!$       write(58,*) data(i,:)
!!$    end do
!!$    close(58)
!!$    stop

  end subroutine filter_reference_load

  subroutine dumpToHDF_LFI(self, chainfile, path)
    ! 
    ! Writes instrument-specific TOD parameters to existing chain file
    ! 
    ! Arguments:
    ! ----------
    ! self:     derived class (comm_tod)
    !           TOD object
    ! chainfile: derived type (hdf_file)
    !           Already open HDF file handle to existing chainfile
    ! path:   string
    !           HDF path to current dataset, e.g., "000001/tod/030"
    !
    ! Returns
    ! ----------
    ! None
    !
    implicit none
    class(comm_LFI_tod),                 intent(in)     :: self
    type(hdf_file),                      intent(in)     :: chainfile
    character(len=*),                    intent(in)     :: path

    character(len=10) :: diode_name
    integer(i4b) :: ierr, i, j
    real(dp), allocatable, dimension(:,:)   :: amp, amp_tot
    real(dp), allocatable, dimension(:,:,:) :: R, R_tot

    allocate(amp(self%nscan_tot,self%ndet), amp_tot(self%nscan_tot,self%ndet))
    amp = 0.d0
    amp(self%scanid,:) = self%spike_amplitude
    call mpi_reduce(amp, amp_tot, size(amp), MPI_DOUBLE_PRECISION, MPI_SUM, 0, self%info%comm, ierr)

    allocate(R(self%nscan_tot,self%ndet,size(self%R,3)),R_tot(self%nscan_tot,self%ndet,size(self%R,3)))
    R = 0.d0
    R(self%scanid,:,:) = self%R
    call mpi_reduce(R, R_tot, size(R), MPI_DOUBLE_PRECISION, MPI_SUM, 0, self%info%comm, ierr)

    if (self%myid == 0) then
       call write_hdf(chainfile, trim(adjustl(path))//'1Hz_temp', self%spike_templates)
       call write_hdf(chainfile, trim(adjustl(path))//'1Hz_ampl', amp_tot)
       call write_hdf(chainfile, trim(adjustl(path))//'R_factor', R_tot)
       call write_hdf(chainfile, trim(adjustl(path))//'w_diode', self%diode_weights)
       do i = 1, self%ndet
          do j = 1, self%ndiode
             diode_name = trim(self%label(i))//'_'//trim(self%diode_names(i,j))
<<<<<<< HEAD
             call write_hdf(chainfile, trim(adjustl(path))//trim(diode_name)//'_in',self%adc_corrections(i,j)%p%adc_in)
             call write_hdf(chainfile, trim(adjustl(path))//trim(diode_name)//'_out',self%adc_corrections(i,j)%p%adc_out)
=======
             horn=1
             if(index('ref', self%diode_names(i,j)) /= 0) then 
               horn=2
               call write_hdf(chainfile, trim(adjustl(path))//trim(diode_name)//'/ref_spline', self%ref_splint(i, (j+1)/2)%y)
               call write_hdf(chainfile, trim(adjustl(path))//trim(diode_name)//'/ref_spline_x', self%ref_splint(i, (j+1)/2)%x)
             end if

             call write_hdf(chainfile, trim(adjustl(path))//trim(diode_name)//'_in',self%adc_corrections(i,j,horn)%p%adc_in)
             call write_hdf(chainfile, trim(adjustl(path))//trim(diode_name)//'_out',self%adc_corrections(i,j,horn)%p%adc_out)
>>>>>>> d252ef08
          end do
       end do
    end if

    deallocate(amp, amp_tot, R, R_tot)

  end subroutine dumpToHDF_LFI

  subroutine sample_1Hz_spikes(tod, handle, map_sky, procmask, procmask2)
    !   Sample LFI specific 1Hz spikes shapes and amplitudes
    !
    !   Arguments:
    !   ----------
    !   tod:      comm_tod derived type
    !             contains TOD-specific information
    !   handle:   planck_rng derived type
    !             Healpix definition for random number generation
    !             so that the same sequence can be resumed later on from that same point
    !   map_sky:
    implicit none
    class(comm_LFI_tod),                          intent(inout) :: tod
    type(planck_rng),                             intent(inout) :: handle
    real(sp),            dimension(0:,1:,1:,1:),  intent(in)    :: map_sky
    real(sp),            dimension(0:),           intent(in)    :: procmask, procmask2

    integer(i4b) :: i, j, k, bin, ierr, nbin
    real(dp)     :: dt, t_tot, t, A, b
    real(dp)     :: t1, t2
    character(len=6) :: scantext
    real(dp), allocatable, dimension(:)     :: nval
    real(sp), allocatable, dimension(:)     :: res
    real(dp), allocatable, dimension(:,:)   :: s_sum
    real(dp), allocatable, dimension(:,:,:) :: s_bin
    type(comm_scandata) :: sd

    if (tod%myid == 0) write(*,*) '   --> Sampling 1Hz spikes'

    dt    = 1.d0/tod%samprate   ! Sample time
    t_tot = 1.d0                ! Time range in sec
    nbin  = tod%nbin_spike      ! Number of bins 

    allocate(s_bin(0:nbin-1,tod%ndet,tod%nscan), s_sum(0:nbin-1,tod%ndet), nval(0:nbin-1))

    ! Compute template per scan
    s_bin = 0.d0
    do i = 1, tod%nscan
       if (.not. any(tod%scans(i)%d%accept)) cycle
       call wall_time(t1)

       ! Prepare data
       tod%apply_inst_corr = .false. ! Disable 1Hz correction for just this call
       call sd%init_singlehorn(tod, i, map_sky, procmask, procmask2)
       tod%apply_inst_corr = .true.  ! Enable 1Hz correction again

       allocate(res(tod%scans(i)%ntod))
       do j = 1, tod%ndet
          if (.not. tod%scans(i)%d(j)%accept) cycle

          res = sd%tod(:,j)/tod%scans(i)%d(j)%gain - (sd%s_sky(:,j) + &
               & sd%s_sl(:,j) + sd%s_orb(:,j))

          nval = 0.d0
          do k = 1, tod%scans(i)%ntod
             if (sd%mask(k,j) == 0.) cycle
             t = modulo(tod%scans(i)%t0(2)/65536.d0 + (k-1)*dt,t_tot)    ! OBT is stored in units of 2**-16 = 1/65536 sec
             bin = min(int(t*nbin),nbin-1)
             s_bin(bin,j,i) = s_bin(bin,j,i)  + res(k)
             nval(bin)      = nval(bin)       + 1.d0
          end do
          if (all(nval > 0)) then
             s_bin(:,j,i) = s_bin(:,j,i) / nval
             s_bin(:,j,i) = s_bin(:,j,i) - mean(s_bin(1:nbin/3,j,i))
          else
             s_bin(:,j,i) = 0.d0
             tod%scans(i)%d(j)%accept = .false.
          end if
       end do

!!$       if (trim(tod%freq) == '070') then 
!!$          call int2string(tod%scanid(i),scantext)
!!$          open(58,file='temp_1Hz_22S_PID'//scantext//'.dat')
!!$          do k = 0, nbin-1
!!$             write(58,*) s_bin(k,10,i)
!!$          end do
!!$          close(58)
!!$       end if
!!$
!!$       if (trim(tod%freq) == '044') then 
!!$          call int2string(tod%scanid(i),scantext)
!!$          open(58,file='temp_1Hz_26S_PID'//scantext//'.dat')
!!$          do k = 0, nbin-1
!!$             write(58,*) s_bin(k,6,i)
!!$          end do
!!$          close(58)
!!$       end if

       ! Clean up
        call sd%dealloc
       deallocate(res)
    end do

    ! Compute smoothed templates
    s_sum = 0.d0
    do i = 1, tod%nscan
       if (.not. any(tod%scans(i)%d%accept)) cycle
       do j = 1, tod%ndet
          s_sum(:,j) = s_sum(:,j) + s_bin(:,j,i)
       end do
    end do
    call mpi_allreduce(mpi_in_place, s_sum,  size(s_sum),  &
         & MPI_DOUBLE_PRECISION, MPI_SUM, tod%info%comm, ierr)

    ! Normalize to maximum of unity
    do j = 1, tod%ndet
       !s_sum(:,j) = s_sum(:,j) - median(s_sum(:,j)) 
       s_sum(:,j) = s_sum(:,j) / maxval(abs(s_sum(:,j))) 
       tod%spike_templates(:,j) = s_sum(:,j) 
    end do

    ! Compute amplitudes per scan and detector
    tod%spike_amplitude = 0.
    do i = 1, tod%nscan
       do j = 1, tod%ndet
          if (.not. tod%scans(i)%d(j)%accept) cycle
          b = sum(s_sum(:,j)*s_bin(:,j,i)) / tod%scans(i)%d(j)%N_psd%sigma0**2
          A = sum(s_sum(:,j)**2)           / tod%scans(i)%d(j)%N_psd%sigma0**2
          if (A == 0.d0) then
             tod%spike_amplitude(i,j) = 0.d0
          else
             tod%spike_amplitude(i,j) = b/A
             if (trim(tod%operation) == 'sample') &
                  & tod%spike_amplitude(i,j) = tod%spike_amplitude(i,j) + &
                  &                            rand_gauss(handle) / sqrt(A)
          end if
       end do
    end do

    ! Clean up
    deallocate(s_bin, s_sum, nval)

  end subroutine sample_1Hz_spikes

  subroutine construct_corrtemp_LFI(self, scan, pix, psi, s)
    !  Construct an LFI instrument-specific correction template; for now contains 1Hz template only
    !
    !  Arguments:
    !  ----------
    !  self: comm_tod object
    !
    !  scan: int
    !       scan number
    !  pix: int
    !       index for pixel
    !  psi: int
    !       integer label for polarization angle
    !
    !  Returns:
    !  --------
    !  s:   real (sp)
    !       output template timestream
    implicit none
    class(comm_LFI_tod),                   intent(in)    :: self
    integer(i4b),                          intent(in)    :: scan
    integer(i4b),        dimension(:,:),   intent(in)    :: pix, psi
    real(sp),            dimension(:,:),   intent(out)   :: s

    integer(i4b) :: i, j, k, nbin, b
    real(dp)     :: dt, t_tot, t

    dt    = 1.d0/self%samprate   ! Sample time
    t_tot = 1.d0                ! Time range in sec
    nbin  = self%nbin_spike      ! Number of bins 

    do j = 1, self%ndet
       if (.not. self%scans(scan)%d(j)%accept) cycle
       do k = 1, self%scans(scan)%ntod
          t = modulo(self%scans(scan)%t0(2)/65536.d0 + (k-1)*dt,t_tot)    ! OBT is stored in units of 2**-16 = 1/65536 sec
          b = min(int(t*nbin),nbin-1)
          s(k,j) = self%spike_amplitude(scan,j) * self%spike_templates(b,j)
       end do
    end do

  end subroutine construct_corrtemp_LFI


  subroutine preprocess_L1_to_L2(self)
    implicit none
    class(comm_LFI_tod),                   intent(inout)    :: self

    integer(i4b) :: i, j, k, m, n, npix
    real(dp), allocatable, dimension(:,:)     :: m_buf
    real(sp), allocatable, dimension(:)       :: procmask
    real(sp), allocatable, dimension(:,:)     :: tod

    npix = 12*self%nside**2

    ! Distribute processing masks
    allocate(m_buf(0:npix-1,self%nmaps), procmask(0:npix-1))
    call self%procmask%bcast_fullsky_map(m_buf); procmask  = m_buf(:,1)
    deallocate(m_buf)
    
    ! Reduce all scans
    do i = 1, self%nscan
       !call update_status(status, "L1_to_L2")

       ! Generate detector TOD
       n = self%scans(i)%ntod
       allocate(tod(n, self%ndet))
       call self%diode2tod_inst(i, procmask, tod)
!!$       tod = 100.
!!$
       ! Find effective TOD length
       if (self%halfring_split == 0) then
          m = get_closest_fft_magic_number(n)
       else if (self%halfring_split == 1 .or. self%halfring_split == 2) then
          m = get_closest_fft_magic_number(n/2)
       else 
          write(*,*) "Unknown halfring_split value in read_hdf_scan"
          stop
       end if
       if (real(m-n,dp)/real(n,dp) > 0.001d0) then
          write(*,*) 'Warning: More than 0.1% of scan', self%scanid(i), ' removed by FFTW cut'
       end if

       if (m /= n) write(*,*) 'ERROR', self%scanid(i), m, n
       
       ! Copy data, and free up old arrays
       do j = 1, self%ndet
          allocate(self%scans(i)%d(j)%tod(m))
          if (self%halfring_split == 2) then
             self%scans(i)%d(j)%tod = tod(m+1:2*m,j)
          else
             self%scans(i)%d(j)%tod = tod(1:m,j)
          end if
          if (allocated(self%scans(i)%d(j)%ztod))   deallocate(self%scans(i)%d(j)%ztod)
          if (allocated(self%scans(i)%d(j)%diode))  deallocate(self%scans(i)%d(j)%diode)
          if (allocated(self%scans(i)%d(j)%zdiode)) then
             do k = self%ndiode, 1, -1
                deallocate(self%scans(i)%d(j)%zdiode(k)%p) 
             end do
             deallocate(self%scans(i)%d(j)%zdiode)
!!$             deallocate(self%scans(i)%d(j)%zdiode2)
!!$             deallocate(self%scans(i)%d(j)%zdiode3)
!!$             deallocate(self%scans(i)%d(j)%zdiode4)
          end if
        end do
        call huff_deallocate(self%scans(i)%todkey)
        deallocate(tod)
     end do

    deallocate(procmask)

  end subroutine preprocess_L1_to_L2

end module comm_tod_LFI_mod
<|MERGE_RESOLUTION|>--- conflicted
+++ resolved
@@ -247,33 +247,17 @@
     allocate(constructor%ref_splint(constructor%ndet,constructor%ndiode/2))
     allocate(constructor%R(constructor%nscan,constructor%ndet,constructor%ndiode/2))
 
-<<<<<<< HEAD
     ! Declare adc_mode 
     constructor%adc_mode = 'gauss'
     constructor%nbin_adc = 500
 
     ! Create adc objects for each detector, diode
-=======
-    ! Load the instrument file
-    call constructor%load_instrument_file(nside_beam, nmaps_beam, pol_beam, cpar%comm_chain)
-    constructor%spike_amplitude = 0.d0
-
-    ! Compute ADC correction tables for each diode
-
-    if (constructor%myid == 0) write(*,*) '   Building ADC correction tables'
-
-    constructor%nbin_adc = 500
-
-    ! Determine v_min and v_max for each diode
-    call update_status(status, "ADC_start")
->>>>>>> d252ef08
     do i = 1, constructor%ndet
        do j=1, constructor%ndiode ! init the adc correction structures
           constructor%adc_corrections(i,j)%p => comm_adc(cpar,info,constructor%nbin_adc)
        end do
     end do
 
-<<<<<<< HEAD
     ! Load the instrument file
     call constructor%load_instrument_file(nside_beam, nmaps_beam, pol_beam, cpar%comm_chain)
     constructor%spike_amplitude = 0.d0
@@ -306,6 +290,7 @@
              
           end do
        end do
+       call update_status(status, "ADC_range")
        
        ! Now bin rms for all scans and compute the correction table
        do i = 1, 1!constructor%ndet
@@ -317,82 +302,17 @@
                 call constructor%adc_corrections(i,j)%p%bin_scan_rms(diode_data(:,j), flag,constructor%flag0) 
                 deallocate(diode_data, flag)
              end do
+             call update_status(status, "ADC_bin")
              ! Build the actual adc correction tables (adc_in, adc_out)
              name = trim(constructor%label(i)) // '_' // trim(constructor%diode_names(i,j))
              if (constructor%myid == 0) write(*,*) 'Build adc correction table for '//trim(name)
              call constructor%adc_corrections(i,j)%p%build_table(handle,name)
           end do
        end do
+       call update_status(status, "ADC_table")
     end if
 
     stop
-=======
-      do j=1, constructor%ndiode ! init the adc correction structures
-        horn=1
-        if(index('ref', constructor%diode_names(i,j)) /= 0) horn=2
-
-        constructor%adc_corrections(i,j,horn)%p => comm_adc(cpar,info,constructor%nbin_adc)
-      end do
-
-      do k = 1, constructor%nscan ! determine vmin and vmax for each diode
-         if (.not. constructor%scans(k)%d(i)%accept) cycle
-        allocate(diode_data(constructor%scans(k)%ntod, constructor%ndiode))
-        allocate(flag(constructor%scans(k)%ntod))
-        call constructor%decompress_diodes(k, i, diode_data, flag=flag)
-        do j = 1, constructor%ndiode
-          horn=1
-          if(index('ref', constructor%diode_names(i,j)) /= 0) horn=2
-          call constructor%adc_corrections(i,j,horn)%p%find_horn_min_max(diode_data(:,j), flag,constructor%flag0)
-
-        end do
-        deallocate(diode_data, flag)
-
-      end do ! end loop over scans
-
-      do j = 1, constructor%ndiode ! allreduce vmin and vmax
-
-        horn=1
-        if(index('ref', constructor%diode_names(i,j)) /= 0) horn=2
-
-        ! All reduce min and max
-        call mpi_allreduce(mpi_in_place,constructor%adc_corrections(i,j,horn)%p%v_min,1,MPI_REAL,MPI_MIN,constructor%comm,ierr)
-        call mpi_allreduce(mpi_in_place,constructor%adc_corrections(i,j,horn)%p%v_max,1,MPI_REAL,MPI_MAX,constructor%comm,ierr)
-        call constructor%adc_corrections(i,j,horn)%p%construct_voltage_bins
-
-      end do
-    end do
-    call update_status(status, "ADC_range")
-
-    ! Now bin rms for all scans and compute the correction table
-    if (constructor%myid == 0) write(*,*) '    Bin RMS for ADC corrections'
-    do k = 1, constructor%nscan ! compute and bin the rms as a function of voltage for each scan
-       allocate(diode_data(constructor%scans(k)%ntod, constructor%ndiode))
-       allocate(flag(constructor%scans(k)%ntod))
-       do i = 1, constructor%ndet
-          if (.not. constructor%scans(k)%d(i)%accept) cycle
-          call constructor%decompress_diodes(k, i, diode_data, flag)
-          do j = 1, constructor%ndiode
-             name = trim(constructor%label(i))//'_'//trim(constructor%diode_names(i,j))
-             horn = 1
-             if(index('ref', constructor%diode_names(i,j)) /= 0) horn=2
-             call constructor%adc_corrections(i,j,horn)%p%bin_scan_rms(diode_data(:,j), flag,constructor%flag0) 
-          end do
-       end do
-       deallocate(diode_data, flag)
-    end do
-    call update_status(status, "ADC_bin")
-
-    if (constructor%myid == 0) write(*,*) '    Generate ADC correction tables'
-    do i = 1, constructor%ndet
-       do j = 1, constructor%ndiode
-          ! Build the actual adc correction tables (adc_in, adc_out)
-          name = trim(constructor%label(i))//'_'//trim(constructor%diode_names(i,j))
-          horn = 1
-          call constructor%adc_corrections(i,j,horn)%p%build_table(name)
-       end do
-    end do
-    call update_status(status, "ADC_table")
->>>>>>> d252ef08
 
     ! Compute reference load filter spline
     if (constructor%myid == 0) write(*,*) '   Build reference load filter'
@@ -862,11 +782,7 @@
     real(sp),          dimension(0:),    intent(in)    :: procmask
     real(sp),          dimension(:,:),   intent(out)   :: tod
 
-<<<<<<< HEAD
-    integer(i4b) :: i,j,k,half,n_mask
-=======
-    integer(i4b) :: i,j,k,half,horn,n_mask, n_unmask
->>>>>>> d252ef08
+    integer(i4b) :: i,j,k,half,n_mask, n_unmask
     real(sp), allocatable, dimension(:,:) :: diode_data, corrected_data
     integer(i4b), allocatable, dimension(:) :: pix, flag
     real(dp) :: r1, r2, sum1, sum2
@@ -1199,20 +1115,13 @@
        do i = 1, self%ndet
           do j = 1, self%ndiode
              diode_name = trim(self%label(i))//'_'//trim(self%diode_names(i,j))
-<<<<<<< HEAD
-             call write_hdf(chainfile, trim(adjustl(path))//trim(diode_name)//'_in',self%adc_corrections(i,j)%p%adc_in)
-             call write_hdf(chainfile, trim(adjustl(path))//trim(diode_name)//'_out',self%adc_corrections(i,j)%p%adc_out)
-=======
-             horn=1
              if(index('ref', self%diode_names(i,j)) /= 0) then 
-               horn=2
                call write_hdf(chainfile, trim(adjustl(path))//trim(diode_name)//'/ref_spline', self%ref_splint(i, (j+1)/2)%y)
                call write_hdf(chainfile, trim(adjustl(path))//trim(diode_name)//'/ref_spline_x', self%ref_splint(i, (j+1)/2)%x)
              end if
 
-             call write_hdf(chainfile, trim(adjustl(path))//trim(diode_name)//'_in',self%adc_corrections(i,j,horn)%p%adc_in)
-             call write_hdf(chainfile, trim(adjustl(path))//trim(diode_name)//'_out',self%adc_corrections(i,j,horn)%p%adc_out)
->>>>>>> d252ef08
+             call write_hdf(chainfile, trim(adjustl(path))//trim(diode_name)//'_in',self%adc_corrections(i,j)%p%adc_in)
+             call write_hdf(chainfile, trim(adjustl(path))//trim(diode_name)//'_out',self%adc_corrections(i,j)%p%adc_out)
           end do
        end do
     end if
