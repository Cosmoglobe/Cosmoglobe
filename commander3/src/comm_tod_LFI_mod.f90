!================================================================================
!
! Copyright (C) 2020 Institute of Theoretical Astrophysics, University of Oslo.
!
! This file is part of Commander3.
!
! Commander3 is free software: you can redistribute it and/or modify
! it under the terms of the GNU General Public License as published by
! the Free Software Foundation, either version 3 of the License, or
! (at your option) any later version.
!
! Commander3 is distributed in the hope that it will be useful,
! but WITHOUT ANY WARRANTY; without even the implied warranty of
! MERCHANTABILITY or FITNESS FOR A PARTICULAR PURPOSE. See the
! GNU General Public License for more details.
!
! You should have received a copy of the GNU General Public License
! along with Commander3. If not, see <https://www.gnu.org/licenses/>.
!
!================================================================================
module comm_tod_LFI_mod
  !   Module which contains all the LFI time ordered data processing and routines
  !   for a given frequency band
  !
  !   Main Methods
  !   ------------
  !   constructor(cpar, id_abs, info, tod_type)
  !       Initialization routine that reads in, allocates and associates
  !       all data needed for TOD processing
  !   process_LFI_tod(self, chaindir, chain, iter, handle, map_in, delta, map_out, rms_out)
  !       Routine which processes the time ordered data
  !
  use comm_tod_mod
  use comm_param_mod
  use comm_map_mod
  use comm_conviqt_mod
  use pix_tools
  use healpix_types
  use comm_huffman_mod
  use comm_hdf_mod
  use comm_fft_mod
  use comm_shared_arr_mod
  use spline_1D_mod
  use comm_4D_map_mod
  use comm_tod_driver_mod
  use comm_utils
  use comm_tod_adc_mod
  implicit none

  private
  public comm_LFI_tod

  type, extends(comm_tod) :: comm_LFI_tod
     integer(i4b) :: nbin_spike
     integer(i4b) :: nbin_adc
     real(dp),          allocatable, dimension(:)       :: mb_eff
     real(dp),          allocatable, dimension(:,:)     :: diode_weights
     type(adc_pointer), allocatable, dimension(:,:,:)   :: adc_corrections ! ndet, n_diode, (sky, load)
     ! type(adc_pointer), allocatable, dimension(:,:,:,:)   :: adc_corrections ! ndet, n_diode, (sky, load)
     real(dp),          allocatable, dimension(:,:)     :: spike_templates ! nbin, ndet
     real(dp),          allocatable, dimension(:,:)     :: spike_amplitude ! nscan, ndet
   contains
     procedure     :: process_tod             => process_LFI_tod
     procedure     :: diode2tod_inst          => diode2tod_LFI
     procedure     :: load_instrument_inst    => load_instrument_LFI
     procedure     :: dumpToHDF_inst          => dumpToHDF_LFI
     procedure     :: construct_corrtemp_inst => construct_corrtemp_LFI
     procedure     :: filter_reference_load
  end type comm_LFI_tod

  interface comm_LFI_tod
     procedure constructor
  end interface comm_LFI_tod

contains

  !**************************************************
  !             Constructor
  !**************************************************
  function constructor(cpar, id_abs, info, tod_type)
    !
    ! Constructor function that gathers all the instrument parameters in a pointer
    ! and constructs the objects
    !
    ! Arguments:
    ! ----------
    ! cpar:     derived type
    !           Object containing parameters from the parameterfile.
    ! id_abs:   integer
    !           The index of the current band within the parameters, related to cpar
    ! info:     map_info structure
    !           Information about the maps for this band, like how the maps are distributed in memory
    ! tod_type: string
    !           Instrument specific tod type
    !
    ! Returns
    ! ----------
    ! constructor: pointer
    !              Pointer that contains all instrument data

    implicit none
    type(comm_params),         intent(in)  :: cpar
    integer(i4b),              intent(in)  :: id_abs
    class(comm_mapinfo),       target      :: info
    character(len=128),        intent(in)  :: tod_type
    class(comm_LFI_tod),       pointer     :: constructor

    real(sp), dimension(:,:),  allocatable :: diode_data

    integer(i4b) :: i, j, k, nside_beam, lmax_beam, nmaps_beam, ierr
    logical(lgt) :: pol_beam
    character(len=50) :: name
    integer(i4b) :: horn

    ! Allocate object
    allocate(constructor)

    ! Set up noise PSD type and priors
    constructor%freq            = cpar%ds_label(id_abs)
    constructor%n_xi            = 3
    constructor%noise_psd_model = 'oof'
    allocate(constructor%xi_n_P_uni(constructor%n_xi,2))
    allocate(constructor%xi_n_P_rms(constructor%n_xi))
    
    constructor%xi_n_P_rms      = [-1.d0, 0.1d0, 0.2d0] ! [sigma0, fknee, alpha]; sigma0 is not used
    if (trim(constructor%freq) == '030') then
       constructor%xi_n_nu_fit     = [0.d0, 1.225d0]    ! More than max(7*fknee_DPC)
       constructor%xi_n_P_uni(2,:) = [0.010d0, 0.45d0]  ! fknee
       constructor%xi_n_P_uni(3,:) = [-2.5d0, -0.4d0]   ! alpha
    else if (trim(constructor%freq) == '044') then
       constructor%xi_n_nu_fit     = [0.d0, 1.00d0]    ! More than max(2*fknee_DPC)
       constructor%xi_n_P_uni(2,:) = [0.002d0, 0.40d0]  ! fknee
       constructor%xi_n_P_uni(3,:) = [-2.5d0, -0.4d0]   ! alpha
    else if (trim(constructor%freq) == '070') then
       constructor%xi_n_nu_fit     = [0.d0, 0.140d0]    ! More than max(2*fknee_DPC)
       constructor%xi_n_P_uni(2,:) = [0.001d0, 0.25d0]  ! fknee
       constructor%xi_n_P_uni(3,:) = [-3.0d0, -0.4d0]   ! alpha
    else
       write(*,*) 'Invalid LFI frequency label = ', trim(constructor%freq)
       stop
    end if

    ! Initialize instrument-specific parameters
    constructor%samprate_lowres = 1.d0  ! Lowres samprate in Hz
    constructor%nhorn           = 1
    constructor%ndiode          = 4
    constructor%compressed_tod  = .true.
    constructor%correct_sl      = .true.
    constructor%orb_4pi_beam    = .true.
    constructor%symm_flags      = .true.
    constructor%chisq_threshold = 20.d6 ! 9.d0
    constructor%nmaps           = info%nmaps
    constructor%ndet            = num_tokens(cpar%ds_tod_dets(id_abs), ",")

    nside_beam                  = 512
    nmaps_beam                  = 3
    pol_beam                    = .true.
    constructor%nside_beam      = nside_beam

    ! Initialize common parameters
    call constructor%tod_constructor(cpar, id_abs, info, tod_type)

    ! Get detector labels
    call get_tokens(cpar%ds_tod_dets(id_abs), ",", constructor%label)
    
    ! Define detector partners
    do i = 1, constructor%ndet
       if (mod(i,2) == 1) then
          constructor%partner(i) = i+1
       else
          constructor%partner(i) = i-1
       end if
       constructor%horn_id(i) = (i+1)/2
    end do

    ! Define diode labels
    do i = 1, constructor%ndet
       if (index(constructor%label(i), 'M') /= 0) then
          constructor%diode_names(i,1) = 'sky00'
          constructor%diode_names(i,2) = 'sky01'
          constructor%diode_names(i,3) = 'ref00'
          constructor%diode_names(i,4) = 'ref01'
       else
          constructor%diode_names(i,1) = 'sky10'
          constructor%diode_names(i,2) = 'sky11'
          constructor%diode_names(i,3) = 'ref10'
          constructor%diode_names(i,4) = 'ref11'
       end if
    end do

    ! Read the actual TOD
    call constructor%read_tod(constructor%label)

    if (trim(constructor%freq) == '030') then
       constructor%polang = -[-3.428, -3.428, 2.643, 2.643]*pi/180.
    else if (trim(constructor%freq) == '044') then
       constructor%polang = -[-2.180, -2.180,  7.976, 7.976, -4.024, -4.024]*pi/180.
    else if (trim(constructor%freq) == '070') then
       constructor%polang = -[ 0.543, 0.543,  1.366, 1.366,  -1.811, -1.811, -1.045, -1.045,  -2.152, -2.152,  -0.960, -0.960]*pi/180.
    end if

    ! Initialize bandpass mean and proposal matrix
    call constructor%initialize_bp_covar(trim(cpar%datadir)//'/'//cpar%ds_tod_bp_init(id_abs))

    ! Construct lookup tables
    call constructor%precompute_lookups()

    ! allocate LFI specific instrument file data
    constructor%nbin_spike      = nint(constructor%samprate*sqrt(3.d0))
    allocate(constructor%mb_eff(constructor%ndet))
    allocate(constructor%diode_weights(constructor%ndet, 2))
    allocate(constructor%spike_templates(constructor%nbin_spike, constructor%ndet))
    allocate(constructor%spike_amplitude(constructor%nscan,constructor%ndet))
    ! allocate(constructor%adc_corrections(constructor%ndet, 2, 2,2))
    allocate(constructor%adc_corrections(constructor%ndet, 2, 2))

    ! Load the instrument file
    call constructor%load_instrument_file(nside_beam, nmaps_beam, pol_beam, cpar%comm_chain)
    constructor%spike_amplitude = 0.d0

    ! Compute ADC correction tables for each diode

    if (constructor%myid == 0) write(*,*) 'Building ADC correction tables'

    constructor%nbin_adc = 100

<<<<<<< HEAD
    do i = 1, constructor%ndet
       do j = 1, constructor%ndiode
          name = trim(constructor%label(i))//'_'//trim(constructor%diode_names(i,j))
          
          horn=1
          if(index('ref', constructor%diode_names(i,j)) /= 0) horn=2
          
          constructor%adc_corrections(i,j,horn)%p => comm_adc(cpar,info,constructor%nbin_adc,name)
          
          ! if (constructor%myid == 0) write(*,*) "add all relevant chunks for "//trim(name)
          ! stop
          do k = 1, constructor%nscan
             allocate(diode_data(constructor%scans(k)%ntod, constructor%ndiode))
             call constructor%decompress_diodes(k, i, diode_data)
             call constructor%adc_corrections(i,j,horn)%p%add_chunk(diode_data(:,j)) 
             deallocate(diode_data)
          end do
          if (constructor%myid == 0) write(*,*) 'Build adc correction table for '//trim(name)
          call constructor%adc_corrections(i,j,horn)%p%build_table(name)
       end do
    end do
    ! stop
=======
!!$    do i = 1, constructor%ndet
!!$       do j = 1, constructor%ndiode
!!$          horn=1
!!$          if(index('ref', constructor%diode_names(i,j)) /= 0) horn=2
!!$          constructor%adc_corrections(i,j,horn)%p => comm_adc(tod_in,cpar,info)
!!$          ! constructor%adc_corrections(i,j,horn)%p => comm_adc(tod_in,cpar,info,constructor%nbin_adc)
!!$       end do
!!$    end do
>>>>>>> 38afb56f

    ! Allocate sidelobe convolution data structures
    allocate(constructor%slconv(constructor%ndet), constructor%orb_dp)
    constructor%orb_dp => comm_orbdipole(constructor%mbeam)

    ! Initialize all baseline corrections to zero
    do i = 1, constructor%nscan
       constructor%scans(i)%d%baseline = 0.d0
    end do

  end function constructor

  !**************************************************
  !             Driver routine
  !**************************************************
  subroutine process_LFI_tod(self, chaindir, chain, iter, handle, map_in, delta, map_out, rms_out)
    !
    ! Routine that processes the LFI time ordered data.
    ! Samples absolute and relative bandpass, gain and correlated noise in time domain,
    ! perform data selection, correct for sidelobes, compute chisquare  and outputs maps and rms.
    ! Writes maps to disc in fits format
    !
    ! Arguments:
    ! ----------
    ! self:     pointer of comm_LFI_tod class
    !           Points to output of the constructor
    ! chaindir: string
    !           Directory for output files
    ! chain:    integer
    !           Index number of the chain being run
    ! iter:     integer
    !           Gibbs iteration number
    ! handle:   planck_rng derived type
    !           Healpix definition for random number generation
    !           so that the same sequence can be resumed later on from that same point
    ! map_in:   array
    !           Array of dimension (ndet,ndelta) with pointer to maps,
    !           with both access to maps and changing them.
    !           ndet is the number of detectors and
    !           ndelta is the number of bandpass deltas being considered
    ! delta:    array
    !           Array of bandpass corrections with dimensions (0:ndet,npar,ndelta)
    !           where ndet is number of detectors, npar is number of parameters
    !           and ndelta is the number of bandpass deltas being considered
    !
    ! Returns:
    ! ----------
    ! map_out: comm_map class
    !          Final output map after TOD processing combined for all detectors
    ! rms_out: comm_map class
    !          Final output rms map after TOD processing combined for all detectors

    implicit none
    class(comm_LFI_tod),                      intent(inout) :: self
    character(len=*),                         intent(in)    :: chaindir
    integer(i4b),                             intent(in)    :: chain, iter
    type(planck_rng),                         intent(inout) :: handle
    type(map_ptr),       dimension(1:,1:),    intent(inout) :: map_in       ! (ndet,ndelta)
    real(dp),            dimension(0:,1:,1:), intent(inout) :: delta        ! (0:ndet,npar,ndelta) BP corrections
    class(comm_map),                          intent(inout) :: map_out      ! Combined output map
    class(comm_map),                          intent(inout) :: rms_out      ! Combined output rms

    real(dp)            :: t1, t2
    integer(i4b)        :: i, j, k, l, ierr, ndelta, nside, npix, nmaps
    logical(lgt)        :: select_data, sample_abs_bandpass, sample_rel_bandpass, output_scanlist
    type(comm_binmap)   :: binmap
    type(comm_scandata) :: sd
    character(len=4)    :: ctext, myid_text
    character(len=6)    :: samptext, scantext
    character(len=512)  :: prefix, postfix, prefix4D, filename
    character(len=512), allocatable, dimension(:) :: slist
    real(sp), allocatable, dimension(:)       :: procmask, procmask2, sigma0
    real(sp), allocatable, dimension(:,:)     :: s_buf
    real(sp), allocatable, dimension(:,:,:)   :: d_calib
    real(sp), allocatable, dimension(:,:,:,:) :: map_sky
    real(dp), allocatable, dimension(:,:)     :: chisq_S, m_buf

    call int2string(iter, ctext)
    call update_status(status, "tod_start"//ctext)

    ! Toggle optional operations
    sample_rel_bandpass   = size(delta,3) > 1      ! Sample relative bandpasses if more than one proposal sky
    sample_abs_bandpass   = .false.                ! don't sample absolute bandpasses
    select_data           = self%first_call        ! only perform data selection the first time
    output_scanlist       = mod(iter-1,10) == 0    ! only output scanlist every 10th iteration

    ! Initialize local variables
    ndelta          = size(delta,3)
    self%n_bp_prop  = ndelta
    nside           = map_out%info%nside
    nmaps           = map_out%info%nmaps
    npix            = 12*nside**2
    self%output_n_maps = 3
    if (self%output_aux_maps > 0) then
       if (mod(iter-1,self%output_aux_maps) == 0) self%output_n_maps = 7
    end if

    call int2string(chain, ctext)
    call int2string(iter, samptext)
    call int2string(self%myid, myid_text)
    prefix = trim(chaindir) // '/tod_' // trim(self%freq) // '_'
    postfix = '_c' // ctext // '_k' // samptext // '.fits'

    ! Distribute maps
    allocate(map_sky(nmaps,self%nobs,0:self%ndet,ndelta))
    call distribute_sky_maps(self, map_in, 1.e-6, map_sky) ! uK to K

    ! Distribute processing masks
    allocate(m_buf(0:npix-1,nmaps), procmask(0:npix-1), procmask2(0:npix-1))
    call self%procmask%bcast_fullsky_map(m_buf);  procmask  = m_buf(:,1)
    call self%procmask2%bcast_fullsky_map(m_buf); procmask2 = m_buf(:,1)
    deallocate(m_buf)

    ! Precompute far sidelobe Conviqt structures
    if (self%correct_sl) then
       if (self%myid == 0) write(*,*) 'Precomputing sidelobe convolved sky'
       do i = 1, self%ndet
          !TODO: figure out why this is rotated
          call map_in(i,1)%p%YtW()  ! Compute sky a_lms
          self%slconv(i)%p => comm_conviqt(self%myid_shared, self%comm_shared, &
               & self%myid_inter, self%comm_inter, self%slbeam(i)%p%info%nside, &
               & 100, 3, 100, self%slbeam(i)%p, map_in(i,1)%p, 2)
       end do
    end if
!    write(*,*) 'qqq', self%myid
!    if (.true. .or. self%myid == 78) write(*,*) 'a', self%myid, self%correct_sl, self%ndet, self%slconv(1)%p%psires
!!$    call mpi_finalize(ierr)
!!$    stop

    call update_status(status, "tod_init")

    !------------------------------------
    ! Perform main sampling steps
    !------------------------------------

    ! Sample 1Hz spikes
    call sample_1Hz_spikes(self, handle, map_sky, procmask, procmask2)

    ! Sample gain components in separate TOD loops; marginal with respect to n_corr
    call sample_calibration(self, 'abscal', handle, map_sky, procmask, procmask2)
    call sample_calibration(self, 'relcal', handle, map_sky, procmask, procmask2)
    call sample_calibration(self, 'deltaG', handle, map_sky, procmask, procmask2)

    ! Prepare intermediate data structures
    call binmap%init(self, .true., sample_rel_bandpass)
    if (sample_abs_bandpass .or. sample_rel_bandpass) then
       allocate(chisq_S(self%ndet,size(delta,3)))
       chisq_S = 0.d0
    end if
    if (output_scanlist) then
       allocate(slist(self%nscan))
       slist   = ''
    end if

    ! Perform loop over scans
    if (self%myid == 0) write(*,*) '   --> Sampling ncorr, xi_n, maps'
    do i = 1, self%nscan
       
       ! Skip scan if no accepted data
       if (.not. any(self%scans(i)%d%accept)) cycle
       call wall_time(t1)

       ! Prepare data
       if (sample_rel_bandpass) then
!          if (.true. .or. self%myid == 78) write(*,*) 'b', self%myid, self%correct_sl, self%ndet, self%slconv(1)%p%psires
          call sd%init_singlehorn(self, i, map_sky, procmask, procmask2, init_s_bp=.true., init_s_bp_prop=.true.)
       else if (sample_abs_bandpass) then
          call sd%init_singlehorn(self, i, map_sky, procmask, procmask2, init_s_bp=.true., init_s_sky_prop=.true.)
       else
          call sd%init_singlehorn(self, i, map_sky, procmask, procmask2, init_s_bp=.true.)
       end if
       allocate(s_buf(sd%ntod,sd%ndet))

       ! Calling Simulation Routine
       if (self%enable_tod_simulations) then
          call simulate_tod(self, i, sd%s_tot, handle)
          call sd%dealloc
          cycle
       end if

       ! Sample correlated noise
       call sample_n_corr(self, sd%tod, handle, i, sd%mask, sd%s_tot, sd%n_corr, sd%pix(:,:,1), dospike=.true.)

       ! Compute noise spectrum parameters
       call sample_noise_psd(self, sd%tod, handle, i, sd%mask, sd%s_tot, sd%n_corr)

       ! Compute chisquare
       do j = 1, sd%ndet
          if (.not. self%scans(i)%d(j)%accept) cycle
          call self%compute_chisq(i, j, sd%mask(:,j), sd%s_sky(:,j), sd%s_sl(:,j) + sd%s_orb(:,j), sd%n_corr(:,j), sd%tod(:,j))
       end do

       ! Select data
       if (select_data) call remove_bad_data(self, i, sd%flag)

       ! Compute chisquare for bandpass fit
       if (sample_abs_bandpass) call compute_chisq_abs_bp(self, i, sd, chisq_S)

       ! Compute binned map
       allocate(d_calib(self%output_n_maps,sd%ntod, sd%ndet))
       call compute_calibrated_data(self, i, sd, d_calib)
       
       ! Output 4D map; note that psi is zero-base in 4D maps, and one-base in Commander
       if (self%output_4D_map > 0) then
          if (mod(iter-1,self%output_4D_map) == 0) then
             allocate(sigma0(sd%ndet))
             do j = 1, sd%ndet
                sigma0(j) = self%scans(i)%d(j)%N_psd%sigma0/self%scans(i)%d(j)%gain
             end do
             call output_4D_maps_hdf(trim(chaindir) // '/tod_4D_chain'//ctext//'_proc' // myid_text // '.h5', &
                  & samptext, self%scanid(i), self%nside, self%npsi, &
                  & self%label, self%horn_id, real(self%polang*180/pi,sp), sigma0, &
                  & sd%pix(:,:,1), sd%psi(:,:,1)-1, d_calib(1,:,:), iand(sd%flag,self%flag0), &
                  & self%scans(i)%d(:)%accept)
             deallocate(sigma0)
          end if
       end if

       ! Bin TOD
       call bin_TOD(self, i, sd%pix(:,:,1), sd%psi(:,:,1), sd%flag, d_calib, binmap)

       ! Update scan list
       call wall_time(t2)
       self%scans(i)%proctime   = self%scans(i)%proctime   + t2-t1
       self%scans(i)%n_proctime = self%scans(i)%n_proctime + 1
       if (output_scanlist) then
          write(slist(i),*) self%scanid(i), '"',trim(self%hdfname(i)), &
               & '"', real(self%scans(i)%proctime/self%scans(i)%n_proctime,sp),&
               & real(self%spinaxis(i,:),sp)
       end if

       ! Clean up
       call sd%dealloc
       deallocate(s_buf, d_calib)

    end do

    if (self%myid == 0) write(*,*) '   --> Finalizing maps, bp'

    ! Output latest scan list with new timing information
    if (output_scanlist) call self%output_scan_list(slist)

    ! Solve for maps
    call syncronize_binmap(binmap, self)
    if (sample_rel_bandpass) then
       call finalize_binned_map(self, binmap, handle, rms_out, 1.d6, chisq_S=chisq_S, mask=procmask2)
    else
       call finalize_binned_map(self, binmap, handle, rms_out, 1.d6)
    end if
    map_out%map = binmap%outmaps(1)%p%map

    ! Sample bandpass parameters
    if (sample_rel_bandpass .or. sample_abs_bandpass) then
       call sample_bp(self, iter, delta, map_sky, handle, chisq_S)
       self%bp_delta = delta(:,:,1)
    end if
   
    ! Output maps to disk
    call map_out%writeFITS(trim(prefix)//'map'//trim(postfix))
    call rms_out%writeFITS(trim(prefix)//'rms'//trim(postfix))
    if (self%output_n_maps > 1) call binmap%outmaps(2)%p%writeFITS(trim(prefix)//'res'//trim(postfix))
    if (self%output_n_maps > 2) call binmap%outmaps(3)%p%writeFITS(trim(prefix)//'ncorr'//trim(postfix))
    if (self%output_n_maps > 3) call binmap%outmaps(4)%p%writeFITS(trim(prefix)//'bpcorr'//trim(postfix))
    if (self%output_n_maps > 4) call binmap%outmaps(5)%p%writeFITS(trim(prefix)//'orb'//trim(postfix))
    if (self%output_n_maps > 5) call binmap%outmaps(6)%p%writeFITS(trim(prefix)//'sl'//trim(postfix))
    if (self%output_n_maps > 6) call binmap%outmaps(7)%p%writeFITS(trim(prefix)//'zodi'//trim(postfix))

    ! Clean up
    call binmap%dealloc()
    if (allocated(slist)) deallocate(slist)
    deallocate(map_sky, procmask, procmask2)
    if (self%correct_sl) then
       do i = 1, self%ndet
          call self%slconv(i)%p%dealloc(); deallocate(self%slconv(i)%p)
       end do
    end if

    ! Parameter to check if this is first time routine has been
    self%first_call = .false.

    call update_status(status, "tod_end"//ctext)

  end subroutine process_LFI_tod
  
  
  subroutine load_instrument_LFI(self, instfile, band)
    !
    ! Reads the LFI specific fields from the instrument file
    ! Implements comm_tod_mod::load_instrument_inst
    !
    ! Arguments:
    !
    ! self : comm_LFI_tod
    !    the LFI tod object (this class)
    ! file : hdf_file
    !    the open file handle for the instrument file
    ! band : int
    !    the index of the current detector
    ! 
    ! Returns : None
    implicit none
    class(comm_LFI_tod),                 intent(inout) :: self
    type(hdf_file),                      intent(in)    :: instfile
    integer(i4b),                        intent(in)    :: band

    integer(i4b) :: i, j
    integer(i4b) :: ext(2)
    real(dp) :: weight
    character(len=2) :: diode_name
    real(dp), dimension(:,:), allocatable :: adc_buffer

    ! Read in mainbeam_eff
    call read_hdf(instfile, trim(adjustl(self%label(band)))//'/'//'mbeam_eff', self%mb_eff(band))

    ! read in the diode weights
    call read_hdf(instfile, trim(adjustl(self%label(band)))//'/'//'diodeWeight', weight)
    self%diode_weights(band,1:1) = weight
    self%diode_weights(band,2:2) = 1.d0 - weight

    do i=0, 1
      if(index(self%label(band), 'M') /= 0) then
        if(i == 0) then
          diode_name = '00'
        else
          diode_name = '01'
        end if
      else
        if(i == 0) then
          diode_name = '10'
        else
          diode_name = '11'
        end if
      end if
!      write(self%diode_names(band,i+1), 'sky'//diode_name)
!      write(self%diode_names(band,i+3), 'ref'//diode_name)
      ! read in adc correction templates
      ! call get_size_hdf(instfile, trim(adjustl(self%label(band)))//'/'//'adc91-'//diode_name, ext)
      ! allocate(adc_buffer(ext(1), ext(2)))
      ! call read_hdf(instfile, trim(adjustl(self%label(band)))//'/'//'adc91-'//diode_name, adc_buffer)      
      ! self%adc_corrections(band, i+1, 1, 1)%p => comm_adc(adc_buffer(:,1), adc_buffer(:,2)) !adc correction for first half, sky
      ! self%adc_corrections(band, i+1, 1, 2)%p => comm_adc(adc_buffer(:,3), adc_buffer(:,4)) !adc correction for first half, load
      ! deallocate(adc_buffer)

      ! call get_size_hdf(instfile, trim(adjustl(self%label(band)))//'/'//'adc953-'//diode_name, ext)
      ! allocate(adc_buffer(ext(1), ext(2)))
      ! call read_hdf(instfile, trim(adjustl(self%label(band)))//'/'//'adc953-'//diode_name, adc_buffer)
      ! self%adc_corrections(band, i+1, 2, 1)%p => comm_adc(adc_buffer(:,1), adc_buffer(:,2)) !adc correction for second half, sky
      ! self%adc_corrections(band, i+1, 2, 2)%p => comm_adc(adc_buffer(:,3), adc_buffer(:,4)) !adc corrections for second half, load
      ! deallocate(adc_buffer)

      if (index(self%label(band), '44') /= 0) then ! read spike templates
         !call read_hdf(instfile, trim(adjustl(self%label(band)))//'/'//'spikes-'//diode_name, self%spike_templates(band, i+1, :, :))
         self%spike_templates = 0.d0
      end if     
 
    end do

  end subroutine load_instrument_LFI
  
  subroutine diode2tod_LFI(self, scan, tod)
    ! 
    ! Generates detector-coadded TOD from low-level diode data
    ! 
    ! Arguments:
    ! ----------
    ! self:     derived class (comm_tod)
    !           TOD object
    ! scan:     int
    !           Scan ID number
    !
    ! Returns
    ! ----------
    ! tod:      ntod x ndet sp array
    !           Output detector TOD generated from raw diode data
    !
    implicit none
    class(comm_LFI_tod),                 intent(inout) :: self
    integer(i4b),                        intent(in)    :: scan
    real(sp),          dimension(:,:),   intent(out)   :: tod

    integer(i4b) :: i,j,k,half,horn
    real(sp), allocatable, dimension(:,:) :: diode_data, corrected_data, filtered_data

    allocate(diode_data(self%scans(scan)%ntod, self%ndiode))
    allocate(corrected_data(self%scans(scan)%ntod, self%ndiode))
    allocate(filtered_data(self%scans(scan)%ntod, self%ndiode))


    !determine which of the two adc templates we should use
    half = 1
    if (self%scanid(scan) >= 25822) half = 2 !first scan of day 953


    do i=1, self%ndet

        ! Decompress diode TOD for current scan
        call self%decompress_diodes(scan, i, diode_data)

        ! Apply ADC corrections

        do j=1, self%ndiode
          horn=1
          if(index('ref', self%diode_names(i,j)) /= 0) horn=2

          !call self%adc_corrections(i, j, half, horn)%p%adc_correct(diode_data(:,j), corrected_data(:,j))

          ! do k = 1, 10
          !    write(*,*) diode_data(k,j), corrected_data(k,j)
          ! end do
          ! stop

          corrected_data(:,j) = diode_data(:,j)
        end do

        ! Wiener-filter load data         
        call self%filter_reference_load(corrected_data, filtered_data, self%diode_weights(i,:))
        
        ! Compute output differenced TOD

        !w1(sky00 - ref00) + w2(sky01 - ref01)
        tod(:,i) = self%diode_weights(i,1) * (corrected_data(:,1) - corrected_data(:,3)) + self%diode_weights(i,2)*( corrected_data(:,2) - corrected_data(:,4))
        
!!$        open(58,file='comm3_L2fromL1.dat', recl=1024)
!!$        do j = 1, size(tod,1)
!!$           write(58,*) tod(j,1), diode_data(j,:), corrected_data(j,:)
!!$        end do
!!$        close(58)
!!$        stop
        
    end do

    deallocate(diode_data, corrected_data)

!call mpi_finalize(i)
stop

  end subroutine diode2tod_LFI

  subroutine filter_reference_load(self, data_in, data_out, weights)
    ! 
    ! Wiener filters the reference load data to minimize noise
    !
    ! Arguments:
    ! ----------
    ! 
    ! self:     comm_tod_LFI object
    !           TOD processing class
    ! data_in:  float array (ntod, ndiode)
    !           input diode timestreams
    !
    ! Returns:
    ! --------
    !
    ! data_out: float array (ntod, ndiode)
    !           filtered output timestreams
    ! weights:  float array (2)
    !           output weights for radiometer 1,2
    implicit none
    class(comm_LFI_tod),               intent(in)   :: self
    real(sp), dimension(:,:),          intent(in)   :: data_in
    real(sp), dimension(:,:),          intent(out)  :: data_out
    real(dp), dimension(:),            intent(inout):: weights    

    integer(i4b) :: i, j, k, nfft, n, nsmooth
    real(dp)     :: num, denom, fsamp, fbin, nu, upper, subsum
    integer*8    :: plan_fwd, plan_back

    real(sp),     allocatable, dimension(:) :: dt_sky, dt_ref
    real(dp),     allocatable, dimension(:) :: filter, smoothed, nu_smooth
    complex(spc), allocatable, dimension(:) :: dv_sky, dv_ref
     
    data_out = data_in

    n       = size(data_in(:,1))
    nfft    = n/2+1
    fsamp   = self%samprate
    nsmooth = 1000

    allocate(dt_sky(n), dt_ref(n), dv_sky(0:nfft-1), dv_ref(0:nfft-1), filter(0:nfft-1), smoothed(nsmooth), nu_smooth(nsmooth))
    
    call sfftw_plan_dft_r2c_1d(plan_fwd, n, dt_ref, dv_ref, fftw_estimate + fftw_unaligned)

    call sfftw_plan_dft_c2r_1d(plan_back, n, dv_ref, dt_ref, fftw_estimate + fftw_unaligned)

    do i = 1, self%ndiode/2

      ! Check if data is all zeros
      dt_ref = data_in(:, 2*i -1)
      dt_sky = data_in(:, 2*i)
      if(all(dt_ref == 0) .or. all(dt_sky == 0)) return

      ! FFT of ref signal
      call sfftw_execute_dft_r2c(plan_fwd, dt_ref, dv_ref)

      ! FFT of sky signal
      call sfftw_execute_dft_r2c(plan_fwd, dt_sky, dv_sky)     

      if(self%myid == 1) write(*,*) dt_sky(1:100), dv_sky(1:100)
      if(self%myid == 1) write(*,*) dt_sky(nfft-100:nfft-1), dv_sky(nfft-100:nfft-1)
  
 
      ! Compute cross correlation
      do j = 0, nfft-1
         num = real(dv_sky(j)*conjg(dv_ref(j)) + dv_ref(j)*conjg(dv_sky(j)),dp)
         denom = sqrt(real(dv_sky(j)*conjg(dv_sky(j)) * dv_ref(j)*conjg(dv_ref(j)),dp))
         !write(*,*) j, num, denom
         if (denom < 1d-100) then
            filter(j) = 0.
         else 
            filter(j) = 0.5*num/denom
         end if
      end do

      ! Bin with logarithmic bin width
      fbin         = 1.2 ! multiplicative bin scaling factor
      j            = 2
      nu           = ind2freq(j, fsamp, nfft)
      nu_smooth(1) = nu
      j            = nint(0.01d0/nu)
      nu           = ind2freq(j, fsamp, nfft)
      upper        = nu
      nsmooth      = 1
      do while (nu < fsamp/2)
         upper = min(upper*fbin, fsamp/2)
         !if (upper > fsamp/2) exit
         subsum = 0
         k      = 0
         do while (nu <= upper .and. nu <= fsamp/2)
            if (j >= nfft) write(*,*) j, k, nu, upper
            subsum = subsum + filter(k)
            k      = k+1
            j      = j+1
            nu     = ind2freq(j, fsamp, nfft)
         end do
         if (k > 0) then
            smoothed(nsmooth) = subsum/k
            nu_smooth(nsmooth) = sqrt(nu_smooth(nsmooth) * nu)
         end if
         nsmooth = nsmooth+1
         nu_smooth(nsmooth) = nu
      end do
      nsmooth = nsmooth-1
      smoothed(1) = 1.d0

      write(*,*) nu_smooth(1:nsmooth)
      write(*,*) smoothed(1:nsmooth)

      open(58,file='filter.dat')
      do j = 1, nsmooth
         write(58,*) nu_smooth(j), smoothed(j) 
      end do
      close(58)

      stop

      ! Filter ref with cross correlation transfer function
      dv_ref = dv_ref * filter

      ! IFFT ref signal
      call sfftw_execute_dft_c2r(plan_back, dv_ref, dt_ref)

      data_out(:, 2*i-1) = dt_ref/nfft

    end do

  end subroutine filter_reference_load

  subroutine dumpToHDF_LFI(self, chainfile, path)
    ! 
    ! Writes instrument-specific TOD parameters to existing chain file
    ! 
    ! Arguments:
    ! ----------
    ! self:     derived class (comm_tod)
    !           TOD object
    ! chainfile: derived type (hdf_file)
    !           Already open HDF file handle to existing chainfile
    ! path:   string
    !           HDF path to current dataset, e.g., "000001/tod/030"
    !
    ! Returns
    ! ----------
    ! None
    !
    implicit none
    class(comm_LFI_tod),                 intent(in)     :: self
    type(hdf_file),                      intent(in)     :: chainfile
    character(len=*),                    intent(in)     :: path

    integer(i4b) :: ierr
    real(dp), allocatable, dimension(:,:) :: amp, amp_tot

    allocate(amp(self%nscan_tot,self%ndet), amp_tot(self%nscan_tot,self%ndet))
    amp = 0.d0
    amp(self%scanid,:) = self%spike_amplitude
    call mpi_reduce(amp, amp_tot, size(amp), MPI_DOUBLE_PRECISION, MPI_SUM, 0, self%info%comm, ierr)

    if (self%myid == 0) then
       call write_hdf(chainfile, trim(adjustl(path))//'1Hz_temp', self%spike_templates)
       call write_hdf(chainfile, trim(adjustl(path))//'1Hz_ampl', amp_tot)
    end if

    deallocate(amp, amp_tot)

  end subroutine dumpToHDF_LFI

  subroutine sample_1Hz_spikes(tod, handle, map_sky, procmask, procmask2)
    !   Sample LFI specific 1Hz spikes shapes and amplitudes
    !
    !   Arguments:
    !   ----------
    !   tod:      comm_tod derived type
    !             contains TOD-specific information
    !   handle:   planck_rng derived type
    !             Healpix definition for random number generation
    !             so that the same sequence can be resumed later on from that same point
    !   map_sky:
    implicit none
    class(comm_LFI_tod),                          intent(inout) :: tod
    type(planck_rng),                             intent(inout) :: handle
    real(sp),            dimension(0:,1:,1:,1:),  intent(in)    :: map_sky
    real(sp),            dimension(0:),           intent(in)    :: procmask, procmask2

    integer(i4b) :: i, j, k, b, ierr, nbin
    real(dp)     :: dt, t_tot, t
    real(dp)     :: t1, t2
    character(len=6) :: scantext
    real(dp), allocatable, dimension(:)     :: nval
    real(sp), allocatable, dimension(:)     :: res
    real(dp), allocatable, dimension(:,:)   :: s_sum
    real(dp), allocatable, dimension(:,:,:) :: s_bin
    type(comm_scandata) :: sd

    if (tod%myid == 0) write(*,*) '   --> Sampling 1Hz spikes'

    dt    = 1.d0/tod%samprate   ! Sample time
    t_tot = 1.d0                 ! Time range in sec
    nbin  = tod%nbin_spike      ! Number of bins 

    allocate(s_bin(0:nbin-1,tod%ndet,tod%nscan), s_sum(0:nbin-1,tod%ndet), nval(0:nbin-1))

    ! Compute template per scan
    s_bin = 0.d0
    do i = 1, tod%nscan
       if (.not. any(tod%scans(i)%d%accept)) cycle
       call wall_time(t1)

       ! Prepare data
       tod%apply_inst_corr = .false. ! Disable 1Hz correction for just this call
       call sd%init_singlehorn(tod, i, map_sky, procmask, procmask2)
       tod%apply_inst_corr = .true.  ! Enable 1Hz correction again

       allocate(res(tod%scans(i)%ntod))
       do j = 1, tod%ndet
          if (.not. tod%scans(i)%d(j)%accept) cycle

          res = sd%tod(:,j)/tod%scans(i)%d(j)%gain - (sd%s_sky(:,j) + &
               & sd%s_sl(:,j) + sd%s_orb(:,j))

          nval = 0.d0
          do k = 1, tod%scans(i)%ntod
             if (sd%mask(k,j) == 0.) cycle
             t = modulo(tod%scans(i)%t0(2)/65536.d0 + (k-1)*dt,t_tot)    ! OBT is stored in units of 2**-16 = 1/65536 sec
             b = min(int(t*nbin),nbin-1)
             s_bin(b,j,i) = s_bin(b,j,i)  + res(k)
             nval(b)      = nval(b)       + 1.d0
          end do
          s_bin(:,j,i) = s_bin(:,j,i) / nval
          s_bin(:,j,i) = s_bin(:,j,i) - mean(s_bin(1:nbin/3,j,i))
       end do

!!$       if (trim(tod%freq) == '070') then 
!!$          call int2string(tod%scanid(i),scantext)
!!$          open(58,file='temp_1Hz_22S_PID'//scantext//'.dat')
!!$          do k = 0, nbin-1
!!$             write(58,*) s_bin(k,10,i)
!!$          end do
!!$          close(58)
!!$       end if
!!$
!!$       if (trim(tod%freq) == '044') then 
!!$          call int2string(tod%scanid(i),scantext)
!!$          open(58,file='temp_1Hz_26S_PID'//scantext//'.dat')
!!$          do k = 0, nbin-1
!!$             write(58,*) s_bin(k,6,i)
!!$          end do
!!$          close(58)
!!$       end if

       ! Clean up
        call sd%dealloc
       deallocate(res)
    end do

    ! Compute smoothed templates
    s_sum = 0.d0
    do i = 1, tod%nscan
       if (.not. any(tod%scans(i)%d%accept)) cycle
       do j = 1, tod%ndet
          s_sum(:,j) = s_sum(:,j) + s_bin(:,j,i)
       end do
    end do
    call mpi_allreduce(mpi_in_place, s_sum,  size(s_sum),  &
         & MPI_DOUBLE_PRECISION, MPI_SUM, tod%info%comm, ierr)

    ! Normalize to maximum of unity
    do j = 1, tod%ndet
       !s_sum(:,j) = s_sum(:,j) - median(s_sum(:,j)) 
       s_sum(:,j) = s_sum(:,j) / maxval(abs(s_sum(:,j))) 
       tod%spike_templates(:,j) = s_sum(:,j) 
    end do

    ! Compute amplitudes per scan and detector
    tod%spike_amplitude = 0.
    do i = 1, tod%nscan
       if (.not. any(tod%scans(i)%d%accept)) cycle
       do j = 1, tod%ndet
          tod%spike_amplitude(i,j) = sum(s_sum(:,j)*s_bin(:,j,i))/sum(s_sum(:,j)**2)
       end do
    end do

    ! Clean up
    deallocate(s_bin, s_sum, nval)

  end subroutine sample_1Hz_spikes

  subroutine construct_corrtemp_LFI(self, scan, pix, psi, s)
    !  Construct an LFI instrument-specific correction template; for now contains 1Hz template only
    !
    !  Arguments:
    !  ----------
    !  self: comm_tod object
    !
    !  scan: int
    !       scan number
    !  pix: int
    !       index for pixel
    !  psi: int
    !       integer label for polarization angle
    !
    !  Returns:
    !  --------
    !  s:   real (sp)
    !       output template timestream
    implicit none
    class(comm_LFI_tod),                   intent(in)    :: self
    integer(i4b),                          intent(in)    :: scan
    integer(i4b),        dimension(:,:),   intent(in)    :: pix, psi
    real(sp),            dimension(:,:),   intent(out)   :: s

    integer(i4b) :: i, j, k, nbin, b
    real(dp)     :: dt, t_tot, t

    dt    = 1.d0/self%samprate   ! Sample time
    t_tot = 1.d0                ! Time range in sec
    nbin  = self%nbin_spike      ! Number of bins 

    do j = 1, self%ndet
       if (.not. self%scans(scan)%d(j)%accept) cycle
       do k = 1, self%scans(scan)%ntod
          t = modulo(self%scans(scan)%t0(2)/65536.d0 + (k-1)*dt,t_tot)    ! OBT is stored in units of 2**-16 = 1/65536 sec
          b = min(int(t*nbin),nbin-1)
          s(k,j) = self%spike_amplitude(scan,j) * self%spike_templates(b,j)
       end do
    end do

  end subroutine construct_corrtemp_LFI



end module comm_tod_LFI_mod<|MERGE_RESOLUTION|>--- conflicted
+++ resolved
@@ -224,7 +224,6 @@
 
     constructor%nbin_adc = 100
 
-<<<<<<< HEAD
     do i = 1, constructor%ndet
        do j = 1, constructor%ndiode
           name = trim(constructor%label(i))//'_'//trim(constructor%diode_names(i,j))
@@ -247,16 +246,6 @@
        end do
     end do
     ! stop
-=======
-!!$    do i = 1, constructor%ndet
-!!$       do j = 1, constructor%ndiode
-!!$          horn=1
-!!$          if(index('ref', constructor%diode_names(i,j)) /= 0) horn=2
-!!$          constructor%adc_corrections(i,j,horn)%p => comm_adc(tod_in,cpar,info)
-!!$          ! constructor%adc_corrections(i,j,horn)%p => comm_adc(tod_in,cpar,info,constructor%nbin_adc)
-!!$       end do
-!!$    end do
->>>>>>> 38afb56f
 
     ! Allocate sidelobe convolution data structures
     allocate(constructor%slconv(constructor%ndet), constructor%orb_dp)
