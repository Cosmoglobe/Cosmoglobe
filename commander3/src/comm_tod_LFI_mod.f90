!================================================================================
!
! Copyright (C) 2020 Institute of Theoretical Astrophysics, University of Oslo.
!
! This file is part of Commander3.
!
! Commander3 is free software: you can redistribute it and/or modify
! it under the terms of the GNU General Public License as published by
! the Free Software Foundation, either version 3 of the License, or
! (at your option) any later version.
!
! Commander3 is distributed in the hope that it will be useful,
! but WITHOUT ANY WARRANTY; without even the implied warranty of
! MERCHANTABILITY or FITNESS FOR A PARTICULAR PURPOSE. See the
! GNU General Public License for more details.
!
! You should have received a copy of the GNU General Public License
! along with Commander3. If not, see <https://www.gnu.org/licenses/>.
!
!================================================================================
module comm_tod_LFI_mod
  !   Module which contains all the LFI time ordered data processing and routines
  !   for a given frequency band
  !
  !   Main Methods
  !   ------------
  !   constructor(cpar, id_abs, info, tod_type)
  !       Initialization routine that reads in, allocates and associates
  !       all data needed for TOD processing
  !   process_LFI_tod(self, chaindir, chain, iter, handle, map_in, delta, map_out, rms_out)
  !       Routine which processes the time ordered data
  !
  use comm_tod_mod
  use comm_param_mod
  use comm_map_mod
  use comm_conviqt_mod
  use pix_tools
  use healpix_types
  use comm_huffman_mod
  use comm_hdf_mod
  use comm_fft_mod
  use comm_shared_arr_mod
  use spline_1D_mod
  use comm_4D_map_mod
  use comm_tod_driver_mod
  use comm_utils
  use comm_tod_adc_mod
  implicit none

  private
  public comm_LFI_tod

  type, extends(comm_tod) :: comm_LFI_tod
     integer(i4b) :: nbin_spike
     integer(i4b) :: nbin_adc
     logical(lgt) :: use_dpc_adc
     real(dp),          allocatable, dimension(:)       :: mb_eff
     real(dp),          allocatable, dimension(:,:)     :: diode_weights
     type(spline_type), allocatable, dimension(:,:)     :: ref_splint ! ndet
     type(adc_pointer), allocatable, dimension(:,:)     :: adc_corrections ! ndet, n_diode
     real(dp),          allocatable, dimension(:,:)     :: spike_templates ! nbin, ndet
     real(dp),          allocatable, dimension(:,:)     :: spike_amplitude ! nscan, ndet
     real(dp),          allocatable, dimension(:,:,:)   :: R               ! nscan, ndet, ndiode/2
     character(len=10)                                  :: adc_mode        ! gauss, dpc, none
   contains
     procedure     :: process_tod             => process_LFI_tod
     procedure     :: diode2tod_inst          => diode2tod_LFI
     procedure     :: load_instrument_inst    => load_instrument_LFI
     procedure     :: dumpToHDF_inst          => dumpToHDF_LFI
     procedure     :: construct_corrtemp_inst => construct_corrtemp_LFI
     procedure     :: filter_reference_load
     procedure     :: compute_ref_load_filter
     procedure     :: get_nsmooth
     procedure     :: preprocess_L1_to_L2
  end type comm_LFI_tod

  interface comm_LFI_tod
     procedure constructor
  end interface comm_LFI_tod

contains

  !**************************************************
  !             Constructor
  !**************************************************
  function constructor(handle, cpar, id_abs, info, tod_type)
    !
    ! Constructor function that gathers all the instrument parameters in a pointer
    ! and constructs the objects
    !
    ! Arguments:
    ! ----------
    ! handle:   type(planck_rng)
    !           Healpix random number type
    ! cpar:     derived type
    !           Object containing parameters from the parameterfile.
    ! id_abs:   integer
    !           The index of the current band within the parameters, related to cpar
    ! info:     map_info structure
    !           Information about the maps for this band, like how the maps are distributed in memory
    ! tod_type: string
    !           Instrument specific tod type
    !
    ! Returns
    ! ----------
    ! constructor: pointer
    !              Pointer that contains all instrument data

    implicit none
    type(planck_rng),          intent(inout) :: handle
    type(comm_params),         intent(in)    :: cpar
    integer(i4b),              intent(in)    :: id_abs
    class(comm_mapinfo),       target        :: info
    character(len=128),        intent(in)    :: tod_type
    class(comm_LFI_tod),       pointer       :: constructor

    real(sp), dimension(:,:),    allocatable :: diode_data, corrected_data
    integer(i4b), dimension(:),  allocatable :: flag

    integer(i4b) :: i, j, k, nside_beam, lmax_beam, nmaps_beam, ierr, filter_count, nsmooth
    logical(lgt) :: pol_beam
    character(len=50) :: name

    real(dp), dimension(:),   allocatable :: nus
    real(sp), dimension(:,:), allocatable :: filtered
    real(dp), dimension(:),   allocatable :: nu_saved
    real(dp), dimension(:,:), allocatable :: filter_sum

    ! Allocate object
    allocate(constructor)

    ! Set up noise PSD type and priors
    constructor%freq            = cpar%ds_label(id_abs)    
    if (trim(constructor%freq) == '030') then
       constructor%n_xi            = 6
       constructor%noise_psd_model = 'oof_gauss'    
       allocate(constructor%xi_n_P_uni(constructor%n_xi,2))
       allocate(constructor%xi_n_P_rms(constructor%n_xi))
       constructor%xi_n_P_rms      = [-1.d0, 0.1d0, 0.2d0, 1.d6, 0.d0, 0.d0] ! [sigma0, fknee, alpha, g_amp, g_loc, g_sig]; sigma0 is not used

       constructor%xi_n_nu_fit     = [0.d0, 3*1.225d0]    ! More than max(7*fknee_DPC)
       constructor%xi_n_P_uni(2,:) = [0.010d0, 0.45d0]  ! fknee
       constructor%xi_n_P_uni(3,:) = [-2.5d0, -0.4d0]   ! alpha
       constructor%xi_n_P_uni(4,:) = [0.0d0,   1d0]     ! g_amp
       constructor%xi_n_P_uni(5,:) = [1.35d0,  1.35d0 ] ! g_loc
       constructor%xi_n_P_uni(6,:) = [0.4d0,   0.4d0]   ! g_sig
    else if (trim(constructor%freq) == '044') then
       constructor%n_xi            = 6
       constructor%noise_psd_model = 'oof_gauss'
       allocate(constructor%xi_n_P_uni(constructor%n_xi,2))
       allocate(constructor%xi_n_P_rms(constructor%n_xi))
       constructor%xi_n_P_rms      = [-1.d0, 0.1d0, 0.2d0, 1.d6, 0.d0, 0.d0] ! [sigma0, fknee, alpha, g_amp, g_loc, g_sig]; sigma0 is not used

       constructor%xi_n_nu_fit     = [0.d0, 3*1.00d0]    ! More than max(2*fknee_DPC)
       constructor%xi_n_P_uni(2,:) = [0.002d0, 0.40d0]  ! fknee
       constructor%xi_n_P_uni(3,:) = [-2.5d0, -0.4d0]   ! alpha
       constructor%xi_n_P_uni(4,:) = [0.0d0,   1d0]     ! g_amp
       constructor%xi_n_P_uni(5,:) = [1.35d0,  1.35d0 ] ! g_loc
       constructor%xi_n_P_uni(6,:) = [0.4d0,   0.4d0]   ! g_sig
    else if (trim(constructor%freq) == '070') then
       constructor%n_xi            = 3
       constructor%noise_psd_model = 'oof'
       allocate(constructor%xi_n_P_uni(constructor%n_xi,2))
       allocate(constructor%xi_n_P_rms(constructor%n_xi))
       constructor%xi_n_P_rms      = [-1.d0, 0.1d0, 0.2d0] ! [sigma0, fknee, alpha]; sigma0 is not used
       constructor%xi_n_nu_fit     = [0.d0, 0.140d0]    ! More than max(2*fknee_DPC)
       constructor%xi_n_P_uni(2,:) = [0.001d0, 0.25d0]  ! fknee
       constructor%xi_n_P_uni(3,:) = [-3.0d0, -0.4d0]   ! alpha
    else
       write(*,*) 'Invalid LFI frequency label = ', trim(constructor%freq)
       stop
    end if

    ! Initialize instrument-specific parameters
    constructor%samprate_lowres = 1.d0  ! Lowres samprate in Hz
    constructor%nhorn           = 1
    constructor%ndiode          = 4
    constructor%sample_L1_par   = .false.
    constructor%compressed_tod  = .true.
    constructor%correct_sl      = .true.
    constructor%orb_4pi_beam    = .true.
    constructor%use_dpc_adc     = .true.
    constructor%symm_flags      = .true.
    constructor%chisq_threshold = 20.d6 ! 9.d0
    constructor%nmaps           = info%nmaps
    constructor%ndet            = num_tokens(cpar%ds_tod_dets(id_abs), ",")

    nside_beam                  = 512
    nmaps_beam                  = 3
    pol_beam                    = .true.
    constructor%nside_beam      = nside_beam

    ! Initialize common parameters
    call constructor%tod_constructor(cpar, id_abs, info, tod_type)

    ! Get detector labels
    call get_tokens(cpar%ds_tod_dets(id_abs), ",", constructor%label)
    
    ! Define detector partners
    do i = 1, constructor%ndet
       if (mod(i,2) == 1) then
          constructor%partner(i) = i+1
       else
          constructor%partner(i) = i-1
       end if
       constructor%horn_id(i) = (i+1)/2
    end do

    ! Define diode labels
    do i = 1, constructor%ndet
       if (index(constructor%label(i), 'M') /= 0) then
          constructor%diode_names(i,1) = 'ref00'
          constructor%diode_names(i,2) = 'sky00'
          constructor%diode_names(i,3) = 'ref01'
          constructor%diode_names(i,4) = 'sky01'
       else
          constructor%diode_names(i,1) = 'ref10'
          constructor%diode_names(i,2) = 'sky10'
          constructor%diode_names(i,3) = 'ref11'
          constructor%diode_names(i,4) = 'sky11'
       end if
    end do

    ! Read the actual TOD
    call constructor%read_tod(constructor%label)

    ! Setting polarization angles to DPC post-analysis values
    if (trim(constructor%freq) == '030') then
       constructor%polang = -[-3.428, -3.428, 2.643, 2.643]*pi/180.
    else if (trim(constructor%freq) == '044') then
       constructor%polang = -[-2.180, -2.180,  7.976, 7.976, -4.024, -4.024]*pi/180.
    else if (trim(constructor%freq) == '070') then
       constructor%polang = -[ 0.543, 0.543,  1.366, 1.366,  -1.811, -1.811, -1.045, -1.045,  -2.152, -2.152,  -0.960, -0.960]*pi/180.
    end if

    ! Initialize bandpass mean and proposal matrix
    call constructor%initialize_bp_covar(trim(cpar%datadir)//'/'//cpar%ds_tod_bp_init(id_abs))

    ! Construct lookup tables
    call constructor%precompute_lookups()

    ! allocate LFI specific instrument file data
    constructor%nbin_spike      = nint(constructor%samprate*sqrt(3.d0))
    allocate(constructor%mb_eff(constructor%ndet))
    allocate(constructor%diode_weights(constructor%ndet, 2))
    allocate(constructor%spike_templates(0:constructor%nbin_spike-1, constructor%ndet))
    allocate(constructor%spike_amplitude(constructor%nscan,constructor%ndet))
    allocate(constructor%adc_corrections(constructor%ndet, constructor%ndiode))
    allocate(constructor%ref_splint(constructor%ndet,constructor%ndiode/2))
    allocate(constructor%R(constructor%nscan,constructor%ndet,constructor%ndiode/2))

    ! Declare adc_mode 
    constructor%adc_mode = 'gauss'
    constructor%nbin_adc = 500

    ! Load the instrument file
    call constructor%load_instrument_file(nside_beam, nmaps_beam, pol_beam, cpar%comm_chain)
    constructor%spike_amplitude = 0.d0

    ! Compute ADC correction tables for each diode
    if (.not. constructor%L2_exist) then

       if (.not. constructor%use_dpc_adc) then
          if (constructor%myid == 0) write(*,*) '   Building ADC correction tables'

          ! Determine v_min and v_max for each diode
          call update_status(status, "ADC_start")
          do i = 1, constructor%ndet

             do j=1, constructor%ndiode ! init the adc correction structures
                constructor%adc_corrections(i,j)%p => comm_adc(cpar,info,constructor%nbin_adc)
             end do

             do k = 1, constructor%nscan ! determine vmin and vmax for each diode
                if (.not. constructor%scans(k)%d(i)%accept) cycle
                allocate(diode_data(constructor%scans(k)%ntod, constructor%ndiode))
                allocate(flag(constructor%scans(k)%ntod))
                call constructor%decompress_diodes(k, i, diode_data, flag=flag)
                do j = 1, constructor%ndiode
                   call constructor%adc_corrections(i,j)%p%find_horn_min_max(diode_data(:,j), flag,constructor%flag0)
                end do
                deallocate(diode_data, flag)

             end do ! end loop over scans

             do j = 1, constructor%ndiode ! allreduce vmin and vmax
                ! All reduce min and max
                call mpi_allreduce(mpi_in_place,constructor%adc_corrections(i,j)%p%v_min,1,MPI_REAL,MPI_MIN,constructor%comm,ierr)
                call mpi_allreduce(mpi_in_place,constructor%adc_corrections(i,j)%p%v_max,1,MPI_REAL,MPI_MAX,constructor%comm,ierr)
                call constructor%adc_corrections(i,j)%p%construct_voltage_bins
             end do
          end do
          call update_status(status, "ADC_range")

          ! Now bin rms for all scans and compute the correction table
          if (constructor%myid == 0) write(*,*) '    Bin RMS for ADC corrections'
          do k = 1, constructor%nscan ! compute and bin the rms as a function of voltage for each scan
             allocate(diode_data(constructor%scans(k)%ntod, constructor%ndiode))
             allocate(flag(constructor%scans(k)%ntod))
             do i = 1, constructor%ndet
                if (.not. constructor%scans(k)%d(i)%accept) cycle
                call constructor%decompress_diodes(k, i, diode_data, flag)
                do j = 1, constructor%ndiode
                   call constructor%adc_corrections(i,j)%p%bin_scan_rms(diode_data(:,j), flag,constructor%flag0) 
                end do
             end do
             deallocate(diode_data, flag)
          end do
          call update_status(status, "ADC_bin")

          if (constructor%myid == 0) write(*,*) '    Generate ADC correction tables'
          do i = 1, constructor%ndet
             do j = 1, constructor%ndiode
                ! Build the actual adc correction tables (adc_in, adc_out)
                name = trim(constructor%label(i))//'_'//trim(constructor%diode_names(i,j))
                call constructor%adc_corrections(i,j)%p%build_table(handle, name)
             end do
          end do
          call update_status(status, "ADC_table")
       end if

       ! Compute reference load filter spline
       if (constructor%myid == 0) write(*,*) '   Build reference load filter'
       nsmooth = constructor%get_nsmooth()
       allocate(filter_sum(constructor%ndiode/2,nsmooth))
       allocate(nu_saved(nsmooth))
       nu_saved = 0.d0
       do i=1, constructor%ndet
          filter_count = 0
          filter_sum   = 0.d0
          do k = 1, constructor%nscan
             if (.not. constructor%scans(k)%d(i)%accept) cycle

             allocate(diode_data(constructor%scans(k)%ntod, constructor%ndiode), corrected_data(constructor%scans(k)%ntod, constructor%ndiode))
             call constructor%decompress_diodes(k, i, diode_data)

             if (any(diode_data == 0.)) then
                write(*,*) 'Contains zeros', constructor%scanid(k), i
                constructor%scans(k)%d(i)%accept = .false.
                deallocate(diode_data, corrected_data)
                cycle
             end if

             ! corrected_data = diode_data
             do j = 1, constructor%ndiode
                call constructor%adc_corrections(i,j)%p%adc_correct(diode_data(:,j), corrected_data(:,j), constructor%scanid(k),i,j)
             end do
             if (any(abs(corrected_data(:,[1,3])) > 10)) then
                constructor%scans(k)%d(i)%accept = .false.
                deallocate(diode_data, corrected_data)
                cycle
             end if

             ! compute the ref load transfer function
             call constructor%compute_ref_load_filter(corrected_data, filter_sum, nu_saved, ierr)
             if (ierr == 0) filter_count = filter_count + 1
             
             deallocate(diode_data, corrected_data)




          end do

             ! Mpi average the load filter over all cores, save as a spline
       call mpi_allreduce(MPI_IN_PLACE, filter_count, 1, MPI_INTEGER, MPI_SUM, constructor%info%comm, ierr)
       call mpi_allreduce(MPI_IN_PLACE, filter_sum, size(filter_sum), MPI_DOUBLE_PRECISION, MPI_SUM, constructor%info%comm, ierr)
       call mpi_allreduce(MPI_IN_PLACE, nu_saved,   size(nu_saved), MPI_DOUBLE_PRECISION, MPI_MAX, constructor%info%comm, ierr)

       ! Remove empty bins
       j = 1
       do while (j <= nsmooth)
          if (filter_sum(1,j) == 0.d0) then
             filter_sum(:,j+1:nsmooth) = filter_sum(:,j:nsmooth-1)
             nu_saved(j+1:nsmooth)     = nu_saved(j:nsmooth-1)
             nsmooth                   = nsmooth-1
          else
             j = j+1
          end if
       end do

       ! HKE: Should probably manually add a regularization bin at the end, so that the spline doesn't go crazy for frequencies between the last bin center and fsamp/2
       if (filter_count > 0) then
          filter_sum = filter_sum/filter_count
       else
          filter_sum = 1.d0
          do j = 1, size(nu_saved)
             nu_saved(j) = constructor%samprate/2 * (j-1)/real(size(nu_saved)-1,dp)
          end do
       end if
       !if (constructor%myid == 0) write(*,*) nu_saved
       do j=1, constructor%ndiode/2
          call spline_simple(constructor%ref_splint(i,j), nu_saved, filter_sum(j,:))
         !if (constructor%myid == 0) then
        !  open(100, file=trim(constructor%outdir)//'/load_filter_'//trim(constructor%label(i))//'_'//trim(constructor%diode_names(i,j+2))//'.dat')
        !  do k = 1, size(nu_saved)
        !    write(100, fmt='(f30.8,f30.8)') nu_saved(k), filter_sum(j,k)
        !  end do
        !  close(100)
        !  write(*,*) 'Writing file ', trim(constructor%outdir)//'/load_filter_'//trim(constructor%label(i))//'_'//trim(constructor%diode_names(i,j))//'.dat'
        !end if
       end do

       end do
       call update_status(status, "ADC_table")

    end if


    ! Allocate sidelobe convolution data structures
    allocate(constructor%slconv(constructor%ndet), constructor%orb_dp)
    constructor%orb_dp => comm_orbdipole(constructor%mbeam)

    ! Initialize all baseline corrections to zero
    do i = 1, constructor%nscan
       constructor%scans(i)%d%baseline = 0.d0
    end do

  end function constructor

  !**************************************************
  !             Driver routine
  !**************************************************
  subroutine process_LFI_tod(self, chaindir, chain, iter, handle, map_in, delta, map_out, rms_out)
    !
    ! Routine that processes the LFI time ordered data.
    ! Samples absolute and relative bandpass, gain and correlated noise in time domain,
    ! perform data selection, correct for sidelobes, compute chisquare  and outputs maps and rms.
    ! Writes maps to disc in fits format
    !
    ! Arguments:
    ! ----------
    ! self:     pointer of comm_LFI_tod class
    !           Points to output of the constructor
    ! chaindir: string
    !           Directory for output files
    ! chain:    integer
    !           Index number of the chain being run
    ! iter:     integer
    !           Gibbs iteration number
    ! handle:   planck_rng derived type
    !           Healpix definition for random number generation
    !           so that the same sequence can be resumed later on from that same point
    ! map_in:   array
    !           Array of dimension (ndet,ndelta) with pointer to maps,
    !           with both access to maps and changing them.
    !           ndet is the number of detectors and
    !           ndelta is the number of bandpass deltas being considered
    ! delta:    array
    !           Array of bandpass corrections with dimensions (0:ndet,npar,ndelta)
    !           where ndet is number of detectors, npar is number of parameters
    !           and ndelta is the number of bandpass deltas being considered
    !
    ! Returns:
    ! ----------
    ! map_out: comm_map class
    !          Final output map after TOD processing combined for all detectors
    ! rms_out: comm_map class
    !          Final output rms map after TOD processing combined for all detectors

    implicit none
    class(comm_LFI_tod),                      intent(inout) :: self
    character(len=*),                         intent(in)    :: chaindir
    integer(i4b),                             intent(in)    :: chain, iter
    type(planck_rng),                         intent(inout) :: handle
    type(map_ptr),       dimension(1:,1:),    intent(inout) :: map_in       ! (ndet,ndelta)
    real(dp),            dimension(0:,1:,1:), intent(inout) :: delta        ! (0:ndet,npar,ndelta) BP corrections
    class(comm_map),                          intent(inout) :: map_out      ! Combined output map
    class(comm_map),                          intent(inout) :: rms_out      ! Combined output rms

    real(dp)            :: t1, t2
    integer(i4b)        :: i, j, k, l, ierr, ndelta, nside, npix, nmaps
    logical(lgt)        :: select_data, sample_abs_bandpass, sample_rel_bandpass, output_scanlist
    type(comm_binmap)   :: binmap
    type(comm_scandata) :: sd
    character(len=4)    :: ctext, myid_text
    character(len=6)    :: samptext, scantext
    character(len=512)  :: prefix, postfix, prefix4D, filename, Sfilename
    character(len=512), allocatable, dimension(:) :: slist
    real(sp), allocatable, dimension(:)       :: procmask, procmask2, sigma0
    real(sp), allocatable, dimension(:,:)     :: s_buf
    real(sp), allocatable, dimension(:,:,:)   :: d_calib
    real(sp), allocatable, dimension(:,:,:,:) :: map_sky
    real(dp), allocatable, dimension(:,:)     :: chisq_S, m_buf

    call int2string(iter, ctext)
    call update_status(status, "tod_start"//ctext)

    ! Toggle optional operations
    sample_rel_bandpass   = size(delta,3) > 1 .and. mod(iter,2) == 0     ! Sample relative bandpasses if more than one proposal sky
    sample_abs_bandpass   = size(delta,3) > 1 .and. mod(iter,2) == 1     ! don't sample absolute bandpasses
    select_data           = self%first_call        ! only perform data selection the first time
    output_scanlist       = mod(iter-1,1) == 0    ! only output scanlist every 10th iteration

    ! Initialize local variables
    ndelta          = size(delta,3)
    self%n_bp_prop  = ndelta-1
    nside           = map_out%info%nside
    nmaps           = map_out%info%nmaps
    npix            = 12*nside**2
    self%output_n_maps = 3
    if (self%output_aux_maps > 0) then
       if (mod(iter-1,self%output_aux_maps) == 0) self%output_n_maps = 7
    end if

    call int2string(chain, ctext)
    call int2string(iter, samptext)
    call int2string(self%myid, myid_text)
    prefix = trim(chaindir) // '/tod_' // trim(self%freq) // '_'
    postfix = '_c' // ctext // '_k' // samptext // '.fits'

    ! Distribute maps
    allocate(map_sky(nmaps,self%nobs,0:self%ndet,ndelta))
    call distribute_sky_maps(self, map_in, 1.e-6, map_sky) ! uK to K

    ! Distribute processing masks
    allocate(m_buf(0:npix-1,nmaps), procmask(0:npix-1), procmask2(0:npix-1))
    call self%procmask%bcast_fullsky_map(m_buf);  procmask  = m_buf(:,1)
    call self%procmask2%bcast_fullsky_map(m_buf); procmask2 = m_buf(:,1)
    deallocate(m_buf)

    ! Precompute far sidelobe Conviqt structures
    if (self%correct_sl) then
       if (self%myid == 0) write(*,*) 'Precomputing sidelobe convolved sky'
       do i = 1, self%ndet
          !TODO: figure out why this is rotated
          call map_in(i,1)%p%YtW()  ! Compute sky a_lms
          self%slconv(i)%p => comm_conviqt(self%myid_shared, self%comm_shared, &
               & self%myid_inter, self%comm_inter, self%slbeam(i)%p%info%nside, &
               & 100, 3, 100, self%slbeam(i)%p, map_in(i,1)%p, 2)
       end do
    end if
!    write(*,*) 'qqq', self%myid
!    if (.true. .or. self%myid == 78) write(*,*) 'a', self%myid, self%correct_sl, self%ndet, self%slconv(1)%p%psires
!!$    call mpi_finalize(ierr)
!!$    stop

    call update_status(status, "tod_init")

    !------------------------------------
    ! Perform main sampling steps
    !------------------------------------

    ! Pre-process L1 data into L2 data if requested, and set ndiode = 1 to skip directly to L2 later on
    if (.not. self%sample_L1_par .and. self%ndiode > 1) then
       call self%preprocess_L1_to_L2(map_sky, procmask)
       self%ndiode = 1
       self%compressed_tod = .false.
    end if
    call update_status(status, "L1_to_L2")


    ! Sample 1Hz spikes
    call sample_1Hz_spikes(self, handle, map_sky, procmask, procmask2); call update_status(status, "tod_1Hz")

    ! Sample gain components in separate TOD loops; marginal with respect to n_corr
<<<<<<< HEAD
    call sample_calibration(self, 'abscal', handle, map_sky, procmask, procmask2); call update_status(status, "tod_gain1")
    call sample_calibration(self, 'relcal', handle, map_sky, procmask, procmask2); call update_status(status, "tod_gain2")
    call sample_calibration(self, 'deltaG', handle, map_sky, procmask, procmask2); call update_status(status, "tod_gain3")
=======
    call sample_calibration(self, 'abscal', handle, map_sky, procmask, procmask2)
    call sample_calibration(self, 'relcal', handle, map_sky, procmask, procmask2)
    call sample_calibration(self, 'deltaG', handle, map_sky, procmask, procmask2)
    call sample_gain_psd(self, handle)
>>>>>>> a165c4d3

    ! Prepare intermediate data structures
    call binmap%init(self, .true., sample_rel_bandpass)
    if (sample_abs_bandpass .or. sample_rel_bandpass) then
       allocate(chisq_S(self%ndet,size(delta,3)))
       chisq_S = 0.d0
    end if
    if (output_scanlist) then
       allocate(slist(self%nscan))
       slist   = ''
    end if

    ! Perform loop over scans
    if (self%myid == 0) write(*,*) '   --> Sampling ncorr, xi_n, maps'
    do i = 1, self%nscan
       
       ! Skip scan if no accepted data
       if (.not. any(self%scans(i)%d%accept)) cycle
       call wall_time(t1)

       ! Prepare data
       if (sample_rel_bandpass) then
!          if (.true. .or. self%myid == 78) write(*,*) 'b', self%myid, self%correct_sl, self%ndet, self%slconv(1)%p%psires
          call sd%init_singlehorn(self, i, map_sky, procmask, procmask2, init_s_bp=.true., init_s_bp_prop=.true.)
       else if (sample_abs_bandpass) then
          call sd%init_singlehorn(self, i, map_sky, procmask, procmask2, init_s_bp=.true., init_s_sky_prop=.true.)
       else
          call sd%init_singlehorn(self, i, map_sky, procmask, procmask2, init_s_bp=.true.)
       end if
       allocate(s_buf(sd%ntod,sd%ndet))

       ! Calling Simulation Routine
       if (self%enable_tod_simulations) then
          call simulate_tod(self, i, sd%s_tot, handle)
          call sd%dealloc
          cycle
       end if

       ! Sample correlated noise
       call sample_n_corr(self, sd%tod, handle, i, sd%mask, sd%s_tot, sd%n_corr, sd%pix(:,:,1), dospike=.true.)

       ! Compute noise spectrum parameters
       call sample_noise_psd(self, sd%tod, handle, i, sd%mask, sd%s_tot, sd%n_corr)

       ! Compute chisquare
       do j = 1, sd%ndet
          if (.not. self%scans(i)%d(j)%accept) cycle
          call self%compute_chisq(i, j, sd%mask(:,j), sd%s_sky(:,j), sd%s_sl(:,j) + sd%s_orb(:,j), sd%n_corr(:,j), sd%tod(:,j))
       end do

       ! Select data
       if (select_data) call remove_bad_data(self, i, sd%flag)

       ! Compute chisquare for bandpass fit
       if (sample_abs_bandpass) call compute_chisq_abs_bp(self, i, sd, chisq_S)

       ! Compute binned map
       allocate(d_calib(binmap%nout,sd%ntod, sd%ndet))
       call compute_calibrated_data(self, i, sd, d_calib)
       
       ! Output 4D map; note that psi is zero-base in 4D maps, and one-base in Commander
       if (self%output_4D_map > 0) then
          if (mod(iter-1,self%output_4D_map) == 0) then
             allocate(sigma0(sd%ndet))
             do j = 1, sd%ndet
                sigma0(j) = self%scans(i)%d(j)%N_psd%sigma0/self%scans(i)%d(j)%gain
             end do
             call output_4D_maps_hdf(trim(chaindir) // '/tod_4D_chain'//ctext//'_proc' // myid_text // '.h5', &
                  & samptext, self%scanid(i), self%nside, self%npsi, &
                  & self%label, self%horn_id, real(self%polang*180/pi,sp), sigma0, &
                  & sd%pix(:,:,1), sd%psi(:,:,1)-1, d_calib(1,:,:), iand(sd%flag,self%flag0), &
                  & self%scans(i)%d(:)%accept)
             deallocate(sigma0)
          end if
       end if

       ! Bin TOD
       call bin_TOD(self, i, sd%pix(:,:,1), sd%psi(:,:,1), sd%flag, d_calib, binmap)

       ! Update scan list
       call wall_time(t2)
       self%scans(i)%proctime   = self%scans(i)%proctime   + t2-t1
       self%scans(i)%n_proctime = self%scans(i)%n_proctime + 1
       if (output_scanlist) then
          write(slist(i),*) self%scanid(i), '"',trim(self%hdfname(i)), &
               & '"', real(self%scans(i)%proctime/self%scans(i)%n_proctime,sp),&
               & real(self%spinaxis(i,:),sp)
       end if

       ! Clean up
       call sd%dealloc
       deallocate(s_buf, d_calib)

    end do

    if (self%myid == 0) write(*,*) '   --> Finalizing maps, bp'

    ! Output latest scan list with new timing information
    if (output_scanlist) call self%output_scan_list(slist)

    ! Solve for maps
    call synchronize_binmap(binmap, self)
    if (sample_rel_bandpass) then
       Sfilename = trim(prefix) // 'Smap'// trim(postfix)
       call finalize_binned_map(self, binmap, handle, rms_out, 1.d6, chisq_S=chisq_S, &
            & Sfilename=Sfilename, mask=procmask2)
    else
       call finalize_binned_map(self, binmap, handle, rms_out, 1.d6)
    end if
    map_out%map = binmap%outmaps(1)%p%map

    ! Sample bandpass parameters
    if (sample_rel_bandpass .or. sample_abs_bandpass) then
       call sample_bp(self, iter, delta, map_sky, handle, chisq_S)
       self%bp_delta = delta(:,:,1)
    end if
   
    ! Output maps to disk
    call map_out%writeFITS(trim(prefix)//'map'//trim(postfix))
    call rms_out%writeFITS(trim(prefix)//'rms'//trim(postfix))
    if (self%output_n_maps > 1) call binmap%outmaps(2)%p%writeFITS(trim(prefix)//'res'//trim(postfix))
    if (self%output_n_maps > 2) call binmap%outmaps(3)%p%writeFITS(trim(prefix)//'ncorr'//trim(postfix))
    if (self%output_n_maps > 3) call binmap%outmaps(4)%p%writeFITS(trim(prefix)//'bpcorr'//trim(postfix))
    if (self%output_n_maps > 4) call binmap%outmaps(5)%p%writeFITS(trim(prefix)//'orb'//trim(postfix))
    if (self%output_n_maps > 5) call binmap%outmaps(6)%p%writeFITS(trim(prefix)//'sl'//trim(postfix))
    if (self%output_n_maps > 6) call binmap%outmaps(7)%p%writeFITS(trim(prefix)//'zodi'//trim(postfix))

    ! Clean up
    call binmap%dealloc()
    if (allocated(slist)) deallocate(slist)
    deallocate(map_sky, procmask, procmask2)
    if (self%correct_sl) then
       do i = 1, self%ndet
          call self%slconv(i)%p%dealloc(); deallocate(self%slconv(i)%p)
       end do
    end if

    ! Parameter to check if this is first time routine has been
    self%first_call = .false.

    call update_status(status, "tod_end"//ctext)

  end subroutine process_LFI_tod
  
  
  subroutine load_instrument_LFI(self, instfile, band)
    !
    ! Reads the LFI specific fields from the instrument file
    ! Implements comm_tod_mod::load_instrument_inst
    !
    ! Arguments:
    !
    ! self : comm_LFI_tod
    !    the LFI tod object (this class)
    ! file : hdf_file
    !    the open file handle for the instrument file
    ! band : int
    !    the index of the current detector
    ! 
    ! Returns : None
    implicit none
    class(comm_LFI_tod),                 intent(inout) :: self
    type(hdf_file),                      intent(in)    :: instfile
    integer(i4b),                        intent(in)    :: band

    integer(i4b) :: i, j
    real(dp) :: weight
    character(len=1) :: id
    character(len=512) :: path

    if(index(self%label(band), 'M') /= 0) then
       self%diode_names(band,:) = ['ref00','sky00','ref01','sky01']
       id = '0'
    else
       self%diode_names(band,:) = ['ref10','sky10','ref11','sky11']
       id = '1'
    end if

    ! Read in mainbeam_eff
    call read_hdf(instfile, trim(adjustl(self%label(band)))//'/'//'mbeam_eff', self%mb_eff(band))

    ! read in the diode weights
    call read_hdf(instfile, trim(adjustl(self%label(band)))//'/'//'diodeWeight', weight)
    self%diode_weights(band,1) = weight
    self%diode_weights(band,2) = 1.d0 - weight

    if (self%use_dpc_adc .and. .not. self%L2_exist) then
       ! Read ADC corrections
       path = trim(adjustl(self%label(band)))//'/'//'adc91-'//id//'0'
       self%adc_corrections(band,1)%p => comm_adc(instfile, path, .true.) !first half, load
       self%adc_corrections(band,2)%p => comm_adc(instfile, path, .false.) !first half, load
       path = trim(adjustl(self%label(band)))//'/'//'adc91-'//id//'1'
       self%adc_corrections(band,3)%p => comm_adc(instfile, path, .true.) !first half, load
       self%adc_corrections(band,4)%p => comm_adc(instfile, path, .false.) !first half, load
    end if


  end subroutine load_instrument_LFI
  
  subroutine diode2tod_LFI(self, scan, map_sky, procmask, tod)
    ! 
    ! Generates detector-coadded TOD from low-level diode data
    ! 
    ! Arguments:
    ! ----------
    ! self:     derived class (comm_tod)
    !           TOD object
    ! scan:     int
    !           Scan ID number
    ! procmask: array of sp
    !           processing mask that cuts out the galaxy
    !
    ! Returns
    ! ----------
    ! tod:      ntod x ndet sp array
    !           Output detector TOD generated from raw diode data
    !
    implicit none
    class(comm_LFI_tod),                       intent(inout) :: self
    integer(i4b),                              intent(in)    :: scan
    real(sp),          dimension(0:,1:,1:,1:), intent(in)    :: map_sky
    real(sp),          dimension(0:),          intent(in)    :: procmask
    real(sp),          dimension(:,:),         intent(out)   :: tod

    integer(i4b) :: i,j,k,half,horn,n_mask, n_unmask
    real(sp), allocatable, dimension(:,:) :: diode_data, corrected_data, s_sky, mask
    integer(i4b), allocatable, dimension(:,:,:) :: pix, psi
    integer(i4b), allocatable, dimension(:,:)   :: flag
    real(dp) :: r1, r2, sum1, sum2, A(3,3,2), b(3,2), x(3,2)

    allocate(diode_data(self%scans(scan)%ntod, self%ndiode))
    allocate(corrected_data(self%scans(scan)%ntod, self%ndiode))
    allocate(pix(self%scans(scan)%ntod,self%ndet,self%nhorn), psi(self%scans(scan)%ntod,self%ndet,self%nhorn), flag(self%scans(scan)%ntod,self%ndet))
    allocate(s_sky(self%scans(scan)%ntod, self%ndet), mask(self%scans(scan)%ntod, self%ndet))

    do i=1, self%ndet
      call self%decompress_pointing_and_flags(scan, i, pix(:,i,:), psi(:,i,:), flag(:,i))
    end do
    call project_sky(self, map_sky(:,:,:,1), pix(:,:,1), psi(:,:,1), flag, &
         & procmask, scan, s_sky, mask)

    do i=1, self%ndet

       if (.not. self%scans(scan)%d(i)%accept) cycle

        ! Decompress diode TOD for current scan
        call self%decompress_diodes(scan, i, diode_data)

        ! Apply ADC corrections
        do j=1, self%ndiode
          call self%adc_corrections(i,j)%p%adc_correct(diode_data(:,j), corrected_data(:,j))
          !corrected_data(:,j) = diode_data(:,j)
          !do k = 1, 10
          !   write(*,*) diode_data(k,j), corrected_data(k,j)
          !end do
          !stop

          !corrected_data(:,j) = diode_data(:,j)
        end do

        ! Wiener-filter load data         
        call self%filter_reference_load(i, corrected_data)

        ! Compute the gain modulation factors

!!$        r1 = 0.d0
!!$        r2 = 0.d0
!!$        sum1 = 0.d0
!!$        sum2 = 0.d0
!!$        n_mask = 0
!!$        n_unmask = 0
!!$
!!$        do k = 1, size(corrected_data(:,1))
!!$          if (iand(flag(k), self%flag0) .ne. 0) cycle
!!$
!!$          sum1 = sum1 + corrected_data(k,1)
!!$          sum2 = sum2 + corrected_data(k,3)
!!$          n_unmask = n_unmask + 1
!!$
!!$          if (procmask(pix(k)) .ne. 0) then 
!!$            r1 = r1 + corrected_data(k,2)
!!$            r2 = r2 + corrected_data(k,4)
!!$            n_mask = n_mask + 1
!!$          end if
!!$
!!$        end do
!!$
!!$        if (r1 == 0.d0 .or. r2 == 0.d0 .or. sum1 == 0.d0 .or. sum2 == 0.d0) then
!!$           self%scans(scan)%d(i)%accept = .false.
!!$           cycle
!!$        end if

        A = 0.d0
        b = 0.d0
        do k = 1, size(corrected_data(:,1))
          if (mask(k,i) == 0.) cycle

          A(1,1,1) = A(1,1,1) + 1.d0
          A(1,2,1) = A(1,2,1) + s_sky(k,i)
          A(1,3,1) = A(1,3,1) + corrected_data(k,1)
          A(2,2,1) = A(2,2,1) + s_sky(k,i)          * s_sky(k,i)
          A(2,3,1) = A(2,3,1) + s_sky(k,i)          * corrected_data(k,1)
          A(3,3,1) = A(3,3,1) + corrected_data(k,1) * corrected_data(k,1)
          b(1,1)   = b(1,1)   +                       corrected_data(k,2)
          b(2,1)   = b(2,1)   + s_sky(k,i)          * corrected_data(k,2)
          b(3,1)   = b(3,1)   + corrected_data(k,1) * corrected_data(k,2)

          A(1,1,2) = A(1,1,2) + 1.d0
          A(1,2,2) = A(1,2,2) + s_sky(k,i)
          A(1,3,2) = A(1,3,2) + corrected_data(k,3)
          A(2,2,2) = A(2,2,2) + s_sky(k,i)          * s_sky(k,i)
          A(2,3,2) = A(2,3,2) + s_sky(k,i)          * corrected_data(k,3)
          A(3,3,2) = A(3,3,2) + corrected_data(k,3) * corrected_data(k,3)
          b(1,2)   = b(1,2)   +                       corrected_data(k,4)
          b(2,2)   = b(2,2)   + s_sky(k,i)          * corrected_data(k,4)
          b(3,2)   = b(3,2)   + corrected_data(k,3) * corrected_data(k,4)
       end do
       if (A(1,1,1) == 0.d0) then
           self%scans(scan)%d(i)%accept = .false.
           cycle
        end if        
        do j = 1, 3
           do k = j+1, 3
              A(k,j,:) = A(j,k,:)
           end do
        end do
        call solve_system_real(A(:,:,1), x(:,1), b(:,1))
        call solve_system_real(A(:,:,2), x(:,2), b(:,2))
        
        ! average sky value/average load value
        self%R(scan,i,1) = x(3,1) !(r1/n_mask)/(sum1/n_unmask)
        self%R(scan,i,2) = x(3,2) !(r2/n_mask)/(sum2/n_unmask)
        !write(*,*) self%scanid(scan), i, real(self%R(scan,i,:),sp)

        ! Compute output differenced TOD

        !w1(sky00 - R*ref00) + w2(sky01 - R*ref01)
        !if(self%myid == 0) write(*,*) r1, r2, n_mask, size(diode_data(:,1))
        !tod(:,i) = self%diode_weights(i,1) * (diode_data(:,2) - self%R(scan,i,1) * diode_data(:,1)) + self%diode_weights(i,2)*(diode_data(:,4) - self%R(scan,i,2) * diode_data(:,3))
!        do k = 0, 100
!           self%R(scan,i,2) = 0.70 + 0.003*k
           tod(:,i) = self%diode_weights(i,1) * (corrected_data(:,2) - self%R(scan,i,1) * corrected_data(:,1)) + self%diode_weights(i,2)*( corrected_data(:,4) - self%R(scan,i,2) * corrected_data(:,3))
!           tod(:,i) = corrected_data(:,4) - self%R(scan,i,2) * corrected_data(:,3)
!           write(*,*) self%R(scan,i,2), sum(tod(:,i)**2), variance(1.d0*tod(:,i))
!        end do
        !stop

!!$    if (self%scanid(scan) == 3 .and. i == 1) then
!!$        open(58,file='res_L2fromL1_030_pid3.dat', recl=1024)
!!$        do j = 1, size(tod,1)
!!$           write(58,*) j, corrected_data(j,2) - x(1,1) - s_sky(j,1)*x(2,1) - corrected_data(j,1)*x(3,1)!, corrected_data(j,:)
!!$        end do
!!$        close(58)
!!$     end if


        !tod(:,i) = self%diode_weights(i,1) * (corrected_data(:,2) - filtered_data(:,1)) + self%diode_weights(i,2)*( corrected_data(:,4) - filtered_data(:,3))
        !tod(:,i) = (corrected_data(:,1) - corrected_data(:,3)) + (corrected_data(:,2) - corrected_data(:,4))
        

        !stop
        
    end do
!    stop

    if (self%scanid(scan) == 3) then
        open(58,file='comm3_L2fromL1_030_pid3.dat', recl=1024)
        do j = 1, size(tod,1)
           write(58,*) j, tod(j,:), diode_data(j,:)!, corrected_data(j,:)
        end do
        close(58)
     end if

    deallocate(diode_data, corrected_data, pix, psi, flag, s_sky, mask)

!stop

!call mpi_finalize(i)
!stop

  end subroutine diode2tod_LFI

  function get_nsmooth(self)
    implicit none
    class(comm_LFI_tod),  intent(in)   :: self
    integer(i4b)                       :: get_nsmooth  
    integer(i4b) :: j
    real(sp)     :: fbin, nu

    fbin         = 1.2 ! multiplicative bin scaling factor
    get_nsmooth  = 2
    nu           = 0.01
    do while (nu <= self%samprate/2)
       get_nsmooth = get_nsmooth + 1
       nu          = nu * fbin
    end do
  end function get_nsmooth

  subroutine compute_ref_load_filter(self, data_in, binned_out, nu_out, err)
    ! 
    ! Computes the binned weiner filter for the reference load
    !
    ! Arguments:
    ! ----------
    ! 
    ! self:     comm_tod_LFI object
    !           TOD processing class
    ! data_in:  float array (ntod, ndiode)
    !           input diode timestreams
    !
    ! Returns:
    ! --------
    !
    ! binned_out : float array
    !              array of filter transfer function for ref load
    ! nu_out     : float_array
    !              frequencies that index binned_out
    ! err        : error flag; 0 if OK, 1 if no data
    implicit none
    class(comm_LFI_tod),          intent(in)    :: self
    real(sp),     dimension(:,:), intent(in)    :: data_in
    real(dp),     dimension(:,:), intent(inout) :: binned_out
    real(dp),     dimension(:),   intent(inout) :: nu_out
    integer(i4b),                 intent(out)   :: err

    integer(i4b) :: i, j, k, nfft, n, nsmooth
    real(dp)     :: num, denom, fsamp, fbin, nu, upper, subsum, nu_low, delta_nu
    integer*8    :: plan_fwd

    real(sp),     allocatable, dimension(:) :: dt_sky, dt_ref
    real(dp),     allocatable, dimension(:) :: filter
    complex(spc), allocatable, dimension(:) :: dv_sky, dv_ref

    ! This test should be replaced with something more fine-tuned
    if (all(data_in == 0.)) then
       err = 1
       return
    else
       err = 0
    end if

    n       = size(data_in(:,1))
    nfft    = n/2+1
    fsamp   = self%samprate
    nsmooth = self%get_nsmooth()

    allocate(dt_sky(n), dt_ref(n), dv_sky(0:nfft-1), dv_ref(0:nfft-1), filter(0:nfft-1))
    
    call sfftw_plan_dft_r2c_1d(plan_fwd, n, dt_ref, dv_ref, fftw_estimate + fftw_unaligned)

    do i = 1, self%ndiode/2

      ! Check if data is all zeros
      dt_ref = data_in(:, 2*i -1) 
      dt_sky = data_in(:, 2*i)
      
      ! FFT of ref signal
      call sfftw_execute_dft_r2c(plan_fwd, dt_ref, dv_ref)

      ! FFT of sky signal
      call sfftw_execute_dft_r2c(plan_fwd, dt_sky, dv_sky)     

      ! Compute cross correlation
      do j = 0, nfft-1
         num   =      real(dv_sky(j)*conjg(dv_ref(j)) + dv_ref(j)*conjg(dv_sky(j)),dp)
         denom = sqrt(real(dv_sky(j)*conjg(dv_sky(j)) * dv_ref(j)*conjg(dv_ref(j)),dp))
         !write(*,*) j, num, denom
         if (denom < 1d-100) then
            filter(j) = 0.
         else 
            filter(j) = 0.5*num/denom
         end if
      end do

      ! Set first bin to unity
      nu_low          = 0.01d0 ! Lower limit in Hz; crosscorr is defined to be 1 below this
      binned_out(i,1) = binned_out(i,1) + 1.d0
      delta_nu        = ind2freq(2, fsamp, nfft)
      nu_out(1)       = sqrt(delta_nu * nu_low)

      ! Bin with logarithmic bin width above nu_low
      fbin         = 1.2                      ! Bin scaling factor
      j            = nint(0.01d0/delta_nu)    ! First frequency to consider
      nu           = ind2freq(j, fsamp, nfft) ! Current frequency
      upper        = nu                       ! Lower limit of first bin; init
      nsmooth      = 2                        ! Bin counter
      do while (nu < fsamp/2)
         upper           = min(upper*fbin, fsamp/2)
         nu_out(nsmooth) = nu    ! Start of bin
         subsum          = 0.d0  ! Summing variable
         k               = 0     ! Number of frequencies in current bin
         do while (nu <= upper)
            subsum = subsum + filter(j-1)
            k      = k+1
            j      = j+1
            nu     = nu + delta_nu
         end do
         !write(*,*) nsmooth, nu_out(nsmooth), nu, fsamp/2, sqrt(nu_out(nsmooth)*nu)
         nu_out(nsmooth) = sqrt(nu_out(nsmooth) * nu)
         if (k > 0) binned_out(i, nsmooth) = binned_out(i, nsmooth) + subsum/k
         nsmooth = nsmooth+1
      end do

    end do

    !if(self%myid == 0) write(*,*) binned_out, size(binned_out), size(nu_out)

    call sfftw_destroy_plan(plan_fwd)

    deallocate(dt_sky, dt_ref, dv_sky, dv_ref, filter)

  end subroutine compute_ref_load_filter


  subroutine filter_reference_load(self, det, data)
    class(comm_LFI_tod),               intent(in)      :: self
    integer(i4b),                      intent(in)      :: det
    real(sp), dimension(:,:),          intent(inout)   :: data

    integer(i4b) :: i, j, nfft, n
    integer*8    :: plan_fwd, plan_back

    real(sp),     allocatable, dimension(:) :: dt
    complex(spc), allocatable, dimension(:) :: dv

    n       = size(data(:,1))
    nfft    = n/2+1

    allocate(dt(n), dv(0:nfft-1))

    call sfftw_plan_dft_r2c_1d(plan_fwd,  n, dt, dv, fftw_estimate + fftw_unaligned)
    call sfftw_plan_dft_c2r_1d(plan_back, n, dv, dt, fftw_estimate + fftw_unaligned)

!!$    open(58,file='raw.dat')
!!$    do i = 1, n
!!$       write(58,*) data(i,:)
!!$    end do
!!$    close(58)

    do i = 1, self%ndiode/2

      ! Check if data is all zeros
      dt = data(:, 2*i -1)
      if(all(dt == 0)) cycle

      ! FFT of ref signal
      call sfftw_execute_dft_r2c(plan_fwd, dt, dv)

      ! Filter ref with cross correlation transfer function
!      open(58,file='filter.dat')
      do j=1, size(dv) -1
        dv(j) = dv(j) * splint(self%ref_splint(det,i), ind2freq(j, self%samprate, nfft))
!        write(58,*) ind2freq(j, self%samprate, nfft), splint(self%ref_splint(i), ind2freq(j, self%samprate, nfft))
      end do
!     close(58)

      ! IFFT ref signal
      call sfftw_execute_dft_c2r(plan_back, dv, dt)
      
      ! Normalize
      data(:, 2*i-1) = dt/n

    end do

    call sfftw_destroy_plan(plan_fwd)
    call sfftw_destroy_plan(plan_back)

    deallocate(dt, dv)

!!$    open(58,file='filtered.dat')
!!$    do i = 1, n
!!$       write(58,*) data(i,:)
!!$    end do
!!$    close(58)
!!$    stop

  end subroutine filter_reference_load

  subroutine dumpToHDF_LFI(self, chainfile, path)
    ! 
    ! Writes instrument-specific TOD parameters to existing chain file
    ! 
    ! Arguments:
    ! ----------
    ! self:     derived class (comm_tod)
    !           TOD object
    ! chainfile: derived type (hdf_file)
    !           Already open HDF file handle to existing chainfile
    ! path:   string
    !           HDF path to current dataset, e.g., "000001/tod/030"
    !
    ! Returns
    ! ----------
    ! None
    !
    implicit none
    class(comm_LFI_tod),                 intent(in)     :: self
    type(hdf_file),                      intent(in)     :: chainfile
    character(len=*),                    intent(in)     :: path

    character(len=10) :: diode_name
    integer(i4b) :: ierr, i, j
    real(dp), allocatable, dimension(:,:)   :: amp, amp_tot
    real(dp), allocatable, dimension(:,:,:) :: R, R_tot
    real(dp), allocatable, dimension(:,:,:,:) :: ref_filter, adc_corr

    allocate(amp(self%nscan_tot,self%ndet), amp_tot(self%nscan_tot,self%ndet))
    amp = 0.d0
    amp(self%scanid,:) = self%spike_amplitude
    call mpi_reduce(amp, amp_tot, size(amp), MPI_DOUBLE_PRECISION, MPI_SUM, 0, self%info%comm, ierr)

    allocate(R(self%nscan_tot,self%ndet,size(self%R,3)),R_tot(self%nscan_tot,self%ndet,size(self%R,3)))
    R = 0.d0
    R(self%scanid,:,:) = self%R
    call mpi_reduce(R, R_tot, size(R), MPI_DOUBLE_PRECISION, MPI_SUM, 0, self%info%comm, ierr)

    if (self%myid == 0) then
       call write_hdf(chainfile, trim(adjustl(path))//'1Hz_temp', self%spike_templates)
       call write_hdf(chainfile, trim(adjustl(path))//'1Hz_ampl', amp_tot)
       call write_hdf(chainfile, trim(adjustl(path))//'R_factor', R_tot)
       call write_hdf(chainfile, trim(adjustl(path))//'w_diode', self%diode_weights)

       if (allocated(self%ref_splint(1,1)%x)) then
          allocate(ref_filter(size(self%ref_splint(1,1)%y),2,self%ndet,size(self%ref_splint(1,:))))
          do i = 1, self%ndet
             do j = 1, size(self%ref_splint(1,:))
                ref_filter(:,1,i,j) = self%ref_splint(i,j)%x
                ref_filter(:,2,i,j) = self%ref_splint(i,j)%y
             end do
          end do
          call write_hdf(chainfile, trim(adjustl(path))//'ref_filter', ref_filter)
          deallocate(ref_filter)
       end if

       if (associated(self%adc_corrections(1,1)%p)) then
          allocate(adc_corr(size(self%adc_corrections(1,1)%p%adc_in),2,self%ndet,size(self%adc_corrections(1,:))))
          do i = 1, self%ndet
             do j = 1, size(self%adc_corrections(1,:))
                adc_corr(:,1,i,j) = self%adc_corrections(i,j)%p%adc_in
                adc_corr(:,2,i,j) = self%adc_corrections(i,j)%p%adc_out
             end do
          end do
          call write_hdf(chainfile, trim(adjustl(path))//'adc_corr', adc_corr)
          deallocate(adc_corr)
       end if
    end if

    deallocate(amp, amp_tot, R, R_tot)

  end subroutine dumpToHDF_LFI

  subroutine sample_1Hz_spikes(tod, handle, map_sky, procmask, procmask2)
    !   Sample LFI specific 1Hz spikes shapes and amplitudes
    !
    !   Arguments:
    !   ----------
    !   tod:      comm_tod derived type
    !             contains TOD-specific information
    !   handle:   planck_rng derived type
    !             Healpix definition for random number generation
    !             so that the same sequence can be resumed later on from that same point
    !   map_sky:
    implicit none
    class(comm_LFI_tod),                          intent(inout) :: tod
    type(planck_rng),                             intent(inout) :: handle
    real(sp),            dimension(0:,1:,1:,1:),  intent(in)    :: map_sky
    real(sp),            dimension(0:),           intent(in)    :: procmask, procmask2

    integer(i4b) :: i, j, k, bin, ierr, nbin
    real(dp)     :: dt, t_tot, t, A, b, mval
    real(dp)     :: t1, t2
    character(len=6) :: scantext
    real(dp), allocatable, dimension(:)     :: nval
    real(sp), allocatable, dimension(:)     :: res
    real(dp), allocatable, dimension(:,:)   :: s_sum
    real(dp), allocatable, dimension(:,:,:) :: s_bin
    type(comm_scandata) :: sd

    if (tod%myid == 0) write(*,*) '   --> Sampling 1Hz spikes'

    dt    = 1.d0/tod%samprate   ! Sample time
    t_tot = 1.d0                ! Time range in sec
    nbin  = tod%nbin_spike      ! Number of bins 

    allocate(s_bin(0:nbin-1,tod%ndet,tod%nscan), s_sum(0:nbin-1,tod%ndet), nval(0:nbin-1))

    ! Compute template per scan
    s_bin = 0.d0
    do i = 1, tod%nscan
       if (.not. any(tod%scans(i)%d%accept)) cycle
       call wall_time(t1)

       ! Prepare data
       tod%apply_inst_corr = .false. ! Disable 1Hz correction for just this call
       call sd%init_singlehorn(tod, i, map_sky, procmask, procmask2)
       tod%apply_inst_corr = .true.  ! Enable 1Hz correction again

       allocate(res(tod%scans(i)%ntod))
       do j = 1, tod%ndet
          if (.not. tod%scans(i)%d(j)%accept) cycle

          !write(*,*) tod%scanid(i), j, maxval(abs(sd%tod(:,j))), tod%scans(i)%d(j)%gain, maxval(abs(sd%s_sky(:,j))), maxval(abs(sd%s_sl(:,j))), maxval(abs(sd%s_orb(:,j)))
          !res = sd%tod(:,j)/tod%scans(i)%d(j)%gain - (sd%s_sky(:,j) + &
          !     & sd%s_sl(:,j) + sd%s_orb(:,j))
          do k = 1, tod%scans(i)%ntod
             if (sd%tod(k,j) /= sd%tod(k,j)) then
                write(*,*) tod%scanid(i), j, k, sd%tod(k,j), tod%scans(i)%d(j)%gain, sd%s_sky(k,j), sd%s_sl(k,j), sd%s_orb(k,j)
             end if
             !res(k) = 1/tod%scans(i)%d(j)%gain - (sd%s_sky(k,j) + &
             !     & sd%s_sl(k,j) + sd%s_orb(k,j))
             res(k) = sd%tod(k,j)/tod%scans(i)%d(j)%gain - (sd%s_sky(k,j) + &
                  & sd%s_sl(k,j) + sd%s_orb(k,j))
          end do

          nval = 0.d0
          do k = 1, tod%scans(i)%ntod
             if (sd%mask(k,j) == 0.) cycle
             t = modulo(tod%scans(i)%t0(2)/65536.d0 + (k-1)*dt,t_tot)    ! OBT is stored in units of 2**-16 = 1/65536 sec
             bin = min(int(t*nbin),nbin-1)
             s_bin(bin,j,i) = s_bin(bin,j,i)  + res(k)
             nval(bin)      = nval(bin)       + 1.d0
          end do
          if (all(nval > 0)) then
             s_bin(:,j,i) = s_bin(:,j,i) / nval
             s_bin(:,j,i) = s_bin(:,j,i) - mean(s_bin(1:nbin/3,j,i))
          else
             s_bin(:,j,i) = 0.d0
             tod%scans(i)%d(j)%accept = .false.
          end if
       end do

!!$       if (trim(tod%freq) == '070') then 
!!$          call int2string(tod%scanid(i),scantext)
!!$          open(58,file='temp_1Hz_22S_PID'//scantext//'.dat')
!!$          do k = 0, nbin-1
!!$             write(58,*) s_bin(k,10,i)
!!$          end do
!!$          close(58)
!!$       end if
!!$
!!$       if (trim(tod%freq) == '044') then 
!!$          call int2string(tod%scanid(i),scantext)
!!$          open(58,file='temp_1Hz_26S_PID'//scantext//'.dat')
!!$          do k = 0, nbin-1
!!$             write(58,*) s_bin(k,6,i)
!!$          end do
!!$          close(58)
!!$       end if

       ! Clean up
        call sd%dealloc
       deallocate(res)
    end do

    ! Compute smoothed templates
    s_sum = 0.d0
    do i = 1, tod%nscan
       if (.not. any(tod%scans(i)%d%accept)) cycle
       do j = 1, tod%ndet
          s_sum(:,j) = s_sum(:,j) + s_bin(:,j,i)
       end do
    end do
    call mpi_allreduce(mpi_in_place, s_sum,  size(s_sum),  &
         & MPI_DOUBLE_PRECISION, MPI_SUM, tod%info%comm, ierr)

    ! Normalize to maximum of unity
    do j = 1, tod%ndet
       !s_sum(:,j) = s_sum(:,j) - median(s_sum(:,j)) 
       mval = maxval(abs(s_sum(:,j))) 
       do k = 0, nbin-1
          s_sum(k,j) = s_sum(k,j) / mval
       end do
       tod%spike_templates(:,j) = s_sum(:,j) 
    end do

    ! Compute amplitudes per scan and detector
    tod%spike_amplitude = 0.
    do i = 1, tod%nscan
       do j = 1, tod%ndet
          if (.not. tod%scans(i)%d(j)%accept) cycle
          b = sum(s_sum(:,j)*s_bin(:,j,i)) / tod%scans(i)%d(j)%N_psd%sigma0**2
          A = sum(s_sum(:,j)**2)           / tod%scans(i)%d(j)%N_psd%sigma0**2
          if (A == 0.d0) then
             tod%spike_amplitude(i,j) = 0.d0
          else
             tod%spike_amplitude(i,j) = b/A
             if (trim(tod%operation) == 'sample') &
                  & tod%spike_amplitude(i,j) = tod%spike_amplitude(i,j) + &
                  &                            rand_gauss(handle) / sqrt(A)
          end if
       end do
    end do

    ! Clean up
    deallocate(s_bin, s_sum, nval)

  end subroutine sample_1Hz_spikes

  subroutine construct_corrtemp_LFI(self, scan, pix, psi, s)
    !  Construct an LFI instrument-specific correction template; for now contains 1Hz template only
    !
    !  Arguments:
    !  ----------
    !  self: comm_tod object
    !
    !  scan: int
    !       scan number
    !  pix: int
    !       index for pixel
    !  psi: int
    !       integer label for polarization angle
    !
    !  Returns:
    !  --------
    !  s:   real (sp)
    !       output template timestream
    implicit none
    class(comm_LFI_tod),                   intent(in)    :: self
    integer(i4b),                          intent(in)    :: scan
    integer(i4b),        dimension(:,:),   intent(in)    :: pix, psi
    real(sp),            dimension(:,:),   intent(out)   :: s

    integer(i4b) :: i, j, k, nbin, b
    real(dp)     :: dt, t_tot, t

    s = 0.
    return

    dt    = 1.d0/self%samprate   ! Sample time
    t_tot = 1.d0                ! Time range in sec
    nbin  = self%nbin_spike      ! Number of bins 

    do j = 1, self%ndet
       if (.not. self%scans(scan)%d(j)%accept) cycle
       do k = 1, self%scans(scan)%ntod
          t = modulo(self%scans(scan)%t0(2)/65536.d0 + (k-1)*dt,t_tot)    ! OBT is stored in units of 2**-16 = 1/65536 sec
          b = min(int(t*nbin),nbin-1)
          s(k,j) = self%spike_amplitude(scan,j) * self%spike_templates(b,j)
       end do
    end do

  end subroutine construct_corrtemp_LFI


  subroutine preprocess_L1_to_L2(self, map_sky, procmask)
    implicit none
    class(comm_LFI_tod),                          intent(inout) :: self
    real(sp),            dimension(0:,1:,1:,1:),  intent(in)    :: map_sky
    real(sp),            dimension(0:),           intent(in)    :: procmask

    integer(i4b) :: i, j, k, m, n, npix, unit, barrier, mpistat(MPI_STATUS_SIZE), ierr
    character(len=4)   :: id
    character(len=6)   :: scantext
    character(len=512) :: filename
    type(hdf_file) :: h5_file
    real(dp), allocatable, dimension(:,:)     :: m_buf
 !   real(sp), allocatable, dimension(:)       :: procmask
    real(sp), allocatable, dimension(:,:)     :: tod

!    npix = 12*self%nside**2

    ! Distribute processing masks
!!$    allocate(m_buf(0:npix-1,self%nmaps), procmask(0:npix-1))
!!$    call self%procmask%bcast_fullsky_map(m_buf); procmask  = m_buf(:,1)
!!$    deallocate(m_buf)
    
    !unit = getlun()
    !open(unit, file=trim(self%L2file), form='unformatted')

    if (self%L2_exist) then
       if (self%myid == 0) write(*,*) "Reading L2 from ", trim(self%L2file)
       call open_hdf_file(self%L2file, h5_file, 'r')
    end if
    
    ! Reduce all scans
    do i = 1, self%nscan
       !call update_status(status, "L1_to_L2")

       ! Generate detector TOD
       n = self%scans(i)%ntod
       allocate(tod(n, self%ndet))
       if (self%L2_exist) then
          call int2string(self%scanid(i), scantext)
          call read_hdf(h5_file, scantext, tod)
       else
          if (self%myid == 0 .and. i == 1) write(*,*) "Converting L1 to L2"
          call self%diode2tod_inst(i, map_sky, procmask, tod)
       end if

       ! Store relevant data
       do j = 1, self%ndet
          if (any(isnan(tod(:,j)))) self%scans(i)%d(j)%accept = .false.
          if (.not. self%scans(i)%d(j)%accept) cycle 
          allocate(self%scans(i)%d(j)%tod(n))
          self%scans(i)%d(j)%tod = tod(:,j)
       end do

!!$       ! Find effective TOD length
!!$       if (self%halfring_split == 0) then
!!$          m = get_closest_fft_magic_number(n)
!!$       else if (self%halfring_split == 1 .or. self%halfring_split == 2) then
!!$          m = get_closest_fft_magic_number(n/2)
!!$       else 
!!$          write(*,*) "Unknown halfring_split value in read_hdf_scan"
!!$          stop
!!$       end if
!!$       if (real(m-n,dp)/real(n,dp) > 0.001d0) then
!!$          write(*,*) 'Warning: More than 0.1% of scan', self%scanid(i), ' removed by FFTW cut'
!!$       end if
!!$
!!$       if (m /= n) write(*,*) 'ERROR', self%scanid(i), m, n
       
       ! Free up old arrays
       do j = 1, self%ndet
!!$          if (.not. self%scans(i)%d(j)%accept) cycle 
!!$
!!$          allocate(self%scans(i)%d(j)%tod(m))
!!$          if (self%halfring_split == 2) then
!!$             self%scans(i)%d(j)%tod = tod(m+1:2*m,j)
!!$          else
!!$             self%scans(i)%d(j)%tod = tod(1:m,j)
!!$          end if
          if (allocated(self%scans(i)%d(j)%ztod))   deallocate(self%scans(i)%d(j)%ztod)
          if (allocated(self%scans(i)%d(j)%diode))  deallocate(self%scans(i)%d(j)%diode)
          if (allocated(self%scans(i)%d(j)%zdiode)) then
             do k = self%ndiode, 1, -1
                deallocate(self%scans(i)%d(j)%zdiode(k)%p) 
             end do
             deallocate(self%scans(i)%d(j)%zdiode)
          end if
        end do
        call huff_deallocate(self%scans(i)%todkey)
        deallocate(tod)
     end do
    if (self%L2_exist) call close_hdf_file(h5_file)

    if (.not. self%L2_exist) then
       ! Write preprocessed data to file in round-robin manner
       barrier = self%nscan
       if (self%myid == 0) then
          write(*,*) "Writing L2 to ", trim(self%L2file)
          call open_hdf_file(self%L2file, h5_file, 'w')
          call write_hdf(h5_file, "freq", trim(self%freq))
       end if
       if (self%myid > 0) then
          call mpi_recv(barrier, 1, MPI_INTEGER, self%myid-1, 98, self%comm, mpistat, ierr)
          call open_hdf_file(self%L2file, h5_file, 'b')
       end if
       do i = 1, self%nscan
          call int2string(self%scanid(i), scantext)
          n = self%scans(i)%ntod
          allocate(tod(n,self%ndet))
          do j = 1, self%ndet
             if (.not. self%scans(i)%d(j)%accept) cycle 
             tod(:,j) = self%scans(i)%d(j)%tod
          end do
          call write_hdf(h5_file, scantext, tod)
          deallocate(tod)
       end do
       call close_hdf_file(h5_file)
       if (self%myid < self%numprocs-1) then
          call mpi_send(barrier, 1, MPI_INTEGER, self%myid+1, 98, self%comm, ierr)      
       end if
       call mpi_barrier(self%comm, ierr)
    end if

     !deallocate(procmask)

  end subroutine preprocess_L1_to_L2

end module comm_tod_LFI_mod
<|MERGE_RESOLUTION|>--- conflicted
+++ resolved
@@ -554,16 +554,10 @@
     call sample_1Hz_spikes(self, handle, map_sky, procmask, procmask2); call update_status(status, "tod_1Hz")
 
     ! Sample gain components in separate TOD loops; marginal with respect to n_corr
-<<<<<<< HEAD
     call sample_calibration(self, 'abscal', handle, map_sky, procmask, procmask2); call update_status(status, "tod_gain1")
     call sample_calibration(self, 'relcal', handle, map_sky, procmask, procmask2); call update_status(status, "tod_gain2")
     call sample_calibration(self, 'deltaG', handle, map_sky, procmask, procmask2); call update_status(status, "tod_gain3")
-=======
-    call sample_calibration(self, 'abscal', handle, map_sky, procmask, procmask2)
-    call sample_calibration(self, 'relcal', handle, map_sky, procmask, procmask2)
-    call sample_calibration(self, 'deltaG', handle, map_sky, procmask, procmask2)
     call sample_gain_psd(self, handle)
->>>>>>> a165c4d3
 
     ! Prepare intermediate data structures
     call binmap%init(self, .true., sample_rel_bandpass)
