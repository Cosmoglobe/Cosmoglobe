--- conflicted
+++ resolved
@@ -123,15 +123,6 @@
     end if
 
     ! Initialize instrument-specific parameters
-<<<<<<< HEAD
-    constructor%samprate_lowres = 1.d0  ! Lowres samprate in Hz
-    constructor%nhorn           = 1
-    constructor%sample_L1_par   = .true.
-    constructor%level           = cpar%ds_tod_level(id_abs)
-    if(trim(constructor%level) == 'L1') then
-      constructor%compressed_tod = .true.
-      constructor%ndiode          = 4
-=======
     res%samprate_lowres = 1.d0  ! Lowres samprate in Hz
     res%nhorn           = 1
     res%sample_L1_par   = .false.
@@ -139,21 +130,10 @@
     if(trim(res%level) == 'L1') then
       res%compressed_tod = .true.
       res%ndiode          = 4
->>>>>>> a76bba5f
     else
       res%compressed_tod = .false.
       res%ndiode          = 1
     end if    
-<<<<<<< HEAD
-    constructor%correct_sl      = .false.
-    constructor%orb_4pi_beam    = .true.
-    constructor%use_dpc_adc     = .false.
-    constructor%use_dpc_gain_modulation = .true.
-    constructor%symm_flags      = .true.
-    constructor%chisq_threshold = 5.d6 !9.d0
-    constructor%nmaps           = info%nmaps
-    constructor%ndet            = num_tokens(cpar%ds_tod_dets(id_abs), ",")
-=======
     res%correct_sl      = .true.
     res%orb_4pi_beam    = .true.
     res%use_dpc_adc     = .true.
@@ -162,7 +142,6 @@
     res%chisq_threshold = 5.d6 !9.d0
     res%nmaps           = info%nmaps
     res%ndet            = num_tokens(cpar%ds_tod_dets(id_abs), ",")
->>>>>>> a76bba5f
 
     nside_beam                  = 512
     nmaps_beam                  = 3
@@ -268,45 +247,14 @@
     end if
 
     ! Declare adc_mode 
-<<<<<<< HEAD
-    constructor%adc_mode = 'gauss'
-    constructor%nbin_adc = 500
-=======
     res%adc_mode = 'gauss'
-    res%nbin_adc = 100
-
->>>>>>> a76bba5f
+    res%nbin_adc = 500
 
     ! Load the instrument file
     call res%load_instrument_file(nside_beam, nmaps_beam, pol_beam, cpar%comm_chain)
     res%spike_amplitude = 0.d0
 
-<<<<<<< HEAD
-    if(trim(constructor%level) == 'L1') then
-
-        ! Compute ADC correction tables for each diode
-       if (.not. constructor%L2_exist) then
-          if (.not. constructor%use_dpc_adc) then
-             if (constructor%myid == 0) write(*,*) '   Building ADC correction tables'
-             
-             ! Determine v_min and v_max for each diode
-             call update_status(status, "ADC_start")
-             do i = 1, constructor%ndet
-             
-                do j = 1, constructor%ndiode ! init the adc correction structures
-                   constructor%adc_corrections(i,j)%p => comm_adc(cpar,info,constructor%nbin_adc)
-                end do
-
-                do k = 1, constructor%nscan ! determine vmin and vmax for each diode
-                   if (.not. constructor%scans(k)%d(i)%accept) cycle
-                   allocate(diode_data(constructor%scans(k)%ntod, constructor%ndiode))
-                   allocate(flag(constructor%scans(k)%ntod))
-                   call constructor%decompress_diodes(k, i, diode_data, flag=flag)
-                   do j = 1, constructor%ndiode
-                      if (constructor%apply_adc(i,j)) then
-                         call constructor%adc_corrections(i,j)%p%find_horn_min_max(diode_data(:,j), flag,constructor%flag0)
-                      end if
-=======
+
     if(res%level == 'L1') then
 
         ! Compute ADC correction tables for each diode
@@ -329,46 +277,23 @@
                    call res%decompress_diodes(k, i, diode_data, flag=flag)
                    do j = 1, res%ndiode
                       call res%adc_corrections(i,j)%p%find_horn_min_max(diode_data(:,j), flag,res%flag0)
->>>>>>> a76bba5f
                    end do
                    deallocate(diode_data, flag)
                    
                 end do ! end loop over scans
-<<<<<<< HEAD
-
-                do j = 1, constructor%ndiode ! allreduce vmin and vmax
-                   if (constructor%apply_adc(i,j)) then
-                      ! All reduce min and max
-                      call mpi_allreduce(mpi_in_place,constructor%adc_corrections(i,j)%p%v_min,1,MPI_REAL,MPI_MIN,constructor%comm,ierr)
-                      call mpi_allreduce(mpi_in_place,constructor%adc_corrections(i,j)%p%v_max,1,MPI_REAL,MPI_MAX,constructor%comm,ierr)
-                      call constructor%adc_corrections(i,j)%p%construct_voltage_bins
-                   end if
-=======
                 
                 do j = 1, res%ndiode ! allreduce vmin and vmax
-                   ! All reduce min and max
-                   call mpi_allreduce(mpi_in_place,res%adc_corrections(i,j)%p%v_min,1,MPI_REAL,MPI_MIN,res%comm,ierr)
-                   call mpi_allreduce(mpi_in_place,res%adc_corrections(i,j)%p%v_max,1,MPI_REAL,MPI_MAX,res%comm,ierr)
-                   call res%adc_corrections(i,j)%p%construct_voltage_bins
->>>>>>> a76bba5f
+                   if (res%apply_adc(i,j)) then
+                      ! All reduce min and max
+                      call mpi_allreduce(mpi_in_place,res%adc_corrections(i,j)%p%v_min,1,MPI_REAL,MPI_MIN,res%comm,ierr)
+                      call mpi_allreduce(mpi_in_place,res%adc_corrections(i,j)%p%v_max,1,MPI_REAL,MPI_MAX,res%comm,ierr)
+                      call res%adc_corrections(i,j)%p%construct_voltage_bins
+                    end if
                 end do
              end do
              call update_status(status, "ADC_range")
              
              ! Now bin rms for all scans and compute the correction table
-<<<<<<< HEAD
-             if (constructor%myid == 0) write(*,*) '    Bin RMS for ADC corrections'
-             do k = 1, constructor%nscan ! compute and bin the rms as a function of voltage for each scan
-                allocate(diode_data(constructor%scans(k)%ntod, constructor%ndiode))
-                allocate(flag(constructor%scans(k)%ntod))
-                do i = 1, constructor%ndet
-                   if (.not. constructor%scans(k)%d(i)%accept) cycle
-                   call constructor%decompress_diodes(k, i, diode_data, flag)
-                   do j = 1, constructor%ndiode
-                      if (constructor%apply_adc(i,j)) then
-                         call constructor%adc_corrections(i,j)%p%bin_scan_rms(diode_data(:,j), flag,constructor%flag0) 
-                      end if
-=======
              if (res%myid == 0) write(*,*) '    Bin RMS for ADC corrections'
              do k = 1, res%nscan ! compute and bin the rms as a function of voltage for each scan
                 allocate(diode_data(res%scans(k)%ntod, res%ndiode))
@@ -377,39 +302,29 @@
                    if (.not. res%scans(k)%d(i)%accept) cycle
                    call res%decompress_diodes(k, i, diode_data, flag)
                    do j = 1, res%ndiode
-                      call res%adc_corrections(i,j)%p%bin_scan_rms(diode_data(:,j), flag,res%flag0) 
->>>>>>> a76bba5f
+                      if (res%apply_adc(i,j)) then
+                         call res%adc_corrections(i,j)%p%bin_scan_rms(diode_data(:,j), flag,res%flag0)
+                      end if
                    end do
                 end do
                 deallocate(diode_data, flag)
              end do
              call update_status(status, "ADC_bin")
              
-<<<<<<< HEAD
-             if (constructor%myid == 0) write(*,*) '    Generate ADC correction tables'
-             do i = 1, constructor%ndet
-                do j = 1, constructor%ndiode
-                   if (constructor%apply_adc(i,j)) then
-                      ! Build the actual adc correction tables (adc_in, adc_out)
-                      name = trim(constructor%label(i))//'_'//trim(constructor%diode_names(i,j))
-                      if (constructor%myid == 0) write(*,*) '    Building table for '// trim(name)
-                      call constructor%adc_corrections(i,j)%p%build_table(handle, name)
-                   end if
-=======
              if (res%myid == 0) write(*,*) '    Generate ADC correction tables'
              do i = 1, res%ndet
                 do j = 1, res%ndiode
-                   ! Build the actual adc correction tables (adc_in, adc_out)
-                   name = trim(res%label(i))//'_'//trim(res%diode_names(i,j))
-                   if (res%myid == 0) write(*,*) '    Building table for '// trim(name)
-                   call res%adc_corrections(i,j)%p%build_table(handle, name)
->>>>>>> a76bba5f
+                    if (res%apply_adc(i,j)) then
+                       ! Build the actual adc correction tables (adc_in, adc_out)
+                      name = trim(res%label(i))//'_'//trim(res%diode_names(i,j))
+                      if (res%myid == 0) write(*,*) '    Building table for '// trim(name)
+                      call res%adc_corrections(i,j)%p%build_table(handle, name)
+                    end if
                 end do
              end do
              call update_status(status, "ADC_table")
           end if
           
-<<<<<<< HEAD
           !================================================================
           ! Bin corrected data
           !================================================================
@@ -460,41 +375,7 @@
                 end do
              end do
           end if
-          stop
-          !================================================================
-=======
-          ! !================================================================
-          ! ! Testing block
-          ! !================================================================
-          ! if (res%use_dpc_adc) then
-          !    if (res%myid == 0) write(*,*) 'use_dpc_adc'
-          !    call res%adc_corrections(i,j)%p%construct_voltage_bins
-          !    do k = 1, res%nscan
-          !       allocate(diode_data(res%scans(k)%ntod, res%ndiode), corrected_data(res%scans(k)%ntod, res%ndiode))
-          !       allocate(flag(res%scans(k)%ntod))
-          !       do i=1, res%ndet
-          !          if (.not. res%scans(k)%d(i)%accept) cycle
-          !          call res%decompress_diodes(k, i, diode_data)
-          !          ! corrected_data = diode_data
-          !          do j = 1, res%ndiode
-          !             call res%adc_corrections(i,j)%p%adc_correct(diode_data(:,j), corrected_data(:,j), res%scanid(k),i,j)
-          !             call res%adc_corrections(i,j)%p%bin_scan_rms(corrected_data(:,j), flag,res%flag0,corr=.true.) 
-          !          end do
-          !       end do
-          !       deallocate(diode_data,corrected_data)
-          !       deallocate(flag)
-          !    end do
-          !    do i = 1, res%ndet
-          !       do j = 1, res%ndiode
-          !          name = trim(res%label(i))//'_'//trim(res%diode_names(i,j))
-          !          call res%adc_corrections(i,j)%p%corr_rms_out(name)
-          !       end do
-          !    end do
-          ! end if
-          ! stop
-          ! !================================================================
->>>>>>> a76bba5f
-          
+                    
           ! Compute reference load filter spline
           if (res%myid == 0) write(*,*) '   Build reference load filter'
           nsmooth = res%get_nsmooth()
@@ -537,18 +418,13 @@
                    cycle
                 end if
                 
-<<<<<<< HEAD
-                do j = 1, constructor%ndiode
-                   if (constructor%apply_adc(i,j)) then
-                      call constructor%adc_corrections(i,j)%p%adc_correct(diode_data(:,j), corrected_data(:,j), constructor%scanid(k),i,j)
+                do j = 1, res%ndiode
+                   if (res%apply_adc(i,j)) then
+                      call res%adc_corrections(i,j)%p%adc_correct(diode_data(:,j), corrected_data(:,j), res%scanid(k),i,j)
                    else
                       corrected_data = diode_data
                    end if
-=======
-                ! corrected_data = diode_data
-                do j = 1, res%ndiode
-                   call res%adc_corrections(i,j)%p%adc_correct(diode_data(:,j), corrected_data(:,j), res%scanid(k),i,j)
->>>>>>> a76bba5f
+
                 end do
                 if (any(abs(corrected_data(:,[1,3])) > 10)) then
                    res%scans(k)%d(i)%accept = .false.
