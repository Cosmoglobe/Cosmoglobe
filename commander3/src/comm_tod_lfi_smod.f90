!================================================================================
!
! Copyright (C) 2020 Institute of Theoretical Astrophysics, University of Oslo.
!
! This file is part of Commander3.
!
! Commander3 is free software: you can redistribute it and/or modify
! it under the terms of the GNU General Public License as published by
! the Free Software Foundation, either version 3 of the License, or
! (at your option) any later version.
!
! Commander3 is distributed in the hope that it will be useful,
! but WITHOUT ANY WARRANTY; without even the implied warranty of
! MERCHANTABILITY or FITNESS FOR A PARTICULAR PURPOSE. See the
! GNU General Public License for more details.
!
! You should have received a copy of the GNU General Public License
! along with Commander3. If not, see <https://www.gnu.org/licenses/>.
!
!================================================================================
submodule (comm_tod_lfi_mod) comm_tod_lfi_smod
contains

  !**************************************************
  !             Constructor
  !**************************************************
  module function constructor(handle, cpar, id_abs, info, tod_type) result(res)
    !
    ! Constructor function that gathers all the instrument parameters in a pointer
    ! and constructs the objects
    !
    ! Arguments:
    ! ----------
    ! handle:   type(planck_rng)
    !           Healpix random number type
    ! cpar:     derived type
    !           Object containing parameters from the parameterfile.
    ! id_abs:   integer
    !           The index of the current band within the parameters, related to cpar
    ! info:     map_info structure
    !           Information about the maps for this band, like how the maps are distributed in memory
    ! tod_type: string
    !           Instrument specific tod type
    !
    ! Returns
    ! ----------
    ! res: pointer
    !              Pointer that contains all instrument data

    implicit none
    type(planck_rng),          intent(inout) :: handle
    type(comm_params),         intent(in)    :: cpar
    integer(i4b),              intent(in)    :: id_abs
    class(comm_mapinfo),       target        :: info
    character(len=128),        intent(in)    :: tod_type
    class(comm_LFI_tod),       pointer       :: res

    real(sp), dimension(:,:),    allocatable :: diode_data, corrected_data
    integer(i4b), dimension(:),  allocatable :: flag

    integer(i4b) :: i, j, k, nside_beam, lmax_beam, nmaps_beam, ierr, filter_count, nsmooth
    logical(lgt) :: pol_beam
    character(len=50) :: name

    real(dp), dimension(:),   allocatable :: nus
    real(sp), dimension(:,:), allocatable :: filtered
    real(dp), dimension(:),   allocatable :: nu_saved
    real(dp), dimension(:,:), allocatable :: filter_sum

    ! Allocate object
    allocate(res)

    ! Set up noise PSD type and priors
    res%freq            = cpar%ds_label(id_abs)    
    if (trim(res%freq) == '030') then
       res%sample_abs_bp   = .true.
       res%n_xi            = 6
       res%noise_psd_model = 'oof_gauss'    
       allocate(res%xi_n_P_uni(res%n_xi,2))
       allocate(res%xi_n_P_rms(res%n_xi))
       res%xi_n_P_rms      = [-1.d0, 0.1d0, 0.2d0, 1.d6, 0.d0, 0.d0] ! [sigma0, fknee, alpha, g_amp, g_loc, g_sig]; sigma0 is not used

       res%xi_n_nu_fit     = [0.d0, 3*1.225d0]    ! More than max(7*fknee_DPC)
       res%xi_n_P_uni(1,:) = [0.d0, 0.d0]
       res%xi_n_P_uni(2,:) = [0.010d0, 0.45d0]  ! fknee
       res%xi_n_P_uni(3,:) = [-2.5d0, -0.4d0]   ! alpha
       res%xi_n_P_uni(4,:) = [0.0d0,   1d0]     ! g_amp
       res%xi_n_P_uni(5,:) = [1.35d0,  1.35d0 ] ! g_loc
       res%xi_n_P_uni(6,:) = [0.4d0,   0.4d0]   ! g_sig
    else if (trim(res%freq) == '044') then
       res%sample_abs_bp   = .false.
       res%n_xi            = 6
       res%noise_psd_model = 'oof_gauss'
       allocate(res%xi_n_P_uni(res%n_xi,2))
       allocate(res%xi_n_P_rms(res%n_xi))
       res%xi_n_P_rms      = [-1.d0, 0.1d0, 0.2d0, 1.d6, 0.d0, 0.d0] ! [sigma0, fknee, alpha, g_amp, g_loc, g_sig]; sigma0 is not used

       res%xi_n_nu_fit     = [0.d0, 3*1.00d0]    ! More than max(2*fknee_DPC)
       res%xi_n_P_uni(1,:) = [0.d0, 0.d0]
       res%xi_n_P_uni(2,:) = [0.002d0, 0.40d0]  ! fknee
       res%xi_n_P_uni(3,:) = [-2.5d0, -0.4d0]   ! alpha
       res%xi_n_P_uni(4,:) = [0.0d0,   1d0]     ! g_amp
       res%xi_n_P_uni(5,:) = [1.35d0,  1.35d0 ] ! g_loc
       res%xi_n_P_uni(6,:) = [0.4d0,   0.4d0]   ! g_sig
    else if (trim(res%freq) == '070') then
       res%sample_abs_bp   = .false.
       res%n_xi            = 3
       res%noise_psd_model = 'oof'
       allocate(res%xi_n_P_uni(res%n_xi,2))
       allocate(res%xi_n_P_rms(res%n_xi))
       res%xi_n_P_rms      = [-1.d0, 0.1d0, 0.2d0] ! [sigma0, fknee, alpha]; sigma0 is not used
       res%xi_n_nu_fit     = [0.d0, 0.140d0]    ! More than max(2*fknee_DPC)
       res%xi_n_P_uni(1,:) = [0.d0, 0.d0]
       res%xi_n_P_uni(2,:) = [0.001d0, 0.25d0]  ! fknee
       res%xi_n_P_uni(3,:) = [-3.0d0, -0.4d0]   ! alpha
    else
       write(*,*) 'Invalid LFI frequency label = ', trim(res%freq)
       stop
    end if

    ! Initialize instrument-specific parameters
    res%samprate_lowres = 1.d0  ! Lowres samprate in Hz
    res%nhorn           = 1
    res%sample_L1_par   = .false.
    res%level           = cpar%ds_tod_level(id_abs)
    if(trim(res%level) == 'L1') then
      res%compressed_tod = .true.
      res%ndiode          = 4
    else
      res%compressed_tod = .false.
      res%ndiode          = 1
    end if    
    res%correct_sl      = .false.
    res%orb_4pi_beam    = .true.
    res%use_dpc_adc     = .true.
    res%use_dpc_gain_modulation = .true.
    res%symm_flags      = .true.
    res%chisq_threshold = 30.d0 !9.d0
    res%nmaps           = info%nmaps
    res%ndet            = num_tokens(cpar%ds_tod_dets(id_abs), ",")


    nside_beam                  = 512
    nmaps_beam                  = 3
    pol_beam                    = .true.
    res%nside_beam      = nside_beam

    ! Initialize common parameters
    call res%tod_constructor(cpar, id_abs, info, tod_type)

    ! Get detector labels
    call get_tokens(cpar%ds_tod_dets(id_abs), ",", res%label)
    
    ! Define detector partners
    do i = 1, res%ndet
       if (mod(i,2) == 1) then
          res%partner(i) = i+1
       else
          res%partner(i) = i-1
       end if
       res%horn_id(i) = (i+1)/2
    end do

    if(trim(res%level) == 'L1') then

      ! Define diode labels
      do i = 1, res%ndet
         if (index(res%label(i), 'M') /= 0) then
            res%diode_names(i,1) = 'ref00'
            res%diode_names(i,2) = 'sky00'
            res%diode_names(i,3) = 'ref01'
            res%diode_names(i,4) = 'sky01'
         else
            res%diode_names(i,1) = 'ref10'
            res%diode_names(i,2) = 'sky10'
            res%diode_names(i,3) = 'ref11'
            res%diode_names(i,4) = 'sky11'
         end if
      end do
    end if

    ! Read the actual TOD
    call res%read_tod(res%label)

    ! Setting polarization angles to DPC post-analysis values
!!$    if (trim(res%freq) == '030') then
!!$       res%polang = -[-3.428, -3.428, 2.643, 2.643]*pi/180.
!!$    else if (trim(res%freq) == '044') then
!!$       res%polang = -[-2.180, -2.180,  7.976, 7.976, -4.024, -4.024]*pi/180.
!!$    else if (trim(res%freq) == '070') then
!!$       res%polang = -[ 0.543, 0.543,  1.366, 1.366,  -1.811, -1.811, -1.045, -1.045,  -2.152, -2.152,  -0.960, -0.960]*pi/180.
!!$    end if

    ! Initialize bandpass mean and proposal matrix
    call res%initialize_bp_covar(trim(cpar%datadir)//'/'//cpar%ds_tod_bp_init(id_abs))

    ! Construct lookup tables
    call res%precompute_lookups()

    ! allocate LFI specific instrument file data
    res%nbin_spike      = nint(res%samprate*sqrt(3.d0))
    allocate(res%mb_eff(res%ndet))
    allocate(res%diode_weights(res%ndet, 2))
    allocate(res%spike_templates(0:res%nbin_spike-1, res%ndet))
    allocate(res%spike_amplitude(res%nscan,res%ndet))
    if(trim(res%level) == 'L1') then
      allocate(res%adc_corrections(res%ndet, res%ndiode))
      allocate(res%ref_splint(res%ndet,res%ndiode/2))
      allocate(res%R(res%nscan,res%ndet,res%ndiode/2))
      allocate(res%gmf_splits(res%ndet))
    end if

    ! Declare adc_mode 
    res%adc_mode = 'gauss'
    res%nbin_adc = 100


    ! Load the instrument file
    call res%load_instrument_file(nside_beam, nmaps_beam, pol_beam, cpar%comm_chain)
    res%spike_amplitude = 0.d0

    if(res%level == 'L1') then

        ! Compute ADC correction tables for each diode
        if (.not. res%L2_exist) then
          if (.not. res%use_dpc_adc) then
             if (res%myid == 0) write(*,*) '   Building ADC correction tables'
             
             ! Determine v_min and v_max for each diode
             call update_status(status, "ADC_start")
             do i = 1, res%ndet
                
                do j=1, res%ndiode ! init the adc correction structures
                   res%adc_corrections(i,j)%p => comm_adc(cpar,info,res%nbin_adc)
                end do
                
                do k = 1, res%nscan ! determine vmin and vmax for each diode
                   if (.not. res%scans(k)%d(i)%accept) cycle
                   allocate(diode_data(res%scans(k)%ntod, res%ndiode))
                   allocate(flag(res%scans(k)%ntod))
                   call res%decompress_diodes(k, i, diode_data, flag=flag)
                   do j = 1, res%ndiode
                      call res%adc_corrections(i,j)%p%find_horn_min_max(diode_data(:,j), flag,res%flag0)
                   end do
                   deallocate(diode_data, flag)
                   
                end do ! end loop over scans
                
                do j = 1, res%ndiode ! allreduce vmin and vmax
                   ! All reduce min and max
                   call mpi_allreduce(mpi_in_place,res%adc_corrections(i,j)%p%v_min,1,MPI_REAL,MPI_MIN,res%comm,ierr)
                   call mpi_allreduce(mpi_in_place,res%adc_corrections(i,j)%p%v_max,1,MPI_REAL,MPI_MAX,res%comm,ierr)
                   call res%adc_corrections(i,j)%p%construct_voltage_bins
                end do
             end do
             call update_status(status, "ADC_range")
             
             ! Now bin rms for all scans and compute the correction table
             if (res%myid == 0) write(*,*) '    Bin RMS for ADC corrections'
             do k = 1, res%nscan ! compute and bin the rms as a function of voltage for each scan
                allocate(diode_data(res%scans(k)%ntod, res%ndiode))
                allocate(flag(res%scans(k)%ntod))
                do i = 1, res%ndet
                   if (.not. res%scans(k)%d(i)%accept) cycle
                   call res%decompress_diodes(k, i, diode_data, flag)
                   do j = 1, res%ndiode
                      call res%adc_corrections(i,j)%p%bin_scan_rms(diode_data(:,j), flag,res%flag0) 
                   end do
                end do
                deallocate(diode_data, flag)
             end do
             call update_status(status, "ADC_bin")
             
             if (res%myid == 0) write(*,*) '    Generate ADC correction tables'
             do i = 1, res%ndet
                do j = 1, res%ndiode
                   ! Build the actual adc correction tables (adc_in, adc_out)
                   name = trim(res%label(i))//'_'//trim(res%diode_names(i,j))
                   if (res%myid == 0) write(*,*) '    Building table for '// trim(name)
                   call res%adc_corrections(i,j)%p%build_table(handle, name)
                end do
             end do
             call update_status(status, "ADC_table")
          end if
          
          ! !================================================================
          ! ! Testing block
          ! !================================================================
          ! if (res%use_dpc_adc) then
          !    if (res%myid == 0) write(*,*) 'use_dpc_adc'
          !    call res%adc_corrections(i,j)%p%construct_voltage_bins
          !    do k = 1, res%nscan
          !       allocate(diode_data(res%scans(k)%ntod, res%ndiode), corrected_data(res%scans(k)%ntod, res%ndiode))
          !       allocate(flag(res%scans(k)%ntod))
          !       do i=1, res%ndet
          !          if (.not. res%scans(k)%d(i)%accept) cycle
          !          call res%decompress_diodes(k, i, diode_data)
          !          ! corrected_data = diode_data
          !          do j = 1, res%ndiode
          !             call res%adc_corrections(i,j)%p%adc_correct(diode_data(:,j), corrected_data(:,j), res%scanid(k),i,j)
          !             call res%adc_corrections(i,j)%p%bin_scan_rms(corrected_data(:,j), flag,res%flag0,corr=.true.) 
          !          end do
          !       end do
          !       deallocate(diode_data,corrected_data)
          !       deallocate(flag)
          !    end do
          !    do i = 1, res%ndet
          !       do j = 1, res%ndiode
          !          name = trim(res%label(i))//'_'//trim(res%diode_names(i,j))
          !          call res%adc_corrections(i,j)%p%corr_rms_out(name)
          !       end do
          !    end do
          ! end if
          ! stop
          ! !================================================================
          
          ! Compute reference load filter spline
          if (res%myid == 0) write(*,*) '   Build reference load filter'
          nsmooth = res%get_nsmooth()
          allocate(filter_sum(res%ndiode/2,nsmooth))
          allocate(nu_saved(nsmooth))
          nu_saved = 0.d0
          do i=1, res%ndet
             filter_count = 0
             filter_sum   = 0.d0
             do k = 1, res%nscan
                if (.not. res%scans(k)%d(i)%accept) cycle
                
                allocate(diode_data(res%scans(k)%ntod, res%ndiode), corrected_data(res%scans(k)%ntod, res%ndiode))
                call res%decompress_diodes(k, i, diode_data)
                
                if (any(diode_data == 0.)) then
                   write(*,*) 'Contains zeros', res%scanid(k), i
                   res%scans(k)%d(i)%accept = .false.
                   deallocate(diode_data, corrected_data)
                   cycle
                end if
                
                ! corrected_data = diode_data
                do j = 1, res%ndiode
                   call res%adc_corrections(i,j)%p%adc_correct(diode_data(:,j), corrected_data(:,j), res%scanid(k),i,j)
                end do
                if (any(abs(corrected_data(:,[1,3])) > 10)) then
                   res%scans(k)%d(i)%accept = .false.
                   deallocate(diode_data, corrected_data)
                   cycle
                end if
                
                ! compute the ref load transfer function
<<<<<<< HEAD
                call res%compute_ref_load_filter(corrected_data, filter_sum, nu_saved, ierr)
=======
                call constructor%compute_ref_load_filter(corrected_data, filter_sum(:, 1:nsmooth), nu_saved(1:nsmooth), ierr)
>>>>>>> 32bc7283
                if (ierr == 0) filter_count = filter_count + 1
                
                deallocate(diode_data, corrected_data)
             end do
             
             ! Mpi average the load filter over all cores, save as a spline
             call mpi_allreduce(MPI_IN_PLACE, filter_count, 1, MPI_INTEGER, MPI_SUM, res%info%comm, ierr)
             call mpi_allreduce(MPI_IN_PLACE, filter_sum, size(filter_sum), MPI_DOUBLE_PRECISION, MPI_SUM, res%info%comm, ierr)
             call mpi_allreduce(MPI_IN_PLACE, nu_saved,   size(nu_saved), MPI_DOUBLE_PRECISION, MPI_MAX, res%info%comm, ierr)
             
             ! Remove empty bins
             j = 1
             do while (j <= nsmooth)
                if (filter_sum(1,j) == 0.d0) then
                   filter_sum(:,j+1:nsmooth) = filter_sum(:,j:nsmooth-1)
                   nu_saved(j+1:nsmooth)     = nu_saved(j:nsmooth-1)
                   nsmooth                   = nsmooth-1
                else
                   j = j+1
                end if
             end do
             
             if (filter_count > 0) then
                filter_sum = filter_sum/filter_count
             else
                filter_sum = 1.d0
                do j = 1, size(nu_saved)
                   nu_saved(j) = res%samprate/2 * (j-1)/real(size(nu_saved)-1,dp)
                end do
             end if
             !if (res%myid == 0) write(*,*) nu_saved

<<<<<<< HEAD
             do j=1, res%ndiode/2
                call spline_simple(res%ref_splint(i,j), nu_saved, filter_sum(j,:))
                !if (res%myid == 0) then
                !  open(100, file=trim(res%outdir)//'/load_filter_'//trim(res%label(i))//'_'//trim(res%diode_names(i,j+2))//'.dat')
                !  do k = 1, size(nu_saved)
                !    write(100, fmt='(f30.8,f30.8)') nu_saved(k), filter_sum(j,k)
                !  end do
                !  close(100)
                !  write(*,*) 'Writing file ', trim(res%outdir)//'/load_filter_'//trim(res%label(i))//'_'//trim(res%diode_names(i,j))//'.dat'
                !end if
             end do
=======
             do j=1, constructor%ndiode/2
                call spline_simple(constructor%ref_splint(i,j), nu_saved(1:nsmooth), filter_sum(j,1:nsmooth))
                if (constructor%myid == 0) then
                  !write(*,*) "Calling spline", nu_saved(1:nsmooth), filter_sum(j,1:nsmooth)
                  open(100, file=trim(constructor%outdir)//'/load_filter_'//trim(constructor%label(i))//'_'//trim(constructor%diode_names(i,2*j-1))//'.dat')
                  do k = 1, nsmooth
                    write(100, fmt='(f30.8,f30.8,f30.8)') nu_saved(k), filter_sum(j,k), splint(constructor%ref_splint(i,j), nu_saved(k))
                  end do
                  close(100)
                  write(*,*) 'Writing file ', trim(constructor%outdir)//'/load_filter_'//trim(constructor%label(i))//'_'//trim(constructor%diode_names(i,2*j-1))//'.dat'
                end if
>>>>>>> 32bc7283
             
             end do
          end do
          call update_status(status, "ADC_table")
             
       end if
    end if
    
    ! Allocate sidelobe convolution data structures
    allocate(res%slconv(res%ndet), res%orb_dp)
    res%orb_dp => comm_orbdipole(res%mbeam)

    ! Initialize all baseline corrections to zero
    do i = 1, res%nscan
       res%scans(i)%d%baseline = 0.d0
    end do

  end function constructor

  !**************************************************
  !             Driver routine
  !**************************************************
  module subroutine process_LFI_tod(self, chaindir, chain, iter, handle, map_in, delta, map_out, rms_out)
    !
    ! Routine that processes the LFI time ordered data.
    ! Samples absolute and relative bandpass, gain and correlated noise in time domain,
    ! perform data selection, correct for sidelobes, compute chisquare  and outputs maps and rms.
    ! Writes maps to disc in fits format
    !
    ! Arguments:
    ! ----------
    ! self:     pointer of comm_LFI_tod class
    !           Points to output of the constructor
    ! chaindir: string
    !           Directory for output files
    ! chain:    integer
    !           Index number of the chain being run
    ! iter:     integer
    !           Gibbs iteration number
    ! handle:   planck_rng derived type
    !           Healpix definition for random number generation
    !           so that the same sequence can be resumed later on from that same point
    ! map_in:   array
    !           Array of dimension (ndet,ndelta) with pointer to maps,
    !           with both access to maps and changing them.
    !           ndet is the number of detectors and
    !           ndelta is the number of bandpass deltas being considered
    ! delta:    array
    !           Array of bandpass corrections with dimensions (0:ndet,npar,ndelta)
    !           where ndet is number of detectors, npar is number of parameters
    !           and ndelta is the number of bandpass deltas being considered
    !
    ! Returns:
    ! ----------
    ! map_out: comm_map class
    !          Final output map after TOD processing combined for all detectors
    ! rms_out: comm_map class
    !          Final output rms map after TOD processing combined for all detectors

    implicit none
    class(comm_LFI_tod),                      intent(inout) :: self
    character(len=*),                         intent(in)    :: chaindir
    integer(i4b),                             intent(in)    :: chain, iter
    type(planck_rng),                         intent(inout) :: handle
    type(map_ptr),       dimension(1:,1:),    intent(inout) :: map_in       ! (ndet,ndelta)
    real(dp),            dimension(0:,1:,1:), intent(inout) :: delta        ! (0:ndet,npar,ndelta) BP corrections
    class(comm_map),                          intent(inout) :: map_out      ! Combined output map
    class(comm_map),                          intent(inout) :: rms_out      ! Combined output rms

    real(dp)            :: t1, t2
    integer(i4b)        :: i, j, k, l, ierr, ndelta, nside, npix, nmaps
    logical(lgt)        :: select_data, sample_abs_bandpass, sample_rel_bandpass, output_scanlist
    type(comm_binmap)   :: binmap
    type(comm_scandata) :: sd
    character(len=4)    :: ctext, myid_text
    character(len=6)    :: samptext, scantext
    character(len=512)  :: prefix, postfix, prefix4D, filename, Sfilename
    character(len=512), allocatable, dimension(:) :: slist
    real(sp), allocatable, dimension(:)       :: procmask, procmask2, sigma0
    real(sp), allocatable, dimension(:,:,:)   :: d_calib
    real(sp), allocatable, dimension(:,:,:,:) :: map_sky
    real(dp), allocatable, dimension(:,:)     :: chisq_S, m_buf

    call int2string(iter, ctext)
    call update_status(status, "tod_start"//ctext)

    ! Toggle optional operations
    sample_rel_bandpass   = .not. self%sample_abs_bp .or.(size(delta,3) > 1 .and. mod(iter,2) == 0)     ! Sample relative bandpasses if more than one proposal sky
    sample_abs_bandpass   = self%sample_abs_bp .and. (size(delta,3) > 1 .and. mod(iter,2) == 1)     ! don't sample absolute bandpasses
    select_data           = self%first_call        ! only perform data selection the first time
    output_scanlist       = mod(iter-1,1) == 0    ! only output scanlist every 10th iteration

    ! Initialize local variables
    ndelta          = size(delta,3)
    self%n_bp_prop  = ndelta-1
    nside           = map_out%info%nside
    nmaps           = map_out%info%nmaps
    npix            = 12*nside**2
    self%output_n_maps = 3
    if (self%output_aux_maps > 0) then
       if (mod(iter-1,self%output_aux_maps) == 0) self%output_n_maps = 7
    end if

    call int2string(chain, ctext)
    call int2string(iter, samptext)
    call int2string(self%myid, myid_text)
    prefix = trim(chaindir) // '/tod_' // trim(self%freq) // '_'
    postfix = '_c' // ctext // '_k' // samptext // '.fits'

    ! Distribute maps
    allocate(map_sky(nmaps,self%nobs,0:self%ndet,ndelta))
    call distribute_sky_maps(self, map_in, 1.e-6, map_sky) ! uK to K

    ! Distribute processing masks
    allocate(m_buf(0:npix-1,nmaps), procmask(0:npix-1), procmask2(0:npix-1))
    call self%procmask%bcast_fullsky_map(m_buf);  procmask  = m_buf(:,1)
    call self%procmask2%bcast_fullsky_map(m_buf); procmask2 = m_buf(:,1)
    deallocate(m_buf)

    ! Precompute far sidelobe Conviqt structures
    if (self%correct_sl) then
       if (self%myid == 0) write(*,*) 'Precomputing sidelobe convolved sky'
       do i = 1, self%ndet
          !TODO: figure out why this is rotated
          call map_in(i,1)%p%YtW()  ! Compute sky a_lms
          self%slconv(i)%p => comm_conviqt(self%myid_shared, self%comm_shared, &
               & self%myid_inter, self%comm_inter, self%slbeam(i)%p%info%nside, &
               & 100, 3, 100, self%slbeam(i)%p, map_in(i,1)%p, 2)
       end do
    end if
!    write(*,*) 'qqq', self%myid
!    if (.true. .or. self%myid == 78) write(*,*) 'a', self%myid, self%correct_sl, self%ndet, self%slconv(1)%p%psires
!!$    call mpi_finalize(ierr)
!!$    stop

    call update_status(status, "tod_init")

    !------------------------------------
    ! Perform main sampling steps
    !------------------------------------

    ! Pre-process L1 data into L2 data if requested, and set ndiode = 1 to skip directly to L2 later on
    if (.not. self%sample_L1_par .and. self%ndiode > 1) then
       call self%preprocess_L1_to_L2(map_sky, procmask)
       self%ndiode = 1
       self%compressed_tod = .false.
    end if
    call update_status(status, "L1_to_L2")


    ! Sample 1Hz spikes
    if(trim(self%level) == 'L1') then
      call sample_1Hz_spikes(self, handle, map_sky, procmask, procmask2); call update_status(status, "tod_1Hz")
    end if

    ! Sample gain components in separate TOD loops; marginal with respect to n_corr
    if (.not. self%enable_tod_simulations) then
       call sample_calibration(self, 'abscal', handle, map_sky, procmask, procmask2); call update_status(status, "tod_gain1")
       call sample_calibration(self, 'relcal', handle, map_sky, procmask, procmask2); call update_status(status, "tod_gain2")
       call sample_calibration(self, 'deltaG', handle, map_sky, procmask, procmask2); call update_status(status, "tod_gain3")
       !call sample_gain_psd(self, handle)
    end if

    ! Prepare intermediate data structures
    call binmap%init(self, .true., sample_rel_bandpass)
    if (sample_abs_bandpass .or. sample_rel_bandpass) then
       allocate(chisq_S(self%ndet,size(delta,3)))
       chisq_S = 0.d0
    end if
    if (output_scanlist) then
       allocate(slist(self%nscan))
       slist   = ''
    end if

    ! Perform loop over scans
    if (self%myid == 0) write(*,*) '   --> Sampling ncorr, xi_n, maps'
    do i = 1, self%nscan
       
       ! Skip scan if no accepted data
       if (.not. any(self%scans(i)%d%accept)) cycle
       call wall_time(t1)

       ! Prepare data
       if (sample_rel_bandpass) then
!          if (.true. .or. self%myid == 78) write(*,*) 'b', self%myid, self%correct_sl, self%ndet, self%slconv(1)%p%psires
          call sd%init_singlehorn(self, i, map_sky, procmask, procmask2, init_s_bp=.true., init_s_bp_prop=.true.)
       else if (sample_abs_bandpass) then
          call sd%init_singlehorn(self, i, map_sky, procmask, procmask2, init_s_bp=.true., init_s_sky_prop=.true.)
       else
          call sd%init_singlehorn(self, i, map_sky, procmask, procmask2, init_s_bp=.true.)
       end if

       ! Calling Simulation Routine
       if (self%enable_tod_simulations) then
          call simulate_tod(self, i, sd%s_tot, handle)
          call sd%dealloc
          cycle
       end if

       ! Sample correlated noise
       call sample_n_corr(self, sd%tod, handle, i, sd%mask, sd%s_tot, sd%n_corr, sd%pix(:,:,1), dospike=.true.)
       !sd%n_corr = 0.
       !sd%s_bp   = 0.

       ! Compute noise spectrum parameters
       call sample_noise_psd(self, sd%tod, handle, i, sd%mask, sd%s_tot, sd%n_corr)

       ! Compute chisquare
       do j = 1, sd%ndet
          if (.not. self%scans(i)%d(j)%accept) cycle
          call self%compute_chisq(i, j, sd%mask(:,j), sd%s_sky(:,j), sd%s_sl(:,j) + sd%s_orb(:,j), sd%n_corr(:,j), sd%tod(:,j))
       end do

       ! Select data
       if (select_data) call remove_bad_data(self, i, sd%flag)

       ! Compute chisquare for bandpass fit
       if (sample_abs_bandpass) call compute_chisq_abs_bp(self, i, sd, chisq_S)

       ! Compute binned map
       allocate(d_calib(binmap%nout,sd%ntod, sd%ndet))
       call compute_calibrated_data(self, i, sd, d_calib)
       
       ! Output 4D map; note that psi is zero-base in 4D maps, and one-base in Commander
       if (self%output_4D_map > 0) then
          if (mod(iter-1,self%output_4D_map) == 0) then
             allocate(sigma0(sd%ndet))
             do j = 1, sd%ndet
                sigma0(j) = self%scans(i)%d(j)%N_psd%sigma0/self%scans(i)%d(j)%gain
             end do
             call output_4D_maps_hdf(trim(chaindir) // '/tod_4D_chain'//ctext//'_proc' // myid_text // '.h5', &
                  & samptext, self%scanid(i), self%nside, self%npsi, &
                  & self%label, self%horn_id, real(self%polang*180/pi,sp), sigma0, &
                  & sd%pix(:,:,1), sd%psi(:,:,1)-1, d_calib(1,:,:), iand(sd%flag,self%flag0), &
                  & self%scans(i)%d(:)%accept)
             deallocate(sigma0)
          end if
       end if

       ! Bin TOD
       call bin_TOD(self, i, sd%pix(:,:,1), sd%psi(:,:,1), sd%flag, d_calib, binmap)

       ! Update scan list
       call wall_time(t2)
       self%scans(i)%proctime   = self%scans(i)%proctime   + t2-t1
       self%scans(i)%n_proctime = self%scans(i)%n_proctime + 1
       if (output_scanlist) then
          write(slist(i),*) self%scanid(i), '"',trim(self%hdfname(i)), &
               & '"', real(self%scans(i)%proctime/self%scans(i)%n_proctime,sp),&
               & real(self%spinaxis(i,:),sp)
       end if

       ! Clean up
       call sd%dealloc
       deallocate(d_calib)

    end do

    if (self%enable_tod_simulations) then
       ! Clean up
       call binmap%dealloc()
       call update_status(status, "dealloc_binned_map")
       if (allocated(slist)) deallocate(slist)
       deallocate(map_sky, procmask, procmask2)
       call update_status(status, "dealloc_sky_maps")
       return
    end if

    if (self%myid == 0) write(*,*) '   --> Finalizing maps, bp'

    ! Output latest scan list with new timing information
    if (output_scanlist) call self%output_scan_list(slist)

    ! Solve for maps
    call synchronize_binmap(binmap, self)
    if (sample_rel_bandpass) then
       Sfilename = trim(prefix) // 'Smap'// trim(postfix)
       call finalize_binned_map(self, binmap, handle, rms_out, 1.d6, chisq_S=chisq_S, &
            & Sfilename=Sfilename, mask=procmask2)
    else
       call finalize_binned_map(self, binmap, handle, rms_out, 1.d6)
    end if
    map_out%map = binmap%outmaps(1)%p%map

    ! Sample bandpass parameters
    if (sample_rel_bandpass .or. sample_abs_bandpass) then
       call sample_bp(self, iter, delta, map_sky, handle, chisq_S)
       self%bp_delta = delta(:,:,1)
    end if
   
    ! Output maps to disk
    call map_out%writeFITS(trim(prefix)//'map'//trim(postfix))
    call rms_out%writeFITS(trim(prefix)//'rms'//trim(postfix))
    if (self%output_n_maps > 1) call binmap%outmaps(2)%p%writeFITS(trim(prefix)//'res'//trim(postfix))
    if (self%output_n_maps > 2) call binmap%outmaps(3)%p%writeFITS(trim(prefix)//'ncorr'//trim(postfix))
    if (self%output_n_maps > 3) call binmap%outmaps(4)%p%writeFITS(trim(prefix)//'bpcorr'//trim(postfix))
    if (self%output_n_maps > 4) call binmap%outmaps(5)%p%writeFITS(trim(prefix)//'orb'//trim(postfix))
    if (self%output_n_maps > 5) call binmap%outmaps(6)%p%writeFITS(trim(prefix)//'sl'//trim(postfix))
    if (self%output_n_maps > 6) call binmap%outmaps(7)%p%writeFITS(trim(prefix)//'zodi'//trim(postfix))

    ! Clean up
    call binmap%dealloc()
    call update_status(status, "dealloc_binned_map")
    if (allocated(slist)) deallocate(slist)
    deallocate(map_sky, procmask, procmask2)
    call update_status(status, "dealloc_sky_maps")

    if (self%correct_sl) then
       do i = 1, self%ndet
          call self%slconv(i)%p%dealloc(); deallocate(self%slconv(i)%p)
       end do
    end if

    ! Parameter to check if this is first time routine has been
    self%first_call = .false.

    call update_status(status, "tod_end"//ctext)

  end subroutine process_LFI_tod
  
  
  module subroutine load_instrument_LFI(self, instfile, band)
    !
    ! Reads the LFI specific fields from the instrument file
    ! Implements comm_tod_mod::load_instrument_inst
    !
    ! Arguments:
    !
    ! self : comm_LFI_tod
    !    the LFI tod object (this class)
    ! file : hdf_file
    !    the open file handle for the instrument file
    ! band : int
    !    the index of the current detector
    ! 
    ! Returns : None
    implicit none
    class(comm_LFI_tod),                 intent(inout) :: self
    type(hdf_file),                      intent(in)    :: instfile
    integer(i4b),                        intent(in)    :: band

    integer(i4b) :: i, j
    real(dp) :: weight
    integer(i4b), dimension(1) :: n_gmf
    character(len=1) :: id
    character(len=512) :: path
    real(dp), dimension(:), pointer :: gmf_s

    ! Read in mainbeam_eff
    call read_hdf(instfile, trim(adjustl(self%label(band)))//'/'//'mbeam_eff', self%mb_eff(band))


    if(trim(self%level) == 'L1') then
      if(index(self%label(band), 'M') /= 0) then
       self%diode_names(band,:) = ['ref00','sky00','ref01','sky01']
       id = '0'
      else
       self%diode_names(band,:) = ['ref10','sky10','ref11','sky11']
       id = '1'
      end if

      ! read in the r checkpoints
      call get_size_hdf(instfile, trim(adjustl(self%label(band)))//'/'//'gmfSplits', n_gmf)

      allocate(gmf_s(n_gmf(1)))

      call read_hdf(instfile, trim(adjustl(self%label(band)))//'/'//'gmfSplits', gmf_s) 
      self%gmf_splits(band)%p => gmf_s

      !if(self%myid == 0) write(*,*) trim(self%label(band)), gmf_s
      ! read in the diode weights
      call read_hdf(instfile, trim(adjustl(self%label(band)))//'/'//'diodeWeight', weight)
      self%diode_weights(band,1) = weight
      self%diode_weights(band,2) = 1.d0 - weight

      if (self%use_dpc_adc .and. .not. self%L2_exist) then
        ! Read ADC corrections
        path = trim(adjustl(self%label(band)))//'/'//'adc91-'//id//'0'
        self%adc_corrections(band,1)%p => comm_adc(instfile, path, .true.) !first half, load
        self%adc_corrections(band,2)%p => comm_adc(instfile, path, .false.) !first half, load
        path = trim(adjustl(self%label(band)))//'/'//'adc91-'//id//'1'
        self%adc_corrections(band,3)%p => comm_adc(instfile, path, .true.) !first half, load
        self%adc_corrections(band,4)%p => comm_adc(instfile, path, .false.) !first half, load
      end if
   end if

  end subroutine load_instrument_LFI
  
  module subroutine diode2tod_LFI(self, scan, map_sky, procmask, tod)
    ! 
    ! Generates detector-coadded TOD from low-level diode data
    ! 
    ! Arguments:
    ! ----------
    ! self:     derived class (comm_tod)
    !           TOD object
    ! scan:     int
    !           Scan ID number
    ! procmask: array of sp
    !           processing mask that cuts out the galaxy
    !
    ! Returns
    ! ----------
    ! tod:      ntod x ndet sp array
    !           Output detector TOD generated from raw diode data
    !
    implicit none
    class(comm_LFI_tod),                       intent(inout) :: self
    integer(i4b),                              intent(in)    :: scan
    real(sp),          dimension(0:,1:,1:,1:), intent(in)    :: map_sky
    real(sp),          dimension(0:),          intent(in)    :: procmask
    real(sp),          dimension(:,:),         intent(out)   :: tod

    integer(i4b) :: i,j,k,half,horn,n_mask, n_unmask
    real(sp), allocatable, dimension(:,:) :: diode_data, corrected_data, s_sky, mask
    integer(i4b), allocatable, dimension(:,:,:) :: pix, psi
    integer(i4b), allocatable, dimension(:,:)   :: flag
    real(dp) :: r1, r2, sum1, sum2, A(3,3,2), b(3,2), x(3,2), t1
    logical(lgt) :: gmf_split

    allocate(diode_data(self%scans(scan)%ntod, self%ndiode))
    allocate(corrected_data(self%scans(scan)%ntod, self%ndiode))
    allocate(pix(self%scans(scan)%ntod,self%ndet,self%nhorn), psi(self%scans(scan)%ntod,self%ndet,self%nhorn), flag(self%scans(scan)%ntod,self%ndet))
    allocate(s_sky(self%scans(scan)%ntod, self%ndet), mask(self%scans(scan)%ntod, self%ndet))

    diode_data = 0.0

    do i=1, self%ndet
      call self%decompress_pointing_and_flags(scan, i, pix(:,i,:), psi(:,i,:), flag(:,i))
    end do
    call project_sky(self, map_sky(:,:,:,1), pix(:,:,1), psi(:,:,1), flag, &
         & procmask, scan, s_sky, mask)

    do i=1, self%ndet

       if (.not. self%scans(scan)%d(i)%accept) cycle

       ! check if this is one of the weird chunks with 2 gain modulation factors
       gmf_split = .false.

       t1 = self%scans(scan)%t0(2) + 2**16 * self%scans(scan)%ntod / self%samprate
       do k = 1, size(self%gmf_splits(i)%p)
        !write(*,*) "Time", self%scans(scan)%t0(2), t1, self%gmf_splits(i)%p(k), self%samprate, self%scans(scan)%ntod, size(self%gmf_splits(i)%p)
        if (self%gmf_splits(i)%p(k) > self%scans(scan)%t0(2) .and. self%gmf_splits(i)%p(k) < t1) then
          gmf_split = .true.
          exit
        end if
       end do

       if(gmf_split) then 
        !self%scans(scan)%d(i)%accept = .false.
        write(*,*) trim(self%label(i)), " Not cutting scan", self%scans(scan)%chunk_num, "because of gmf split", self%scans(scan)%t0(2), t1, self%gmf_splits(i)%p(k), k, size(self%gmf_splits(i)%p) 
        !cycle
       end if

        ! Decompress diode TOD for current scan
        call self%decompress_diodes(scan, i, diode_data)

        ! Apply ADC corrections
        do j=1, self%ndiode
          call self%adc_corrections(i,j)%p%adc_correct(diode_data(:,j), corrected_data(:,j))
          !corrected_data(:,j) = diode_data(:,j)
          !do k = 1, 10
          !   write(*,*) diode_data(k,j), corrected_data(k,j)
          !end do
          !stop

          !corrected_data(:,j) = diode_data(:,j)
        end do

        ! Wiener-filter load data         
        call self%filter_reference_load(i, corrected_data)

        ! Compute the gain modulation factors

        if(self%use_dpc_gain_modulation) then

          r1 = 0.d0
          r2 = 0.d0
          sum1 = 0.d0
          sum2 = 0.d0
          n_mask = 0
          n_unmask = 0
          
          do k = 1, size(corrected_data(:,1))
            if (mask(k,i) == 0.) cycle

            sum1 = sum1 + corrected_data(k,1)
            sum2 = sum2 + corrected_data(k,3)
            n_unmask = n_unmask + 1

            r1 = r1 + corrected_data(k,2)
            r2 = r2 + corrected_data(k,4)
            n_mask = n_mask + 1

          end do
!
          if (r1 == 0.d0 .or. r2 == 0.d0 .or. sum1 == 0.d0 .or. sum2 == 0.d0) then
             self%scans(scan)%d(i)%accept = .false.
             cycle
          end if
          self%R(scan,i,1) = (r1/n_mask)/(sum1/n_unmask)
          self%R(scan,i,2) = (r2/n_mask)/(sum2/n_unmask)
    
       else ! use fancy new gain modulation factor computation

        A = 0.d0
        b = 0.d0
        do k = 1, size(corrected_data(:,1))
          if (mask(k,i) == 0.) cycle

          A(1,1,1) = A(1,1,1) + 1.d0
          A(1,2,1) = A(1,2,1) + s_sky(k,i)
          A(1,3,1) = A(1,3,1) + corrected_data(k,1)
          A(2,2,1) = A(2,2,1) + s_sky(k,i)          * s_sky(k,i)
          A(2,3,1) = A(2,3,1) + s_sky(k,i)          * corrected_data(k,1)
          A(3,3,1) = A(3,3,1) + corrected_data(k,1) * corrected_data(k,1)
          b(1,1)   = b(1,1)   +                       corrected_data(k,2)
          b(2,1)   = b(2,1)   + s_sky(k,i)          * corrected_data(k,2)
          b(3,1)   = b(3,1)   + corrected_data(k,1) * corrected_data(k,2)

          A(1,1,2) = A(1,1,2) + 1.d0
          A(1,2,2) = A(1,2,2) + s_sky(k,i)
          A(1,3,2) = A(1,3,2) + corrected_data(k,3)
          A(2,2,2) = A(2,2,2) + s_sky(k,i)          * s_sky(k,i)
          A(2,3,2) = A(2,3,2) + s_sky(k,i)          * corrected_data(k,3)
          A(3,3,2) = A(3,3,2) + corrected_data(k,3) * corrected_data(k,3)
          b(1,2)   = b(1,2)   +                       corrected_data(k,4)
          b(2,2)   = b(2,2)   + s_sky(k,i)          * corrected_data(k,4)
          b(3,2)   = b(3,2)   + corrected_data(k,3) * corrected_data(k,4)
       end do
       !if (A(1,1,1) == 0.d0) then
       !    self%scans(scan)%d(i)%accept = .false.
       !    cycle
       ! end if        
        do j = 1, 3
           do k = j+1, 3
              A(k,j,:) = A(j,k,:)
           end do
        end do
        call solve_system_real(A(:,:,1), x(:,1), b(:,1))
        call solve_system_real(A(:,:,2), x(:,2), b(:,2))
        
        ! average sky value/average load value
        self%R(scan,i,1) = x(3,1)
        self%R(scan,i,2) = x(3,2)
        !if( self%scanid(scan) == 27676) then
        !  write(*,*) "new, old:", x(3,1), x(3,2), (r1/n_mask)/(sum1/n_unmask), (r2/n_mask)/(sum2/n_unmask) 
        !end if
      end if

        ! Compute output differenced TOD

        !w1(sky00 - R*ref00) + w2(sky01 - R*ref01)
        !if(self%myid == 0) write(*,*) r1, r2, n_mask, size(diode_data(:,1))
        !tod(:,i) = self%diode_weights(i,1) * (diode_data(:,2) - self%R(scan,i,1) * diode_data(:,1)) + self%diode_weights(i,2)*(diode_data(:,4) - self%R(scan,i,2) * diode_data(:,3))
!        do k = 0, 100
!           self%R(scan,i,2) = 0.70 + 0.003*k
           tod(:,i) = self%diode_weights(i,1) * (corrected_data(:,2) - self%R(scan,i,1) * corrected_data(:,1)) + self%diode_weights(i,2)*( corrected_data(:,4) - self%R(scan,i,2) * corrected_data(:,3))
!           tod(:,i) = corrected_data(:,4) - self%R(scan,i,2) * corrected_data(:,3)
!           write(*,*) self%R(scan,i,2), sum(tod(:,i)**2), variance(1.d0*tod(:,i))
!        end do
        !stop

!!$    if (self%scanid(scan) == 3 .and. i == 1) then
!!$        open(58,file='res_L2fromL1_030_pid3.dat', recl=1024)
!!$        do j = 1, size(tod,1)
!!$           write(58,*) j, corrected_data(j,2) - x(1,1) - s_sky(j,1)*x(2,1) - corrected_data(j,1)*x(3,1)!, corrected_data(j,:)
!!$        end do
!!$        close(58)
!!$     end if


        !tod(:,i) = self%diode_weights(i,1) * (corrected_data(:,2) - filtered_data(:,1)) + self%diode_weights(i,2)*( corrected_data(:,4) - filtered_data(:,3))
        !tod(:,i) = (corrected_data(:,1) - corrected_data(:,3)) + (corrected_data(:,2) - corrected_data(:,4))
        

        !stop
        tod(:,i) = tod(:,i) - (sum(tod(:,i))/size(tod(:,i)))
 
    end do
!    stop

    !if (self%scanid(scan) == 3) then
    !    open(58,file='comm3_L2fromL1_030_pid3.dat', recl=1024)
    !    do j = 1, size(tod,1)
    !       write(58,*) j, tod(j,:), diode_data(j,:)!, corrected_data(j,:)
    !    end do
    !    close(58)
    ! end if

    deallocate(diode_data, corrected_data, pix, psi, flag, s_sky, mask)

!stop

!call mpi_finalize(i)
!stop

  end subroutine diode2tod_LFI

  module function get_nsmooth(self)
    implicit none
    class(comm_LFI_tod),  intent(in)   :: self
    integer(i4b)                       :: get_nsmooth  
    integer(i4b) :: j
    real(sp)     :: fbin, nu

    fbin         = 1.2 ! multiplicative bin scaling factor
    get_nsmooth  = 2
    nu           = 0.01
    do while (nu < self%samprate/2)
       get_nsmooth = get_nsmooth + 1
       nu          = nu * fbin
    end do
  end function get_nsmooth

  module subroutine compute_ref_load_filter(self, data_in, binned_out, nu_out, err)
    ! 
    ! Computes the binned weiner filter for the reference load
    !
    ! Arguments:
    ! ----------
    ! 
    ! self:     comm_tod_LFI object
    !           TOD processing class
    ! data_in:  float array (ntod, ndiode)
    !           input diode timestreams
    !
    ! Returns:
    ! --------
    !
    ! binned_out : float array
    !              array of filter transfer function for ref load
    ! nu_out     : float_array
    !              frequencies that index binned_out
    ! err        : error flag; 0 if OK, 1 if no data
    implicit none
    class(comm_LFI_tod),          intent(in)    :: self
    real(sp),     dimension(:,:), intent(in)    :: data_in
    real(dp),     dimension(:,:), intent(inout) :: binned_out
    real(dp),     dimension(:),   intent(inout) :: nu_out
    integer(i4b),                 intent(out)   :: err

    integer(i4b) :: i, j, k, nfft, n, nsmooth
    real(dp)     :: num, denom, fsamp, fbin, nu, upper, subsum, nu_low, delta_nu, sum_ref, sum_sky
    integer*8    :: plan_fwd

    real(sp),     allocatable, dimension(:) :: dt_sky, dt_ref
    real(dp),     allocatable, dimension(:) :: filter
    complex(spc), allocatable, dimension(:) :: dv_sky, dv_ref

    ! This test should be replaced with something more fine-tuned
    if (all(data_in == 0.)) then
       err = 1
       return
    else
       err = 0
    end if

    n       = 2*size(data_in(:,1))
    nfft    = n/2+1
    fsamp   = self%samprate
    nsmooth = self%get_nsmooth()

    allocate(dt_sky(n), dt_ref(n), dv_sky(0:nfft-1), dv_ref(0:nfft-1), filter(0:nfft-1))
    
    call sfftw_plan_dft_r2c_1d(plan_fwd, n, dt_ref, dv_ref, fftw_estimate + fftw_unaligned)

    do i = 1, self%ndiode/2

      ! Check if data is all zeros
       dt_ref(i:n/2) = data_in(:, 2*i -1) 
       dt_ref(n:n/2+1:-1) = data_in(:, 2*i-1)

       dt_sky(i:n/2) = data_in(:, 2*i)
       dt_sky(n:n/2+1:-1) = data_in(:, 2*i)   

       sum_ref = sum(dt_ref)
       sum_sky = sum(dt_sky)
  
       dt_ref = dt_ref - sum_ref/size(dt_ref)
       dt_sky = dt_sky - sum_sky/size(dt_sky)
 
      ! FFT of ref signal
      call sfftw_execute_dft_r2c(plan_fwd, dt_ref, dv_ref)

      ! FFT of sky signal
      call sfftw_execute_dft_r2c(plan_fwd, dt_sky, dv_sky)     

      ! Compute cross correlation
      do j = 0, nfft-1
         num =  real(dv_sky(j)*conjg(dv_ref(j)), dp)
         denom = real(abs(dv_sky(j)) * abs(dv_ref(j)), dp)
         !write(*,*) j, num, denom
         if (denom < 1d-100) then
            filter(j) = 0.
         else 
            filter(j) = num/denom
         end if
      end do

      ! Set first bin to unity
      nu_low          = 0.01d0 ! Lower limit in Hz; crosscorr is defined to be 1 below this
      binned_out(i,1) = binned_out(i,1) + 1.d0
      delta_nu        = ind2freq(2, fsamp, nfft)
      nu_out(1)       = sqrt(delta_nu * nu_low)

      ! Bin with logarithmic bin width above nu_low
      fbin         = 1.2                      ! Bin scaling factor
      j            = nint(0.01d0/delta_nu)    ! First frequency to consider
      nu           = ind2freq(j, fsamp, nfft) ! Current frequency
      upper        = nu                       ! Lower limit of first bin; init
      nsmooth      = 2                        ! Bin counter
      do while (nu < fsamp/2 .and. nsmooth <= size(nu_out))
         upper           = min(upper*fbin, fsamp/2)
         nu_out(nsmooth) = nu    ! Start of bin
         subsum          = 0.d0  ! Summing variable
         k               = 0     ! Number of frequencies in current bin
         do while (nu <= upper)
            subsum = subsum + filter(j-1)
            k      = k+1
            j      = j+1
            nu     = nu + delta_nu
         end do
         !write(*,*) nsmooth, nu_out(nsmooth), nu, fsamp/2, sqrt(nu_out(nsmooth)*nu)
         nu_out(nsmooth) = sqrt(nu_out(nsmooth) * nu)
         if (k > 0) binned_out(i, nsmooth) = binned_out(i, nsmooth) + subsum/k
         nsmooth = nsmooth+1
      end do

    end do

    !if(self%myid == 0) write(*,*) binned_out, size(binned_out), size(nu_out)

    call sfftw_destroy_plan(plan_fwd)

    deallocate(dt_sky, dt_ref, dv_sky, dv_ref, filter)

  end subroutine compute_ref_load_filter


  module subroutine filter_reference_load(self, det, data)
    class(comm_LFI_tod),               intent(in)      :: self
    integer(i4b),                      intent(in)      :: det
    real(sp), dimension(:,:),          intent(inout)   :: data

    integer(i4b) :: i, j, nfft, n
    integer*8    :: plan_fwd, plan_back

    real(sp),     allocatable, dimension(:) :: dt
    complex(spc), allocatable, dimension(:) :: dv

    n       = size(data(:,1))
    nfft    = n/2+1

    allocate(dt(n), dv(0:nfft-1))

    call sfftw_plan_dft_r2c_1d(plan_fwd,  n, dt, dv, fftw_estimate + fftw_unaligned)
    call sfftw_plan_dft_c2r_1d(plan_back, n, dv, dt, fftw_estimate + fftw_unaligned)

!!$    open(58,file='raw.dat')
!!$    do i = 1, n
!!$       write(58,*) data(i,:)
!!$    end do
!!$    close(58)

    do i = 1, self%ndiode/2

      ! Check if data is all zeros
      dt = data(:, 2*i -1)
      if(all(dt == 0)) cycle

      ! FFT of ref signal
      call sfftw_execute_dft_r2c(plan_fwd, dt, dv)

      ! Filter ref with cross correlation transfer function
!      open(58,file='filter.dat')
      do j=1, size(dv) -1
        dv(j) = dv(j) * splint(self%ref_splint(det,i), ind2freq(j, self%samprate, nfft))
        !if(self%myid ==0) write(*,*) j, ind2freq(j, self%samprate, nfft), splint(self%ref_splint(det,i), ind2freq(j, self%samprate, nfft)), dv(j)
        !write(58,*) ind2freq(j, self%samprate, nfft), splint(self%ref_splint(i), ind2freq(j, self%samprate, nfft))
      end do
!     close(58)

      ! IFFT ref signal
      call sfftw_execute_dft_c2r(plan_back, dv, dt)
      
      ! Normalize
      data(:, 2*i-1) = dt/n

    end do

    call sfftw_destroy_plan(plan_fwd)
    call sfftw_destroy_plan(plan_back)

    deallocate(dt, dv)

!!$    open(58,file='filtered.dat')
!!$    do i = 1, n
!!$       write(58,*) data(i,:)
!!$    end do
!!$    close(58)
!!$    stop

  end subroutine filter_reference_load

  module subroutine dumpToHDF_LFI(self, chainfile, path)
    ! 
    ! Writes instrument-specific TOD parameters to existing chain file
    ! 
    ! Arguments:
    ! ----------
    ! self:     derived class (comm_tod)
    !           TOD object
    ! chainfile: derived type (hdf_file)
    !           Already open HDF file handle to existing chainfile
    ! path:   string
    !           HDF path to current dataset, e.g., "000001/tod/030"
    !
    ! Returns
    ! ----------
    ! None
    !
    implicit none
    class(comm_LFI_tod),                 intent(in)     :: self
    type(hdf_file),                      intent(in)     :: chainfile
    character(len=*),                    intent(in)     :: path

    character(len=10) :: diode_name
    integer(i4b) :: ierr, i, j
    real(dp), allocatable, dimension(:,:)   :: amp, amp_tot
    real(dp), allocatable, dimension(:,:,:) :: R, R_tot
    real(dp), allocatable, dimension(:,:,:,:) :: ref_filter, adc_corr

    allocate(amp(self%nscan_tot,self%ndet), amp_tot(self%nscan_tot,self%ndet))
    amp = 0.d0
    amp(self%scanid,:) = self%spike_amplitude
    call mpi_reduce(amp, amp_tot, size(amp), MPI_DOUBLE_PRECISION, MPI_SUM, 0, self%info%comm, ierr)

    if (trim(self%level) == 'L1') then
       allocate(R(self%nscan_tot,self%ndet,size(self%R,3)),R_tot(self%nscan_tot,self%ndet,size(self%R,3)))
       R = 0.d0
       R(self%scanid,:,:) = self%R
       call mpi_reduce(R, R_tot, size(R), MPI_DOUBLE_PRECISION, MPI_SUM, 0, self%info%comm, ierr)
    end if

    if (self%myid == 0 .and. trim(self%level) == 'L1') then
       call write_hdf(chainfile, trim(adjustl(path))//'1Hz_temp', self%spike_templates)
       call write_hdf(chainfile, trim(adjustl(path))//'1Hz_ampl', amp_tot)
       call write_hdf(chainfile, trim(adjustl(path))//'R_factor', R_tot)
       call write_hdf(chainfile, trim(adjustl(path))//'w_diode', self%diode_weights)

       if (allocated(self%ref_splint(1,1)%x)) then
          allocate(ref_filter(size(self%ref_splint(1,1)%y),2,self%ndet,size(self%ref_splint(1,:))))
          do i = 1, self%ndet
             do j = 1, size(self%ref_splint(1,:))
                ref_filter(:,1,i,j) = self%ref_splint(i,j)%x
                ref_filter(:,2,i,j) = self%ref_splint(i,j)%y
             end do
          end do
          call write_hdf(chainfile, trim(adjustl(path))//'ref_filter', ref_filter)
          deallocate(ref_filter)
       end if

       if (associated(self%adc_corrections(1,1)%p) .and. .not. self%use_dpc_adc) then
          allocate(adc_corr(size(self%adc_corrections(1,1)%p%adc_in),2,self%ndet,size(self%adc_corrections(1,:))))
          do i = 1, self%ndet
             do j = 1, size(self%adc_corrections(1,:))
                adc_corr(:,1,i,j) = self%adc_corrections(i,j)%p%adc_in
                adc_corr(:,2,i,j) = self%adc_corrections(i,j)%p%adc_out
             end do
          end do
          call write_hdf(chainfile, trim(adjustl(path))//'adc_corr', adc_corr)
          deallocate(adc_corr)
       end if
    end if

    deallocate(amp, amp_tot)
    if (trim(self%level) == 'L1') deallocate(R, R_tot)

  end subroutine dumpToHDF_LFI

  module subroutine sample_1Hz_spikes(tod, handle, map_sky, procmask, procmask2)
    !   Sample LFI specific 1Hz spikes shapes and amplitudes
    !
    !   Arguments:
    !   ----------
    !   tod:      comm_tod derived type
    !             contains TOD-specific information
    !   handle:   planck_rng derived type
    !             Healpix definition for random number generation
    !             so that the same sequence can be resumed later on from that same point
    !   map_sky:
    implicit none
    class(comm_LFI_tod),                          intent(inout) :: tod
    type(planck_rng),                             intent(inout) :: handle
    real(sp),            dimension(0:,1:,1:,1:),  intent(in)    :: map_sky
    real(sp),            dimension(0:),           intent(in)    :: procmask, procmask2

    integer(i4b) :: i, j, k, bin, ierr, nbin
    real(dp)     :: dt, t_tot, t, A, b, mval
    real(dp)     :: t1, t2
    character(len=6) :: scantext
    real(dp), allocatable, dimension(:)     :: nval
    real(sp), allocatable, dimension(:)     :: res
    real(dp), allocatable, dimension(:,:)   :: s_sum
    real(dp), allocatable, dimension(:,:,:) :: s_bin
    type(comm_scandata) :: sd

    if (tod%myid == 0) write(*,*) '   --> Sampling 1Hz spikes'

    dt    = 1.d0/tod%samprate   ! Sample time
    t_tot = 1.d0                ! Time range in sec
    nbin  = tod%nbin_spike      ! Number of bins 

    allocate(s_bin(0:nbin-1,tod%ndet,tod%nscan), s_sum(0:nbin-1,tod%ndet), nval(0:nbin-1))

    ! Compute template per scan
    s_bin = 0.d0
    do i = 1, tod%nscan
       if (.not. any(tod%scans(i)%d%accept)) cycle
       call wall_time(t1)

       ! Prepare data
       tod%apply_inst_corr = .false. ! Disable 1Hz correction for just this call
       call sd%init_singlehorn(tod, i, map_sky, procmask, procmask2)
       tod%apply_inst_corr = .true.  ! Enable 1Hz correction again

       allocate(res(tod%scans(i)%ntod))
       do j = 1, tod%ndet
          if (.not. tod%scans(i)%d(j)%accept) cycle

          !write(*,*) tod%scanid(i), j, maxval(abs(sd%tod(:,j))), tod%scans(i)%d(j)%gain, maxval(abs(sd%s_sky(:,j))), maxval(abs(sd%s_sl(:,j))), maxval(abs(sd%s_orb(:,j)))
          !res = sd%tod(:,j)/tod%scans(i)%d(j)%gain - (sd%s_sky(:,j) + &
          !     & sd%s_sl(:,j) + sd%s_orb(:,j))
          do k = 1, tod%scans(i)%ntod
             if (sd%tod(k,j) /= sd%tod(k,j)) then
                write(*,*) tod%scanid(i), j, k, sd%tod(k,j), tod%scans(i)%d(j)%gain, sd%s_sky(k,j), sd%s_sl(k,j), sd%s_orb(k,j)
             end if
             !res(k) = 1/tod%scans(i)%d(j)%gain - (sd%s_sky(k,j) + &
             !     & sd%s_sl(k,j) + sd%s_orb(k,j))
             res(k) = sd%tod(k,j)/tod%scans(i)%d(j)%gain - (sd%s_sky(k,j) + &
                  & sd%s_sl(k,j) + sd%s_orb(k,j))
          end do

          nval = 0.d0
          do k = 1, tod%scans(i)%ntod
             if (sd%mask(k,j) == 0.) cycle
             t = modulo(tod%scans(i)%t0(2)/65536.d0 + (k-1)*dt,t_tot)    ! OBT is stored in units of 2**-16 = 1/65536 sec
             bin = min(int(t*nbin),nbin-1)
             s_bin(bin,j,i) = s_bin(bin,j,i)  + res(k)
             nval(bin)      = nval(bin)       + 1.d0
          end do
          if (all(nval > 0)) then
             s_bin(:,j,i) = s_bin(:,j,i) / nval
             s_bin(:,j,i) = s_bin(:,j,i) - mean(s_bin(1:nbin/3,j,i))
          else
             s_bin(:,j,i) = 0.d0
             tod%scans(i)%d(j)%accept = .false.
          end if
       end do

!!$       if (trim(tod%freq) == '070') then 
!!$          call int2string(tod%scanid(i),scantext)
!!$          open(58,file='temp_1Hz_22S_PID'//scantext//'.dat')
!!$          do k = 0, nbin-1
!!$             write(58,*) s_bin(k,10,i)
!!$          end do
!!$          close(58)
!!$       end if
!!$
!!$       if (trim(tod%freq) == '044') then 
!!$          call int2string(tod%scanid(i),scantext)
!!$          open(58,file='temp_1Hz_26S_PID'//scantext//'.dat')
!!$          do k = 0, nbin-1
!!$             write(58,*) s_bin(k,6,i)
!!$          end do
!!$          close(58)
!!$       end if

       ! Clean up
        call sd%dealloc
       deallocate(res)
    end do

    ! Compute smoothed templates
    s_sum = 0.d0
    do i = 1, tod%nscan
       if (.not. any(tod%scans(i)%d%accept)) cycle
       do j = 1, tod%ndet
          s_sum(:,j) = s_sum(:,j) + s_bin(:,j,i)
       end do
    end do
    call mpi_allreduce(mpi_in_place, s_sum,  size(s_sum),  &
         & MPI_DOUBLE_PRECISION, MPI_SUM, tod%info%comm, ierr)

    ! Normalize to maximum of unity
    do j = 1, tod%ndet
       !s_sum(:,j) = s_sum(:,j) - median(s_sum(:,j)) 
       mval = maxval(abs(s_sum(:,j))) 
       do k = 0, nbin-1
          s_sum(k,j) = s_sum(k,j) / mval
       end do
       tod%spike_templates(:,j) = s_sum(:,j) 
    end do

    ! Compute amplitudes per scan and detector
    tod%spike_amplitude = 0.
    do i = 1, tod%nscan
       do j = 1, tod%ndet
          if (.not. tod%scans(i)%d(j)%accept) cycle
          b = sum(s_sum(:,j)*s_bin(:,j,i)) / tod%scans(i)%d(j)%N_psd%sigma0**2
          A = sum(s_sum(:,j)**2)           / tod%scans(i)%d(j)%N_psd%sigma0**2
          if (A == 0.d0) then
             tod%spike_amplitude(i,j) = 0.d0
          else
             tod%spike_amplitude(i,j) = b/A
             if (trim(tod%operation) == 'sample') &
                  & tod%spike_amplitude(i,j) = tod%spike_amplitude(i,j) + &
                  &                            rand_gauss(handle) / sqrt(A)
          end if
       end do
    end do

    ! Clean up
    deallocate(s_bin, s_sum, nval)

  end subroutine sample_1Hz_spikes

  module subroutine construct_corrtemp_LFI(self, scan, pix, psi, s)
    !  Construct an LFI instrument-specific correction template; for now contains 1Hz template only
    !
    !  Arguments:
    !  ----------
    !  self: comm_tod object
    !
    !  scan: int
    !       scan number
    !  pix: int
    !       index for pixel
    !  psi: int
    !       integer label for polarization angle
    !
    !  Returns:
    !  --------
    !  s:   real (sp)
    !       output template timestream
    implicit none
    class(comm_LFI_tod),                   intent(in)    :: self
    integer(i4b),                          intent(in)    :: scan
    integer(i4b),        dimension(:,:),   intent(in)    :: pix, psi
    real(sp),            dimension(:,:),   intent(out)   :: s

    integer(i4b) :: i, j, k, nbin, b
    real(dp)     :: dt, t_tot, t

    s = 0.
    return

    dt    = 1.d0/self%samprate   ! Sample time
    t_tot = 1.d0                ! Time range in sec
    nbin  = self%nbin_spike      ! Number of bins 

    do j = 1, self%ndet
       if (.not. self%scans(scan)%d(j)%accept) cycle
       do k = 1, self%scans(scan)%ntod
          t = modulo(self%scans(scan)%t0(2)/65536.d0 + (k-1)*dt,t_tot)    ! OBT is stored in units of 2**-16 = 1/65536 sec
          b = min(int(t*nbin),nbin-1)
          s(k,j) = self%spike_amplitude(scan,j) * self%spike_templates(b,j)
       end do
    end do

  end subroutine construct_corrtemp_LFI


  module subroutine preprocess_L1_to_L2(self, map_sky, procmask)
    implicit none
    class(comm_LFI_tod),                          intent(inout) :: self
    real(sp),            dimension(0:,1:,1:,1:),  intent(in)    :: map_sky
    real(sp),            dimension(0:),           intent(in)    :: procmask

    integer(i4b) :: i, j, k, m, n, npix, unit, barrier, mpistat(MPI_STATUS_SIZE), ierr
    character(len=4)   :: id
    character(len=6)   :: scantext
    character(len=512) :: filename
    type(hdf_file) :: h5_file
    real(dp), allocatable, dimension(:,:)     :: m_buf
 !   real(sp), allocatable, dimension(:)       :: procmask
    real(sp), allocatable, dimension(:,:)     :: tod

!    npix = 12*self%nside**2

    ! Distribute processing masks
!!$    allocate(m_buf(0:npix-1,self%nmaps), procmask(0:npix-1))
!!$    call self%procmask%bcast_fullsky_map(m_buf); procmask  = m_buf(:,1)
!!$    deallocate(m_buf)
    
    !unit = getlun()
    !open(unit, file=trim(self%L2file), form='unformatted')

    if (self%L2_exist) then
       if (self%myid == 0) write(*,*) "Reading L2 from ", trim(self%L2file)
       call open_hdf_file(self%L2file, h5_file, 'r')
    end if
    
    ! Reduce all scans
    do i = 1, self%nscan
       !call update_status(status, "L1_to_L2")

       ! Generate detector TOD
       n = self%scans(i)%ntod
       allocate(tod(n, self%ndet))
       if (self%L2_exist) then
          if (self%myid == 0 .and. i == 1) write(*,*) "Reading L2 from"//h5_file%filename
          call int2string(self%scanid(i), scantext)
          call read_hdf(h5_file, scantext, tod)
       else
          if (self%myid == 0 .and. i == 1) write(*,*) "Converting L1 to L2"
          call self%diode2tod_inst(i, map_sky, procmask, tod)
       end if

       ! Store relevant data
       do j = 1, self%ndet
          if (any(isnan(tod(:,j)))) self%scans(i)%d(j)%accept = .false.
          if (.not. self%scans(i)%d(j)%accept) cycle 
          allocate(self%scans(i)%d(j)%tod(n))
          self%scans(i)%d(j)%tod = tod(:,j)
       end do

!!$       ! Find effective TOD length
!!$       if (self%halfring_split == 0) then
!!$          m = get_closest_fft_magic_number(n)
!!$       else if (self%halfring_split == 1 .or. self%halfring_split == 2) then
!!$          m = get_closest_fft_magic_number(n/2)
!!$       else 
!!$          write(*,*) "Unknown halfring_split value in read_hdf_scan"
!!$          stop
!!$       end if
!!$       if (real(m-n,dp)/real(n,dp) > 0.001d0) then
!!$          write(*,*) 'Warning: More than 0.1% of scan', self%scanid(i), ' removed by FFTW cut'
!!$       end if
!!$
!!$       if (m /= n) write(*,*) 'ERROR', self%scanid(i), m, n
       
       ! Free up old arrays
       do j = 1, self%ndet
!!$          if (.not. self%scans(i)%d(j)%accept) cycle 
!!$
!!$          allocate(self%scans(i)%d(j)%tod(m))
!!$          if (self%halfring_split == 2) then
!!$             self%scans(i)%d(j)%tod = tod(m+1:2*m,j)
!!$          else
!!$             self%scans(i)%d(j)%tod = tod(1:m,j)
!!$          end if
          if (allocated(self%scans(i)%d(j)%ztod))   deallocate(self%scans(i)%d(j)%ztod)
          if (allocated(self%scans(i)%d(j)%diode))  deallocate(self%scans(i)%d(j)%diode)
          if (allocated(self%scans(i)%d(j)%zdiode)) then
             do k = self%ndiode, 1, -1
                deallocate(self%scans(i)%d(j)%zdiode(k)%p) 
             end do
             deallocate(self%scans(i)%d(j)%zdiode)
          end if
        end do
        call huff_deallocate(self%scans(i)%todkey)
        deallocate(tod)
     end do
    if (self%L2_exist) call close_hdf_file(h5_file)

    if (.not. self%L2_exist) then
       ! Write preprocessed data to file in round-robin manner
       barrier = self%nscan
       if (self%myid == 0) then
          write(*,*) "Writing L2 to ", trim(self%L2file)
          call open_hdf_file(self%L2file, h5_file, 'w')
          call write_hdf(h5_file, "freq", trim(self%freq))
       end if
       if (self%myid > 0) then
          call mpi_recv(barrier, 1, MPI_INTEGER, self%myid-1, 98, self%comm, mpistat, ierr)
          call open_hdf_file(self%L2file, h5_file, 'b')
       end if
       do i = 1, self%nscan
          call int2string(self%scanid(i), scantext)
          n = self%scans(i)%ntod
          allocate(tod(n,self%ndet))
          do j = 1, self%ndet
             if (.not. self%scans(i)%d(j)%accept) then
                tod(:,j) = 0.0
                cycle
             end if 
             tod(:,j) = self%scans(i)%d(j)%tod
          end do
          call write_hdf(h5_file, scantext, tod)
          deallocate(tod)
       end do
       call close_hdf_file(h5_file)
       if (self%myid < self%numprocs-1) then
          call mpi_send(barrier, 1, MPI_INTEGER, self%myid+1, 98, self%comm, ierr)      
       end if
       call mpi_barrier(self%comm, ierr)
    end if

     !deallocate(procmask)

  end subroutine preprocess_L1_to_L2

end submodule comm_tod_lfi_smod
<|MERGE_RESOLUTION|>--- conflicted
+++ resolved
@@ -347,11 +347,7 @@
                 end if
                 
                 ! compute the ref load transfer function
-<<<<<<< HEAD
-                call res%compute_ref_load_filter(corrected_data, filter_sum, nu_saved, ierr)
-=======
-                call constructor%compute_ref_load_filter(corrected_data, filter_sum(:, 1:nsmooth), nu_saved(1:nsmooth), ierr)
->>>>>>> 32bc7283
+                call res%compute_ref_load_filter(corrected_data, filter_sum(:, 1:nsmooth), nu_saved(1:nsmooth), ierr)
                 if (ierr == 0) filter_count = filter_count + 1
                 
                 deallocate(diode_data, corrected_data)
@@ -384,31 +380,17 @@
              end if
              !if (res%myid == 0) write(*,*) nu_saved
 
-<<<<<<< HEAD
              do j=1, res%ndiode/2
-                call spline_simple(res%ref_splint(i,j), nu_saved, filter_sum(j,:))
-                !if (res%myid == 0) then
-                !  open(100, file=trim(res%outdir)//'/load_filter_'//trim(res%label(i))//'_'//trim(res%diode_names(i,j+2))//'.dat')
-                !  do k = 1, size(nu_saved)
-                !    write(100, fmt='(f30.8,f30.8)') nu_saved(k), filter_sum(j,k)
-                !  end do
-                !  close(100)
-                !  write(*,*) 'Writing file ', trim(res%outdir)//'/load_filter_'//trim(res%label(i))//'_'//trim(res%diode_names(i,j))//'.dat'
-                !end if
-             end do
-=======
-             do j=1, constructor%ndiode/2
-                call spline_simple(constructor%ref_splint(i,j), nu_saved(1:nsmooth), filter_sum(j,1:nsmooth))
-                if (constructor%myid == 0) then
+                call spline_simple(res%ref_splint(i,j), nu_saved(1:nsmooth), filter_sum(j,1:nsmooth))
+                if (res%myid == 0) then
                   !write(*,*) "Calling spline", nu_saved(1:nsmooth), filter_sum(j,1:nsmooth)
-                  open(100, file=trim(constructor%outdir)//'/load_filter_'//trim(constructor%label(i))//'_'//trim(constructor%diode_names(i,2*j-1))//'.dat')
+                  open(100, file=trim(res%outdir)//'/load_filter_'//trim(res%label(i))//'_'//trim(res%diode_names(i,2*j-1))//'.dat')
                   do k = 1, nsmooth
-                    write(100, fmt='(f30.8,f30.8,f30.8)') nu_saved(k), filter_sum(j,k), splint(constructor%ref_splint(i,j), nu_saved(k))
+                    write(100, fmt='(f30.8,f30.8,f30.8)') nu_saved(k), filter_sum(j,k), splint(res%ref_splint(i,j), nu_saved(k))
                   end do
                   close(100)
-                  write(*,*) 'Writing file ', trim(constructor%outdir)//'/load_filter_'//trim(constructor%label(i))//'_'//trim(constructor%diode_names(i,2*j-1))//'.dat'
+                  write(*,*) 'Writing file ', trim(res%outdir)//'/load_filter_'//trim(res%label(i))//'_'//trim(res%diode_names(i,2*j-1))//'.dat'
                 end if
->>>>>>> 32bc7283
              
              end do
           end do
