--- conflicted
+++ resolved
@@ -838,11 +838,7 @@
              exit
           end if
        end do
-<<<<<<< HEAD
-       sigma = 2.0*(fwhm/2.355)
-=======
-       sigma = max(fwhm, 0.001d0)
->>>>>>> 3e341af0
+       sigma = max(2.0*(fwhm/2.355), 0.001d0)
 
        mean = x(dip1+(j-1)*v_off)
 
