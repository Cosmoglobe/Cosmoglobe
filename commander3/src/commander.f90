!================================================================================
!
! Copyright (C) 2020 Institute of Theoretical Astrophysics, University of Oslo.
!
! This file is part of Commander3.
!
! Commander3 is free software: you can redistribute it and/or modify
! it under the terms of the GNU General Public License as published by
! the Free Software Foundation, either version 3 of the License, or
! (at your option) any later version.
!
! Commander3 is distributed in the hope that it will be useful,
! but WITHOUT ANY WARRANTY; without even the implied warranty of
! MERCHANTABILITY or FITNESS FOR A PARTICULAR PURPOSE. See the
! GNU General Public License for more details.
!
! You should have received a copy of the GNU General Public License
! along with Commander3. If not, see <https://www.gnu.org/licenses/>.
!
!================================================================================
program commander
  use comm_param_mod
  use comm_data_mod
  use comm_signal_mod
  use comm_cr_mod
  use comm_chisq_mod
  use comm_output_mod
  use comm_comp_mod
  use comm_nonlin_mod
  use comm_tod_simulations_mod
  use comm_tod_gain_mod
  implicit none

  integer(i4b)        :: i, iargc, ierr, iter, stat, first_sample, samp_group, curr_samp, tod_freq
  real(dp)            :: t0, t1, t2, t3, dbp
  logical(lgt)        :: ok, first
  type(comm_params)   :: cpar
  type(planck_rng)    :: handle, handle_noise

  type(comm_mapinfo), pointer :: info => null()
  type(comm_map),     pointer :: m    => null()
  class(comm_comp),   pointer :: c1   => null()

  !----------------------------------------------------------------------------------
  ! Command line arguments
  character(len=*), parameter :: version = '1.0.0'
  character(len=32)           :: arg
  integer                     :: arg_indx


  ! Giving the simple command line arguments for user to chose from.
  comm3_args: do arg_indx = 1, command_argument_count()
    call get_command_argument(arg_indx, arg)

    select case (arg)
      case ('-v', '--version')
        print '(2a)', 'Commander3 version: '//trim(version)
        print '(2a)', "Copyright (C) 2020 Institute of Theoretical Astrophysics, University of Oslo."
        print '(2a)', "This is free software; see the source for copying conditions. There is NO warranty;"
        print '(2a)', "not even for MERCHANTABILITY or FITNESS FOR A PARTICULAR PURPOSE."
        call exit(0)
      case ('-h', '--help')
        call print_help()
        call exit(0)
      case default
        !print '(2a, /)', 'Unrecognised command-line option: ', arg
        !call print_help()
        !call exit(0)
        exit comm3_args
    end select
  end do comm3_args
  !----------------------------------------------------------------------------------

  ! **************************************************************
  ! *          Get parameters and set up working groups          *
  ! **************************************************************
  call wall_time(t0)
  call MPI_Init(ierr)
  call MPI_Comm_rank(MPI_COMM_WORLD, cpar%myid, ierr)
  call MPI_Comm_size(MPI_COMM_WORLD, cpar%numprocs, ierr)
  
  cpar%root = 0
  
  if (cpar%myid == cpar%root) call wall_time(t1)
  call read_comm_params(cpar)
  if (cpar%myid == cpar%root) call wall_time(t3)
  
  call initialize_mpi_struct(cpar, handle, handle_noise)
  call validate_params(cpar)  
  call init_status(status, trim(cpar%outdir)//'/comm_status.txt')
  status%active = cpar%myid_chain == 0 !.false.

!!$  n = 100000
!!$  q = 100000
!!$  allocate(arr(n))
!!$  do i = 1, n
!!$     allocate(arr(i)%p(q))
!!$     arr(i)%p = i
!!$     if (mod(i,1000) == 0) then
!!$        write(*,*) 'up', arr(i)%p(6)
!!$        call update_status(status, "debug")
!!$     end if
!!$  end do
!!$
!!$  do i = 1, n
!!$     deallocate(arr(i)%p)
!!$     if (mod(i,1000) == 0) then
!!$        write(*,*) 'down', i
!!$        call update_status(status, "debug2")
!!$     end if
!!$  end do
!!$  deallocate(arr)
!!$  stop
  
  if (iargc() == 0) then
     if (cpar%myid == cpar%root) write(*,*) 'Usage: commander [parfile] {sample restart}'
     call MPI_Finalize(ierr)
     stop
  end if
  if (cpar%myid == cpar%root) call wall_time(t2)

  ! Output a little information to notify the user that something is happening
  if (cpar%myid == cpar%root .and. cpar%verbosity > 0) then
     write(*,fmt='(a)') ' ---------------------------------------------------------------------'
     write(*,fmt='(a)') ' |                           Commander3                              |'
     write(*,fmt='(a)') ' ---------------------------------------------------------------------'
     if (cpar%enable_tod_simulations) then
       write(*,fmt='(a,t70,a)')       ' |  Regime:                            TOD Simulations', '|'
     else
       write(*,fmt='(a,t70,a)')       ' |  Regime:                            Data Processing', '|'
     endif
     write(*,fmt='(a,i12,t70,a)') ' |  Number of chains                       = ', cpar%numchain, '|'
     write(*,fmt='(a,i12,t70,a)') ' |  Number of processors in first chain    = ', cpar%numprocs_chain, '|'
     write(*,fmt='(a,t70,a)')         ' |', '|'
     write(*,fmt='(a,f12.3,a,t70,a)') ' |  Time to initialize run                 = ', t2-t0, ' sec', '|'
     write(*,fmt='(a,f12.3,a,t70,a)') ' |  Time to read in parameters             = ', t3-t1, ' sec', '|'
     write(*,fmt='(a)') ' ---------------------------------------------------------------------'
  end if


  ! ************************************************
  ! *               Initialize modules             *
  ! ************************************************

  if (cpar%myid == cpar%root) call wall_time(t1)

  call update_status(status, "init")
  if (cpar%enable_tod_analysis) call initialize_tod_mod(cpar)
  call define_cg_samp_groups(cpar)
  call initialize_bp_mod(cpar);             call update_status(status, "init_bp")
  call initialize_data_mod(cpar, handle);   call update_status(status, "init_data")
  !write(*,*) 'nu = ', data(1)%bp(0)%p%nu
  call initialize_signal_mod(cpar);         call update_status(status, "init_signal")
  call initialize_from_chain(cpar, handle, first_call=.true.); call update_status(status, "init_from_chain")

!write(*,*) 'Setting gain to 1'
!data(6)%gain = 1.d0

  ! Make sure TOD and BP modules agree on initial bandpass parameters
  ok = trim(cpar%cs_init_inst_hdf) /= 'none'
  if (ok) ok = trim(cpar%init_chain_prefix) /= 'none'
  if (cpar%enable_tod_analysis) call synchronize_bp_delta(ok)
  call update_mixing_matrices(update_F_int=.true.)       

  if (cpar%output_input_model) then
     if (cpar%myid == 0) write(*,*) 'Outputting input model to sample number 999999'
     call output_FITS_sample(cpar, 999999, .false.)
     call mpi_finalize(ierr)
     stop
  end if

  ! Output SEDs for each component
  if (cpar%output_debug_seds) then
     if (cpar%myid == cpar%root) call dump_components('sed.dat')
     call mpi_finalize(ierr)
     stop
  end if
  
  if (cpar%myid == cpar%root) call wall_time(t2)
  
  ! **************************************************************
  ! *                   Carry out computations                   *
  ! **************************************************************

  if (cpar%myid == cpar%root .and. cpar%verbosity > 0) then 
     write(*,*) ''
     write(*,fmt='(a,f12.3,a)') '   Time to read data = ', t2-t1, ' sec'
     write(*,*) '   Starting Gibbs sampling'
  end if


  ! Prepare chains 
  call init_chain_file(cpar, first_sample)
  !write(*,*) 'first', first_sample
  !first_sample = 1

  if (first_sample == -1) then
     call output_FITS_sample(cpar, 0, .true.)  ! Output initial point to sample 0
     first_sample = 1
  else
     ! Re-initialise seeds and reinitialize
     call initialize_mpi_struct(cpar, handle, handle_noise, reinit_rng=first_sample)
     !first_sample = 10
     first_sample=first_sample-1 ! Reject last sample, which may be corrupt
     call initialize_from_chain(cpar, handle, init_samp=first_sample, init_from_output=.true., first_call=.true.)
     first_sample = first_sample+1
  end if

  !data(1)%bp(0)%p%delta(1) = data(1)%bp(0)%p%delta(1) + 0.2
  !data(2)%bp(0)%p%delta(1) = data(1)%bp(0)%p%delta(1) + 0.2

  ! Run Gibbs loop
  iter  = first_sample
  first = .true.
  !----------------------------------------------------------------------------------
  ! Part of Simulation routine
  !----------------------------------------------------------------------------------
  ! Will make only one full gibbs loop to produce simulations
  !if (cpar%enable_tod_simulations) cpar%num_gibbs_iter = 2
  !----------------------------------------------------------------------------------
  do while (iter <= cpar%num_gibbs_iter)
     ok = .true.

     if (cpar%myid_chain == 0) then
        call wall_time(t1)
        write(*,fmt='(a)') ' ---------------------------------------------------------------------'
        write(*,fmt='(a,i4,a,i8)') ' Chain = ', cpar%mychain, ' -- Iteration = ', iter
     end if
     ! Initialize on existing sample if RESAMP_CMB = .true.
     if (cpar%resamp_CMB) then
        if (mod(iter-1,cpar%numsamp_per_resamp) == 0 .or. iter == first_sample) then
           curr_samp = mod((iter-1)/cpar%numsamp_per_resamp,cpar%last_samp_resamp-cpar%first_samp_resamp+1) + cpar%first_samp_resamp
           if (cpar%myid_chain == 0) write(*,*) 'Re-initializing on sample ', curr_samp
           call initialize_from_chain(cpar, handle, init_samp=curr_samp)
           call update_mixing_matrices(update_F_int=.true.)       
        end if
     end if
     !----------------------------------------------------------------------------------
     ! Part of Simulation routine
     !----------------------------------------------------------------------------------
     ! If we are on 1st iteration and simulation was enabled,
     ! we copy real LFI data into specified folder.
     if ((iter == 1) .and. cpar%enable_tod_simulations) then
       call copy_LFI_tod(cpar, ierr)
       call write_filelists_to_disk(cpar, ierr)
     end if
     !----------------------------------------------------------------------------------
     ! Process TOD structures

     if (iter > 1 .and. cpar%enable_TOD_analysis .and. (iter <= 2 .or. mod(iter,cpar%tod_freq) == 0)) then
        call process_TOD(cpar, cpar%mychain, iter, handle)
     end if

     if (cpar%enable_tod_simulations) then
        ! Skip other steps if TOD simulations
        exit
     end if

     ! Sample non-linear parameters
     if (iter > 1 .and. cpar%sample_specind) then
        call sample_nonlin_params(cpar, iter, handle, handle_noise)
     end if

     ! Sample linear parameters with CG search; loop over CG sample groups
     !call output_FITS_sample(cpar, 1000+iter, .true.)
     if (cpar%sample_signal_amplitudes) then
        do samp_group = 1, cpar%cg_num_user_samp_groups
           if (cpar%myid_chain == 0) then
              write(*,fmt='(a,i4,a,i4,a,i4)') '  Chain = ', cpar%mychain, ' -- CG sample group = ', &
                   & samp_group, ' of ', cpar%cg_num_user_samp_groups
           end if
           call sample_amps_by_CG(cpar, samp_group, handle, handle_noise)

           if (trim(cpar%cmb_dipole_prior_mask) /= 'none') call apply_cmb_dipole_prior(cpar, handle)

        end do
        ! Perform joint alm-Cl Metropolis move
        do i = 1, 3
           if (cpar%resamp_CMB .and. cpar%sample_powspec) call sample_joint_alm_Cl(handle)
        end do
     end if

     ! Sample power spectra
     if (cpar%sample_powspec) call sample_powspec(handle, ok)

     ! Output sample to disk
     if (mod(iter,cpar%thinning) == 0) call output_FITS_sample(cpar, iter, .true.)

     ! Sample partial-sky templates
     !call sample_partialsky_tempamps(cpar, handle)

     !call output_FITS_sample(cpar, 1000, .true.)
    
     call wall_time(t2)
     if (first_sample > 1 .and. first) ok = .false. ! Reject first sample if restart
     if (ok) then
        if (cpar%myid_chain == 0) then
           write(*,fmt='(a,i4,a,f12.3,a)') ' Chain = ', cpar%mychain, ' -- wall time = ', t2-t1, ' sec'
        end if
        iter = iter+1
     else
        if (cpar%myid_chain == 0) then
           write(*,fmt='(a,i4,a,f12.3,a)') ' Chain = ', cpar%mychain, ' -- wall time = ', t2-t1, ' sec'
           write(*,*) 'SAMPLE REJECTED'
        end if        
     end if
     
     first = .false.
  end do

  
  ! **************************************************************
  ! *                   Exit cleanly                             *
  ! **************************************************************

  ! Wait for everybody to exit
  call mpi_barrier(MPI_COMM_WORLD, ierr)

  ! Clean up
  if (cpar%myid == cpar%root .and. cpar%verbosity > 1) write(*,*) '     Cleaning up and finalizing'

  ! And exit
  call free_status(status)
  call mpi_finalize(ierr)


contains

  subroutine process_TOD(cpar, chain, iter, handle)
    implicit none
    type(comm_params), intent(in)    :: cpar
    integer(i4b),      intent(in)    :: chain, iter
    type(planck_rng),  intent(inout) :: handle

    integer(i4b) :: i, j, k, l, ndet, ndelta, npar, ierr
    real(dp)     :: t1, t2, dnu_prop
    real(dp),      allocatable, dimension(:)     :: eta
    real(dp),      allocatable, dimension(:,:,:) :: delta
    real(dp),      allocatable, dimension(:,:)   :: regnoise
    type(map_ptr), allocatable, dimension(:,:)   :: s_sky
    class(comm_map), pointer :: rms => null()

    ndelta      = cpar%num_bp_prop + 1

    do i = 1, numband  
       if (trim(data(i)%tod_type) == 'none') cycle
<<<<<<< HEAD
       
=======

       if (cpar%myid == 0) then
          write(*,*) '  ++++++++++++++++++++++++++++++++++++++++++++'
          write(*,*) '    Processing TOD channel = ', trim(data(i)%tod_type) 
       end if

>>>>>>> 468a0bfc
       ! Compute current sky signal for default bandpass and MH proposal
       npar = data(i)%bp(1)%p%npar
       ndet = data(i)%tod%ndet
       allocate(s_sky(ndet,ndelta))
       allocate(delta(0:ndet,npar,ndelta))
       allocate(eta(ndet))
       do k = 1, ndelta
          ! Propose new bandpass shifts, and compute mixing matrices
          if (k > 1) then
             if (data(i)%info%myid == 0) then
                do l = 1, npar
<<<<<<< HEAD
                  !  if (.true. .or. mod(iter,2) == 0) then
                   if ((trim(adjustl(cpar%ds_tod_bp_init(data(i)%id_abs))) /= 'none') .and. (mod(iter,2)==0)) then
=======
                   if (.not. data(i)%tod%sample_abs_bp .or. mod(iter,2) == 0) then
                   !if (.true. .or. mod(iter,2) == 0) then
>>>>>>> 468a0bfc
                      !write(*,*) 'relative',  iter
                      ! Propose only relative changes between detectors, keeping the mean constant
                      delta(0,l,k) = data(i)%bp(0)%p%delta(l)
                      do j = 1, ndet
                         eta(j) = rand_gauss(handle)
                      end do
                      eta = matmul(data(i)%tod%prop_bp(:,:,l), eta)
                     !  write(*,*) "prop_bp: ", data(i)%tod%prop_bp(:,:,l)
                      do j = 1, ndet
                         delta(j,l,k) = data(i)%bp(j)%p%delta(l) + eta(j)
                      end do
                      delta(1:ndet,l,k) = delta(1:ndet,l,k) - mean(delta(1:ndet,l,k)) + &
                           & data(i)%bp(0)%p%delta(l)
                   else
                      !write(*,*) 'absolute',  iter
                      ! Propose only an overall shift in the total bandpass, keeping relative differences constant
                      dnu_prop = data(i)%tod%prop_bp_mean(l) * rand_gauss(handle)
                      do j = 0, ndet
                         delta(j,l,k) = delta(j,l,1) + dnu_prop
                      end do
                   end if
                end do
             end if
             call mpi_bcast(delta(:,:,k), (data(i)%tod%ndet+1)*npar, MPI_DOUBLE_PRECISION, 0, cpar%comm_chain, ierr)
          else
             do j = 0, ndet
                delta(j,:,k) = data(i)%bp(j)%p%delta
             end do
             do l = 1, npar
                delta(1:ndet,l,k) = delta(1:ndet,l,k) - mean(delta(1:ndet,l,k)) + data(i)%bp(0)%p%delta(l)
             end do
          end if

          ! Update mixing matrices
          !if (k > 1 .or. iter == 1) then
             do j = 0, ndet
                data(i)%bp(j)%p%delta = delta(j,:,k)
               !  write(*,*) "delta, j, k: ", delta(j,:,k), j, k
                call data(i)%bp(j)%p%update_tau(data(i)%bp(j)%p%delta)
             end do
             call update_mixing_matrices(i, update_F_int=.true.)       
          !end if

          ! Evaluate sky for each detector given current bandpass
          do j = 1, data(i)%tod%ndet
             !s_sky(j,k)%p => comm_map(data(i)%info)
             !call get_sky_signal(i, j, s_sky(j,k)%p, mono=.false.) 
             call get_sky_signal(i, j, s_sky(j,k)%p, mono=.false., cmb_pol=.false.) 
             !s_sky(j,k)%p%map = s_sky(j,k)%p%map + 5.d0
             !0call s_sky(j,k)%p%smooth(0.d0, 180.d0)
          end do

       end do

       !       call s_sky(1,1)%p%writeFITS('sky.fits')

       ! Process TOD, get new map. TODO: update RMS of smoothed maps as well. 
       ! Needs in-code computation of smoothed RMS maps, so long-term..
       rms => comm_map(data(i)%info)

       if (cpar%myid_chain == 0) then
         write(*,*) 'Processing ', trim(data(i)%label)
       end if
       call data(i)%tod%process_tod(cpar%outdir, chain, iter, handle, s_sky, delta, data(i)%map, rms)
       if (cpar%myid_chain == 0) then
         write(*,*) 'Finished processing ', trim(data(i)%label)
         write(*,*) ''
       end if

       ! Update rms and data maps
       allocate(regnoise(0:data(i)%info%np-1,data(i)%info%nmaps))
       if (associated(data(i)%procmask)) then
          call data(i)%N%update_N(data(i)%info, handle, data(i)%mask, regnoise, procmask=data(i)%procmask, map=rms)
       else
          call data(i)%N%update_N(data(i)%info, handle, data(i)%mask, regnoise, map=rms)
       end if
       if (cpar%only_pol) data(i)%map%map(:,1) = 0.d0
       !copy data map without regnoise, to write to chain file
       data(i)%map0%map = data(i)%map%map
       data(i)%map%map = data(i)%map%map + regnoise         ! Add regularization noise
       data(i)%map%map = data(i)%map%map * data(i)%mask%map ! Apply mask
       deallocate(regnoise)
       call rms%dealloc

       ! Update mixing matrices based on new bandpasses
       do j = 0, data(i)%tod%ndet
          data(i)%bp(j)%p%delta = delta(j,:,1)
          call data(i)%bp(j)%p%update_tau(data(i)%bp(j)%p%delta)
       end do
       call update_mixing_matrices(i, update_F_int=.true.)       

       ! Clean up temporary data structures
       do k = 1, ndelta
          do j = 1, data(i)%tod%ndet
             call s_sky(j,k)%p%dealloc
          end do
       end do
       deallocate(s_sky, delta, eta)

       ! Set monopole component to zero, if active. Now part of n_corr
       call nullify_monopole_amp(data(i)%label)
       
    end do

  end subroutine process_TOD

  subroutine print_help()
    print '(a, /)', 'command-line options:'
    print '(a)',    '  -v, --version     print version information and exit'
    print '(a)',    '  -h, --help        print usage information and exit'
  end subroutine print_help

end program commander<|MERGE_RESOLUTION|>--- conflicted
+++ resolved
@@ -344,16 +344,12 @@
 
     do i = 1, numband  
        if (trim(data(i)%tod_type) == 'none') cycle
-<<<<<<< HEAD
-       
-=======
 
        if (cpar%myid == 0) then
           write(*,*) '  ++++++++++++++++++++++++++++++++++++++++++++'
           write(*,*) '    Processing TOD channel = ', trim(data(i)%tod_type) 
        end if
 
->>>>>>> 468a0bfc
        ! Compute current sky signal for default bandpass and MH proposal
        npar = data(i)%bp(1)%p%npar
        ndet = data(i)%tod%ndet
@@ -365,13 +361,8 @@
           if (k > 1) then
              if (data(i)%info%myid == 0) then
                 do l = 1, npar
-<<<<<<< HEAD
-                  !  if (.true. .or. mod(iter,2) == 0) then
-                   if ((trim(adjustl(cpar%ds_tod_bp_init(data(i)%id_abs))) /= 'none') .and. (mod(iter,2)==0)) then
-=======
                    if (.not. data(i)%tod%sample_abs_bp .or. mod(iter,2) == 0) then
                    !if (.true. .or. mod(iter,2) == 0) then
->>>>>>> 468a0bfc
                       !write(*,*) 'relative',  iter
                       ! Propose only relative changes between detectors, keeping the mean constant
                       delta(0,l,k) = data(i)%bp(0)%p%delta(l)
