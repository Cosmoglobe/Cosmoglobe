--- conflicted
+++ resolved
@@ -8,11 +8,7 @@
 COMP_CG_SAMPLE_GROUP&&        = 1
 COMP_CG_SAMP_GROUP_MAXITER&&  = 150
 COMP_NSIDE&&                  = 1024
-<<<<<<< HEAD
-COMP_MONOPOLE_PRIOR&&         = monopole-dipole:mask_lat_70deg_n1024_TQU.fits none
-=======
 COMP_MONOPOLE_PRIOR&&         = monopole-dipole:mask_ff_mono_tr5_others_tr40_radio_tr30_chisq_tr5_n1024_TQU.fits mask_lat_70deg_n1024_TQU.fits none
->>>>>>> 834ce1c0
 COMP_DEFLATION_MASK&&         = fullsky
 COMP_L_APOD&&                 = 1500
 COMP_LMIN_AMP&&               = 0
