# New Local sampling parameters
COMP_BETA_INT_LMAX&&          = -1                             # alm sampling (>=0), local sampling (-1). NOTE!! Also sets alm/pix-by-pix updateMixmat
COMP_BETA_POL_LMAX&&          = 100                            # alm sampling (>=0), local sampling (-1). NOTE!! Also sets alm/pix-by-pix updateMixmat
COMP_BETA_INT_LNLTYPE&&       = marginal                       # log-likelihood type {chisq,ridge,marginal}. All evaluated at smoothing scale, local sampling
COMP_BETA_POL_LNLTYPE&&       = chisq                          # log-likelihood type {chisq,ridge,marginal}. All evaluated at smoothing scale, local sampling
COMP_BETA_INT_PIXREG&&        = fullsky                        # pixel region type, local sampling, {fullsky,single_pix,pixreg}. 'Pixreg' only one supported at the moment
COMP_BETA_POL_PIXREG&&        = fullsky                        # pixel region type, local sampling, {fullsky,single_pix,pixreg}. 'Pixreg' only one supported at the moment
COMP_BETA_INT_SAMPLE_NPROP&&  = .true.                        # sample nprop, local sampling (p=1 of poltype). Sample correlation length of proposals
COMP_BETA_POL_SAMPLE_NPROP&&  = .false.                        # sample nprop, local sampling (p=2 of poltype). Sample correlation length of proposals
COMP_BETA_INT_SAMPLE_PROPLEN&& = .true.                        # sample proposal length, local sampling (p=1 of poltype). Sample proposal length (std. dev.) of proposals
COMP_BETA_POL_SAMPLE_PROPLEN&& = .true.                        # sample proposal length, local sampling (p=2 of poltype). Sample proposal length (std. dev.) of proposals
COMP_BETA_INT_NPROP_INIT&&    = 2000                           # {> 0, < 0 to disable}. overwrites nprop init values from nprop map. local sampler
COMP_BETA_POL_NPROP_INIT&&    = 1000                           # {> 0, < 0 to disable}. overwrites nprop init values from nprop map. local sampler
COMP_BETA_UNI_NPROP_LOW&&     = 1000                             # {>= 0} local sampling. minimum number of proposals per pixel region
COMP_BETA_UNI_NPROP_HIGH&&    = 10000                           # {> 0} local sampling. minimum number of proposals per pixel region
COMP_BETA_ALMSAMP_INIT&&      = init_alm_synch_beta_4reg_BP8.dat
<<<<<<< HEAD
COMP_BETA_MASK&&              = mask_synch_beta_BP10_new_chisqmask_n1024_lim75pct.fits # index sampling mask for smoothed log-likelihood eval. local sampler.
=======
COMP_BETA_MASK&&              = mask_clean_synch_tr40_others_tr40_radio_tr30_chisq_tr5_n1024_udgraded_tr75ptc_TQU.fits mask_synch_beta_BP10_new_chisqmask_n1024_lim75pct.fits # index sampling mask for smoothed log-likelihood eval. local sampler.
>>>>>>> 834ce1c0
COMP_BETA_NPROP&&             = fullsky                        # nprop map, local sampling (fullsky = 1)
COMP_BETA_PROPLEN&&           = fullsky                        # proposal length map, local sampling (fullsky = 1.d0)
COMP_BETA_INT_PROPLEN_INIT&&  = 3.d-3                          # {> 0.d0, -1.d0 to disable}. overwrites proplen init values from nprop map. local sampler
COMP_BETA_POL_PROPLEN_INIT&&  = 3.d-3                          # {> 0.d0, -1.d0 to disable}. overwrites proplen init values from nprop map. local sampler
COMP_BETA_INT_NUM_PIXREG&&    = 1                              # number of pixel regions to sample (from 1 to N), all regions above N set to 0 (and prior value for spec ind)
COMP_BETA_INT_FIX_PIXREG&&    = none                           # pixel regions to fix, i.e. freeze on init
COMP_BETA_INT_PIXREG_PRIORS&& = none
COMP_BETA_POL_NUM_PIXREG&&    = 4                              # number of pixel regions to sample (from 1 to N), all regions above N set to 0 (and prior value for spec ind)
COMP_BETA_POL_FIX_PIXREG&&    = 1,3                          # pixel regions to fix, i.e. freeze on init
COMP_BETA_POL_PIXREG_PRIORS&& = none
COMP_BETA_PIXREG_MAP&&        = UF_sindex_4regions_n1024.fits  # Pixel region map (from 1 -> N). 'fullsky' -> all pixels = 1
COMP_BETA_PIXREG_INITVALUE_MAP&& = none 
COMP_BETA_COMBINED_MONOPOLE_SAMPLING&& = .true.
COMP_BETA_COMBINED_MONOPOLE_TYPE&& = monopole-dipole
COMP_BETA_COMBINED_MONOPOLE_FREEZE&& = none #write band labels of band to not sample monopoles from during combined sampling. separate with comma ','
<<<<<<< HEAD
COMP_BETA_COMBINED_MONOPOLE_MASK&& = mask_synch_beta_BP10_new_chisqmask_n1024_lim75pct.fits
=======
COMP_BETA_COMBINED_MONOPOLE_MASK&& = mask_ff_mono_tr15_others_tr15_radio_tr30_chisq_tr5_n1024_TQU.fits mask_synch_beta_BP10_new_chisqmask_n1024_lim75pct.fits
>>>>>>> 834ce1c0
COMP_BETA_CORRELATION_CONVERGENCE_SAMPLING&& = .true.
COMP_BETA_CORRELATION_CONVERGENCE_LIMIT&& = 0.1d0<|MERGE_RESOLUTION|>--- conflicted
+++ resolved
@@ -14,11 +14,7 @@
 COMP_BETA_UNI_NPROP_LOW&&     = 1000                             # {>= 0} local sampling. minimum number of proposals per pixel region
 COMP_BETA_UNI_NPROP_HIGH&&    = 10000                           # {> 0} local sampling. minimum number of proposals per pixel region
 COMP_BETA_ALMSAMP_INIT&&      = init_alm_synch_beta_4reg_BP8.dat
-<<<<<<< HEAD
-COMP_BETA_MASK&&              = mask_synch_beta_BP10_new_chisqmask_n1024_lim75pct.fits # index sampling mask for smoothed log-likelihood eval. local sampler.
-=======
 COMP_BETA_MASK&&              = mask_clean_synch_tr40_others_tr40_radio_tr30_chisq_tr5_n1024_udgraded_tr75ptc_TQU.fits mask_synch_beta_BP10_new_chisqmask_n1024_lim75pct.fits # index sampling mask for smoothed log-likelihood eval. local sampler.
->>>>>>> 834ce1c0
 COMP_BETA_NPROP&&             = fullsky                        # nprop map, local sampling (fullsky = 1)
 COMP_BETA_PROPLEN&&           = fullsky                        # proposal length map, local sampling (fullsky = 1.d0)
 COMP_BETA_INT_PROPLEN_INIT&&  = 3.d-3                          # {> 0.d0, -1.d0 to disable}. overwrites proplen init values from nprop map. local sampler
@@ -34,10 +30,6 @@
 COMP_BETA_COMBINED_MONOPOLE_SAMPLING&& = .true.
 COMP_BETA_COMBINED_MONOPOLE_TYPE&& = monopole-dipole
 COMP_BETA_COMBINED_MONOPOLE_FREEZE&& = none #write band labels of band to not sample monopoles from during combined sampling. separate with comma ','
-<<<<<<< HEAD
-COMP_BETA_COMBINED_MONOPOLE_MASK&& = mask_synch_beta_BP10_new_chisqmask_n1024_lim75pct.fits
-=======
 COMP_BETA_COMBINED_MONOPOLE_MASK&& = mask_ff_mono_tr15_others_tr15_radio_tr30_chisq_tr5_n1024_TQU.fits mask_synch_beta_BP10_new_chisqmask_n1024_lim75pct.fits
->>>>>>> 834ce1c0
 COMP_BETA_CORRELATION_CONVERGENCE_SAMPLING&& = .true.
 COMP_BETA_CORRELATION_CONVERGENCE_LIMIT&& = 0.1d0