#================================================================================
#
# Copyright (C) 2020 Institute of Theoretical Astrophysics, University of Oslo.
#
# This file is part of Commander3.
#
# Commander3 is free software: you can redistribute it and/or modify
# it under the terms of the GNU General Public License as published by
# the Free Software Foundation, either version 3 of the License, or
# (at your option) any later version.
#
# Commander3 is distributed in the hope that it will be useful,
# but WITHOUT ANY WARRANTY; without even the implied warranty of
# MERCHANTABILITY or FITNESS FOR A PARTICULAR PURPOSE. See the
# GNU General Public License for more details.
#
# You should have received a copy of the GNU General Public License
# along with Commander3. If not, see <https://www.gnu.org/licenses/>.
#
#================================================================================

from commander_tools.tod_tools.lfi import lfi
from commander_tools.tod_tools import commander_tod as tod
import argparse
import multiprocessing as mp
import os
import numpy as np
import math
from astropy.io import fits
import healpy as hp        
import sys
import random
import h5py

def main():

    parser = argparse.ArgumentParser()

    parser.add_argument('planck_dir', type=str, action='store', help='path to the legacy planck data in hdf format')
    #/mn/stornext/d16/cmbco/bp/data

    parser.add_argument('--gains-dir', type=str, action='store', help='path to a directory with the initial gain estimates', default='/mn/stornext/d16/cmbco/bp/data/npipe_gains')

    parser.add_argument('--velocity-file', type=str, action='store', help='path to a file with the satelite velocities', default='/mn/stornext/d16/cmbco/bp/data/auxiliary_data/satellite_velocity.fits')

    parser.add_argument('--position-file', type=str, action='store', help='path to the on disk satellite position file', default='/mn/stornext/d16/cmbco/bp/data/auxiliary_data/planck_xyz.txt')

    parser.add_argument('--rimo', type=str, action='store', help='path to on disk rimo file', default='/mn/stornext/d14/bp/data/auxiliary_data/LFI_RIMO_R3.31.fits')

    parser.add_argument('--out-dir', type=str, action='store', default=os.getcwd(), help='path to output data structure you want to generate')

    parser.add_argument('--num-procs', type=int, action='store', default=1, help='number of processes to use')

    parser.add_argument('--freqs', type=int, nargs='+', default=lfi.freqs, help='which lfi frequencies to operate on')

    parser.add_argument('--ods', type=int, nargs=2, default=[91, 1604], help='the operational days to operate on')

    parser.add_argument('--no-compress', action='store_true', default=False, help='Produce uncompressed data output')

    parser.add_argument('--no-compress-tod', action='store_true', default=False, help='should we compress the tod field')

    parser.add_argument('--restart', action='store_true', default=False, help="restart from a previous run that didn't finish")

    parser.add_argument('--produce-filelist', action='store_true', default=False, help='force the production of a filelist even if only some files are present')

    parser.add_argument('--differenced-data', action='store_true', default=False, help='store the differenced data produced by the DPC instead of the L1 data')

    in_args = parser.parse_args()

    in_args.version = 5
    if(in_args.no_compress):
        in_args.version = 4
    if(not in_args.differenced_data):
        in_args.version += 2
    
    random.seed()

    os.environ['OMP_NUM_THREADS'] = '1'

    pool = mp.Pool(processes=in_args.num_procs)
    manager = mp.Manager()

    ods = range(in_args.ods[0], in_args.ods[1], 1)

    manager = mp.Manager()
    dicts = {30:manager.dict(), 44:manager.dict(), 70:manager.dict()}

    comm_tod = tod.commander_tod(in_args.out_dir, 'LFI', in_args.version, dicts, not in_args.restart)

    x = [[pool.apply_async(make_od, args=[comm_tod, freq, od, in_args]) for freq in in_args.freqs] for od in ods]

    for res1 in np.array(x):
        for res in res1:
            res.get()

    pool.close()
    pool.join()

    if ((in_args.ods[0] == 91 and in_args.ods[1] == 1604) or in_args.produce_filelist) :
        comm_tod.make_filelists()
        #write file lists 

def make_od(comm_tod, freq, od, args):

    print(freq, od)

    nside = lfi.nsides[freq]

    comm_tod.init_file(freq, od, mode='w')

    if(args.restart and comm_tod.exists):
        comm_tod.finalize_file()
        print('Skipping existing file ' + comm_tod.outName)
        return

    rimo = fits.open(args.rimo)

    if args.velocity_file is not None:
        velFile = fits.open(args.velocity_file)

    if args.position_file is not None:
        posArray = np.loadtxt(args.position_file, comments='*').transpose()
        #Julian Date to Modified Julian Date
        posArray[0] -= 2400000.5

    #make common group for things we only read once
    #polang, mbeamang, nside, fsamp
    prefix = '/common'
    rimo_i = np.where(rimo[1].data.field('detector').flatten() == 'LFI' + str(lfi.horns[freq][0]) + 'M')

    #sampling frequency
    fsamp = rimo[1].data.field('f_samp')[rimo_i]
    comm_tod.add_field(prefix + '/fsamp', fsamp)

    #nside
    comm_tod.add_field(prefix + '/nside', [nside])

    detNames = ''
    polangs = []
    mainbeamangs = []
    for horn in lfi.horns[freq]:
        for hornType in lfi.hornTypes:
            rimo_i = np.where(rimo[1].data.field('detector').flatten() == 'LFI' + str(horn) + hornType)

            detNames += str(horn) + hornType + ', '
            polangs.append(math.radians(rimo[1].data.field('psi_pol')[rimo_i]))
            mainbeamangs.append(math.radians(lfi.mbangs[horn]))

    compArr=[lfi.huffman]
    if args.no_compress:
        compArr = None

    #make detector names lookup
    comm_tod.add_field(prefix + '/det', np.string_(detNames[0:-2]))

<<<<<<< HEAD
    diodeNames = 'M:sky00,ref00,sky01,ref01.S:sky10,ref10,sky11,ref11'
=======
    diodeNames = 'M:ref00,sky00,ref01,sky01.S:ref10,sky10,ref11,sky11'
>>>>>>> 834ce1c0
    comm_tod.add_field(prefix + '/diodes', np.string_(diodeNames))

    #make polarization angle
    comm_tod.add_field(prefix + '/polang', polangs)
    comm_tod.add_attribute(prefix + '/polang', 'index', detNames[0:-2])

    #make main beam angle
    comm_tod.add_field(prefix + '/mbang', mainbeamangs)
    comm_tod.add_attribute(prefix + '/mbang', 'index', detNames[0:-2])

    try:
        exFile = h5py.File(os.path.join(args.planck_dir, 'L2Data', 'LFI_0' + str(freq) + '_' + str(lfi.horns[freq][0]) + '_L2_002_OD' + str(od).zfill(4) +'.h5'), 'r')
    except (OSError):
        print("Failed to open file " + os.path.join(args.planck_dir, 'L2Data', 'LFI_0' + str(freq) + '_' + str(lfi.horns[freq][0]) + '_L2_002_OD' + str(od).zfill(4) +'.h5'))
        return

    #per pid
    for pid, index in zip(exFile['AHF_info/PID'], range(len(exFile['AHF_info/PID']))):
        startIndex = np.where(exFile['Time/OBT'] > exFile['AHF_info/PID_start'][index])
        endIndex = np.where(exFile['Time/OBT'] > exFile['AHF_info/PID_end'][index])
        #print(pid)
        if len(startIndex[0]) > 0:
            pid_start = startIndex[0][0]
        else:#catch days with no pids
            continue
        if len(endIndex[0]) != 0:
            pid_end = endIndex[0][0]
        else:#catch final pid per od
            pid_end = len(exFile['Time/OBT'])
        if pid_start == pid_end:#catch chunks with no data like od 1007
            print('skipping pid ' + str(pid) + ' because it is empty')
            continue

        obt = exFile['Time/OBT'][pid_start]

        #common fields per pid
        prefix = str(pid).zfill(6) + '/common'

        #time field
        comm_tod.add_field(prefix + '/time', [exFile['Time/MJD'][pid_start], exFile['Time/OBT'][pid_start], exFile['Time/SCET'][pid_start]])
        comm_tod.add_attribute(prefix + '/time','index','MJD, OBT, SCET')

        #length of the tod
        comm_tod.add_field(prefix + '/ntod', [pid_end - pid_start])

        #velocity field
        velIndex = np.where(velFile[1].data.scet > exFile['Time/SCET'][pid_start])[0][0]
        #rotate from ecliptic to galactic 
        r = hp.Rotator(coord=['E', 'G'])
        comm_tod.add_field(prefix + '/vsun', r([velFile[1].data.xvel[velIndex], velFile[1].data.yvel[velIndex], velFile[1].data.zvel[velIndex]])) 
      
        #add some metadata so someone might be able to figure out what is going on 
        comm_tod.add_attribute(prefix + '/vsun','index', '[x, y, z]')
        comm_tod.add_attribute(prefix + '/vsun','coords','galactic')

        #satelite position
        posIndex = np.where(posArray[0] > exFile['Time/MJD'][pid_start])[0][0]
        comm_tod.add_field(prefix + '/satpos', [posArray[1][posIndex], posArray[2][posIndex], posArray[3][posIndex]])
        #add metadata
        comm_tod.add_attribute(prefix + '/satpos','index','X, Y, Z')
        comm_tod.add_attribute(prefix + '/satpos','coords','heliocentric')

        #open per freq npipe gains file if required
        if args.gains_dir is not None and "npipe" in args.gains_dir:#this is a shitty test
            gainsFile = fits.open(os.path.join(args.gains_dir, 'gains_0' + str(freq) + '_iter01.fits'))

        #per detector fields
        for horn in lfi.horns[freq]:
            fileName = h5py.File(os.path.join(args.planck_dir, 'L2Data', 'LFI_0' + str(freq) + '_' + str(horn) + '_L2_002_OD' + str(od).zfill(4) +'.h5'), 'r')
      
            if(not args.differenced_data):
                undiffFile = h5py.File(os.path.join(args.planck_dir, 'L1Data', 'LFI_0' + str(freq) + '_' + str(horn) + '_L1_OD' + str(od).zfill(4) + '.h5'), 'r')
 
            for hornType in lfi.hornTypes:
                #print(horn, hornType)
                prefix = str(pid).zfill(6) + '/' + str(horn) + hornType

                #get RIMO index
                #print(rimo[1].data.field('detector').flatten().shape, rimo[1].data.field('detector').flatten(), 'LFI' +str(horn) + hornType)
                rimo_i = np.where(rimo[1].data.field('detector').flatten() == 'LFI' + str(horn) + hornType)
                
                #make flag data
                flagArray = fileName[str(horn) + hornType + '/FLAG'][pid_start:pid_end]
                
                if (len(flagArray) > 0):
                    comm_tod.add_field(prefix + '/flag', flagArray, compArr)

                #make pixel number
                newTheta, newPhi = r(fileName[str(horn) + hornType + '/THETA'][pid_start:pid_end], fileName[str(horn) + hornType + '/PHI'][pid_start:pid_end])
                pixels = hp.pixelfunc.ang2pix(nside, newTheta, newPhi)

                if len(pixels > 0):
                    #compute average outer product
                    outAng = lfi.ring_outer_product(newTheta, newPhi)
                    comm_tod.add_field(prefix + '/outP', data=outAng)
                    if(args.no_compress):
                        comm_tod.add_field(prefix+'/theta', data=newTheta)
                        comm_tod.add_field(prefix+'/phi', data=newPhi) 
                    comm_tod.add_field(prefix + '/pix', pixels, compArr)


                #make pol angle
                psiArray = fileName[str(horn) + hornType + '/PSI'][pid_start:pid_end] + r.angle_ref(fileName[str(horn) + hornType + '/THETA'][pid_start:pid_end], fileName[str(horn) + hornType + '/PHI'][pid_start:pid_end]) + math.radians(rimo[1].data.field('psi_pol')[rimo_i])
                if(len(psiArray) > 0):
                    psiArray = np.where(psiArray < 0, 2*np.pi + psiArray, psiArray)
                    psiArray = np.where(psiArray >= 2*np.pi, psiArray - 2*np.pi, psiArray)
                    compArray = None
                    if not args.no_compress:
                        compArray = [lfi.psiDigitize, lfi.huffman]            
                    comm_tod.add_field(prefix + '/psi', psiArray, compArray)
                
                #scalars
                
                gain = 1
                #make gain
                if args.gains_dir is not None and "npipe" in args.gains_dir:#this is a shitty test
                    baseGain = fits.getdata(os.path.join(args.gains_dir, 'C0' + str(freq) + '-0000-DX11D-20150209_uniform.fits'),extname='LFI' + str(horn) + hornType)[0][0]
                    gainArr = gainsFile['LFI' + str(horn) + hornType].data.cumulative
                    obtArr = (1e-9 * pow(2,16)) * gainsFile[1].data.OBT
                    gainI = np.where(obtArr <= obt)[0][-1]

                    gain = np.array([1.0/(baseGain * gainArr[gainI])])


                elif args.gains_dir is not None:
                    gainFile = fits.open(os.path.join(args.gains_dir, 'LFI_0' + str(freq) + '_LFI' + str(horn) + hornType + '_001.fits'))
                    gain=1.0/gainFile[1].data.GAIN[np.where(gainFile[1].data.PID == pid)]
                    gainFile.close()
                #TODO: fix this
                if(type(gain) is int or gain.size == 0):
                    gain = [0.06]
         
                #make white noise
                sigma0 = rimo[1].data.field('net')[rimo_i] * math.sqrt(fsamp)

                #make f_knee
                fknee = rimo[1].data.field('f_knee')[rimo_i]

                #make 1/f noise exponent 
                alpha = rimo[1].data.field('alpha')[rimo_i]

                #print(gain, sigma0, fknee, alpha)
                comm_tod.add_field(prefix + '/scalars', np.array([gain, sigma0, fknee, alpha]).flatten())
                comm_tod.add_attribute(prefix + '/scalars','index','gain, sigma0, fknee, alpha')

                #make psd noise
               
                #make tod data
                if(args.differenced_data):
                    tod = fileName[str(horn) + hornType +'/SIGNAL'][pid_start:pid_end]
                    todSigma = lfi.todSigma
                    todSigma[1]['sigma0'] = sigma0*gain[0]
                    compArray = [lfi.todDtype, todSigma, lfi.huffTod]
                    if(args.no_compress or args.no_compress_tod):
                        compArray = [lfi.todDtype] 
                    comm_tod.add_field(prefix + '/tod', tod, compArray)
                else: #undifferenced data

                    diode_list = []
                    name_list = []
 
                    for diode in lfi.diodeTypes[hornType]:
                        ref = undiffFile[str(horn) + diode + '/REF'][pid_start:pid_end]
                        diode_list.append(ref)
                        name_list.append('ref'+diode)
                        sky = undiffFile[str(horn) + diode + '/SKY'][pid_start:pid_end] 
                        diode_list.append(sky)
                        name_list.append('sky'+diode)

                    huffTod = lfi.huffTod
                    huffTod[1]['dictNum'] = str(horn) + hornType

                    compArray = [lfi.todDtype, huffTod]
                    if(args.no_compress or args.no_compress_tod):
                        compArray = [lfi.todDtype]
                    
                    #print('adding tod, contains', np.count_nonzero(np.isnan(diode_list)), 'nans')
                    comm_tod.add_matrix(prefix + '/diodes', diode_list, name_list, compArray)
                         

        comm_tod.finalize_chunk(pid, loadBalance=outAng)
    comm_tod.finalize_file()


if __name__ == '__main__':
    main()<|MERGE_RESOLUTION|>--- conflicted
+++ resolved
@@ -153,11 +153,7 @@
     #make detector names lookup
     comm_tod.add_field(prefix + '/det', np.string_(detNames[0:-2]))
 
-<<<<<<< HEAD
-    diodeNames = 'M:sky00,ref00,sky01,ref01.S:sky10,ref10,sky11,ref11'
-=======
     diodeNames = 'M:ref00,sky00,ref01,sky01.S:ref10,sky10,ref11,sky11'
->>>>>>> 834ce1c0
     comm_tod.add_field(prefix + '/diodes', np.string_(diodeNames))
 
     #make polarization angle
