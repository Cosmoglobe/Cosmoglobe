--- conflicted
+++ resolved
@@ -48,11 +48,7 @@
     args = parser.parse_args()
     outDir = args.out_dir
 
-<<<<<<< HEAD
-    version = 7
-=======
     version = 8
->>>>>>> 834ce1c0
 
     rimo = fits.open(args.rimo)
 
